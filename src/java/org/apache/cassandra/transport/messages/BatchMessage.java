/*
 * Licensed to the Apache Software Foundation (ASF) under one
 * or more contributor license agreements.  See the NOTICE file
 * distributed with this work for additional information
 * regarding copyright ownership.  The ASF licenses this file
 * to you under the Apache License, Version 2.0 (the
 * "License"); you may not use this file except in compliance
 * with the License.  You may obtain a copy of the License at
 *
 *     http://www.apache.org/licenses/LICENSE-2.0
 *
 * Unless required by applicable law or agreed to in writing, software
 * distributed under the License is distributed on an "AS IS" BASIS,
 * WITHOUT WARRANTIES OR CONDITIONS OF ANY KIND, either express or implied.
 * See the License for the specific language governing permissions and
 * limitations under the License.
 */
package org.apache.cassandra.transport.messages;

import java.nio.ByteBuffer;
import java.util.ArrayList;
import java.util.List;
import java.util.UUID;

import com.google.common.collect.ImmutableMap;
import io.netty.buffer.ByteBuf;

import org.apache.cassandra.cql3.*;
import org.apache.cassandra.cql3.statements.BatchStatement;
import org.apache.cassandra.cql3.statements.ModificationStatement;
import org.apache.cassandra.cql3.statements.ParsedStatement;
import org.apache.cassandra.exceptions.InvalidRequestException;
import org.apache.cassandra.exceptions.PreparedQueryNotFoundException;
import org.apache.cassandra.service.ClientState;
import org.apache.cassandra.service.QueryState;
import org.apache.cassandra.tracing.Tracing;
import org.apache.cassandra.transport.*;
import org.apache.cassandra.utils.JVMStabilityInspector;
import org.apache.cassandra.utils.MD5Digest;
import org.apache.cassandra.utils.UUIDGen;

public class BatchMessage extends Message.Request
{
    public static final Message.Codec<BatchMessage> codec = new Message.Codec<BatchMessage>()
    {
        public BatchMessage decode(ByteBuf body, int version)
        {
            if (version == 1)
                throw new ProtocolException("BATCH messages are not support in version 1 of the protocol");

            byte type = body.readByte();
            int n = body.readUnsignedShort();
            List<Object> queryOrIds = new ArrayList<>(n);
            List<List<ByteBuffer>> variables = new ArrayList<>(n);
            for (int i = 0; i < n; i++)
            {
                byte kind = body.readByte();
                if (kind == 0)
                    queryOrIds.add(CBUtil.readLongString(body));
                else if (kind == 1)
                    queryOrIds.add(MD5Digest.wrap(CBUtil.readBytes(body)));
                else
                    throw new ProtocolException("Invalid query kind in BATCH messages. Must be 0 or 1 but got " + kind);
                variables.add(CBUtil.readValueList(body, version));
            }
            QueryOptions options = version < 3
                                 ? QueryOptions.fromPreV3Batch(CBUtil.readConsistencyLevel(body))
                                 : QueryOptions.codec.decode(body, version);

            return new BatchMessage(toType(type), queryOrIds, variables, options);
        }

        public void encode(BatchMessage msg, ByteBuf dest, int version)
        {
            int queries = msg.queryOrIdList.size();

            dest.writeByte(fromType(msg.batchType));
            dest.writeShort(queries);

            for (int i = 0; i < queries; i++)
            {
                Object q = msg.queryOrIdList.get(i);
                dest.writeByte((byte)(q instanceof String ? 0 : 1));
                if (q instanceof String)
                    CBUtil.writeLongString((String)q, dest);
                else
                    CBUtil.writeBytes(((MD5Digest)q).bytes, dest);

                CBUtil.writeValueList(msg.values.get(i), dest);
            }

            if (version < 3)
                CBUtil.writeConsistencyLevel(msg.options.getConsistency(), dest);
            else
                QueryOptions.codec.encode(msg.options, dest, version);
        }

        public int encodedSize(BatchMessage msg, int version)
        {
            int size = 3; // type + nb queries
            for (int i = 0; i < msg.queryOrIdList.size(); i++)
            {
                Object q = msg.queryOrIdList.get(i);
                size += 1 + (q instanceof String
                             ? CBUtil.sizeOfLongString((String)q)
                             : CBUtil.sizeOfBytes(((MD5Digest)q).bytes));

                size += CBUtil.sizeOfValueList(msg.values.get(i));
            }
            size += version < 3
                  ? CBUtil.sizeOfConsistencyLevel(msg.options.getConsistency())
                  : QueryOptions.codec.encodedSize(msg.options, version);
            return size;
        }

        private BatchStatement.Type toType(byte b)
        {
            if (b == 0)
                return BatchStatement.Type.LOGGED;
            else if (b == 1)
                return BatchStatement.Type.UNLOGGED;
            else if (b == 2)
                return BatchStatement.Type.COUNTER;
            else
                throw new ProtocolException("Invalid BATCH message type " + b);
        }

        private byte fromType(BatchStatement.Type type)
        {
            switch (type)
            {
                case LOGGED:   return 0;
                case UNLOGGED: return 1;
                case COUNTER:  return 2;
                default:
                    throw new AssertionError();
            }
        }
    };

    public final BatchStatement.Type batchType;
    public final List<Object> queryOrIdList;
    public final List<List<ByteBuffer>> values;
    public final QueryOptions options;

    public BatchMessage(BatchStatement.Type type, List<Object> queryOrIdList, List<List<ByteBuffer>> values, QueryOptions options)
    {
        super(Message.Type.BATCH);
        this.batchType = type;
        this.queryOrIdList = queryOrIdList;
        this.values = values;
        this.options = options;
    }

    public Message.Response execute(QueryState state)
    {
        try
        {
            UUID tracingId = null;
            if (isTracingRequested())
            {
                tracingId = UUIDGen.getTimeUUID();
                state.prepareTracingSession(tracingId);
            }

            if (state.traceNextQuery())
            {
                state.createTracingSession();

                ImmutableMap.Builder<String, String> builder = ImmutableMap.builder();
                if(options.getConsistency() != null)
                    builder.put("consistency_level", options.getConsistency().name());
                if(options.getSerialConsistency() != null)
                    builder.put("serial_consistency_level", options.getSerialConsistency().name());

                // TODO we don't have [typed] access to CQL bind variables here.  CASSANDRA-4560 is open to add support.
<<<<<<< HEAD
                Tracing.instance.begin("Execute batch of CQL3 queries", state.getClientAddress(), Collections.<String, String>emptyMap());
=======
                Tracing.instance.begin("Execute batch of CQL3 queries", builder.build());
>>>>>>> 9dbf32cd
            }

            QueryHandler handler = ClientState.getCQLQueryHandler();
            List<ParsedStatement.Prepared> prepared = new ArrayList<>(queryOrIdList.size());
            for (int i = 0; i < queryOrIdList.size(); i++)
            {
                Object query = queryOrIdList.get(i);
                ParsedStatement.Prepared p;
                if (query instanceof String)
                {
                    p = QueryProcessor.parseStatement((String)query, state);
                }
                else
                {
                    p = handler.getPrepared((MD5Digest)query);
                    if (p == null)
                        throw new PreparedQueryNotFoundException((MD5Digest)query);
                }

                List<ByteBuffer> queryValues = values.get(i);
                if (queryValues.size() != p.statement.getBoundTerms())
                    throw new InvalidRequestException(String.format("There were %d markers(?) in CQL but %d bound variables",
                                                                    p.statement.getBoundTerms(),
                                                                    queryValues.size()));

                prepared.add(p);
            }

            BatchQueryOptions batchOptions = BatchQueryOptions.withPerStatementVariables(options, values, queryOrIdList);
            List<ModificationStatement> statements = new ArrayList<>(prepared.size());
            for (int i = 0; i < prepared.size(); i++)
            {
                ParsedStatement.Prepared p = prepared.get(i);
                batchOptions.forStatement(i).prepare(p.boundNames);

                if (!(p.statement instanceof ModificationStatement))
                    throw new InvalidRequestException("Invalid statement in batch: only UPDATE, INSERT and DELETE statements are allowed.");

                statements.add((ModificationStatement)p.statement);
            }

            // Note: It's ok at this point to pass a bogus value for the number of bound terms in the BatchState ctor
            // (and no value would be really correct, so we prefer passing a clearly wrong one).
            BatchStatement batch = new BatchStatement(-1, batchType, statements, Attributes.none());
            Message.Response response = handler.processBatch(batch, state, batchOptions, getCustomPayload());

            if (tracingId != null)
                response.setTracingId(tracingId);

            return response;
        }
        catch (Exception e)
        {
            JVMStabilityInspector.inspectThrowable(e);
            return ErrorMessage.fromException(e);
        }
        finally
        {
            Tracing.instance.stopSession();
        }
    }

    @Override
    public String toString()
    {
        StringBuilder sb = new StringBuilder();
        sb.append("BATCH of [");
        for (int i = 0; i < queryOrIdList.size(); i++)
        {
            if (i > 0) sb.append(", ");
            sb.append(queryOrIdList.get(i)).append(" with ").append(values.get(i).size()).append(" values");
        }
        sb.append("] at consistency ").append(options.getConsistency());
        return sb.toString();
    }
}<|MERGE_RESOLUTION|>--- conflicted
+++ resolved
@@ -174,11 +174,7 @@
                     builder.put("serial_consistency_level", options.getSerialConsistency().name());
 
                 // TODO we don't have [typed] access to CQL bind variables here.  CASSANDRA-4560 is open to add support.
-<<<<<<< HEAD
-                Tracing.instance.begin("Execute batch of CQL3 queries", state.getClientAddress(), Collections.<String, String>emptyMap());
-=======
-                Tracing.instance.begin("Execute batch of CQL3 queries", builder.build());
->>>>>>> 9dbf32cd
+                Tracing.instance.begin("Execute batch of CQL3 queries", state.getClientAddress(), builder.build());
             }
 
             QueryHandler handler = ClientState.getCQLQueryHandler();
