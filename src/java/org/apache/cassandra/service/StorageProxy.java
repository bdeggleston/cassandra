/*
 * Licensed to the Apache Software Foundation (ASF) under one
 * or more contributor license agreements.  See the NOTICE file
 * distributed with this work for additional information
 * regarding copyright ownership.  The ASF licenses this file
 * to you under the Apache License, Version 2.0 (the
 * "License"); you may not use this file except in compliance
 * with the License.  You may obtain a copy of the License at
 *
 *     http://www.apache.org/licenses/LICENSE-2.0
 *
 * Unless required by applicable law or agreed to in writing, software
 * distributed under the License is distributed on an "AS IS" BASIS,
 * WITHOUT WARRANTIES OR CONDITIONS OF ANY KIND, either express or implied.
 * See the License for the specific language governing permissions and
 * limitations under the License.
 */
package org.apache.cassandra.service;

import java.io.IOException;
import java.net.InetAddress;
import java.nio.ByteBuffer;
import java.util.*;
import java.util.concurrent.*;
import java.util.concurrent.atomic.AtomicInteger;
import java.util.concurrent.atomic.AtomicLong;

import com.google.common.base.Predicate;
import com.google.common.annotations.VisibleForTesting;
import com.google.common.cache.CacheLoader;
import com.google.common.collect.*;
import com.google.common.primitives.Ints;
import com.google.common.util.concurrent.Uninterruptibles;

import org.apache.commons.lang3.StringUtils;

import org.slf4j.Logger;
import org.slf4j.LoggerFactory;

import org.apache.cassandra.batchlog.Batch;
import org.apache.cassandra.batchlog.BatchlogManager;
import org.apache.cassandra.batchlog.LegacyBatchlogMigrator;
import org.apache.cassandra.concurrent.Stage;
import org.apache.cassandra.concurrent.StageManager;
import org.apache.cassandra.config.CFMetaData;
import org.apache.cassandra.config.DatabaseDescriptor;
import org.apache.cassandra.config.Schema;
import org.apache.cassandra.config.SchemaConstants;
import org.apache.cassandra.db.*;
import org.apache.cassandra.db.filter.DataLimits;
import org.apache.cassandra.db.filter.TombstoneOverwhelmingException;
import org.apache.cassandra.db.partitions.*;
import org.apache.cassandra.db.rows.RowIterator;
import org.apache.cassandra.db.view.ViewUtils;
import org.apache.cassandra.dht.*;
import org.apache.cassandra.exceptions.*;
import org.apache.cassandra.gms.FailureDetector;
import org.apache.cassandra.gms.Gossiper;
import org.apache.cassandra.hints.Hint;
import org.apache.cassandra.hints.HintsService;
import org.apache.cassandra.index.Index;
import org.apache.cassandra.io.util.DataOutputBuffer;
import org.apache.cassandra.locator.*;
import org.apache.cassandra.metrics.*;
import org.apache.cassandra.net.*;
import org.apache.cassandra.service.paxos.Commit;
import org.apache.cassandra.service.paxos.PaxosState;
import org.apache.cassandra.service.paxos.PrepareCallback;
import org.apache.cassandra.service.paxos.ProposeCallback;
import org.apache.cassandra.net.MessagingService.Verb;
import org.apache.cassandra.tracing.Tracing;
import org.apache.cassandra.triggers.TriggerExecutor;
import org.apache.cassandra.utils.*;
import org.apache.cassandra.utils.AbstractIterator;

public class StorageProxy implements StorageProxyMBean
{
    public static final String MBEAN_NAME = "org.apache.cassandra.db:type=StorageProxy";
    private static final Logger logger = LoggerFactory.getLogger(StorageProxy.class);

    public static final String UNREACHABLE = "UNREACHABLE";

    private static final WritePerformer standardWritePerformer;
    private static final WritePerformer counterWritePerformer;
    private static final WritePerformer counterWriteOnCoordinatorPerformer;

    public static final StorageProxy instance = new StorageProxy();

    private static volatile int maxHintsInProgress = 128 * FBUtilities.getAvailableProcessors();
    private static final CacheLoader<InetAddress, AtomicInteger> hintsInProgress = new CacheLoader<InetAddress, AtomicInteger>()
    {
        public AtomicInteger load(InetAddress inetAddress)
        {
            return new AtomicInteger(0);
        }
    };
    private static final ClientRequestMetrics readMetrics = new ClientRequestMetrics("Read");
    private static final ClientRequestMetrics rangeMetrics = new ClientRequestMetrics("RangeSlice");
    private static final ClientRequestMetrics writeMetrics = new ClientRequestMetrics("Write");
    private static final CASClientRequestMetrics casWriteMetrics = new CASClientRequestMetrics("CASWrite");
    private static final CASClientRequestMetrics casReadMetrics = new CASClientRequestMetrics("CASRead");
    private static final ViewWriteMetrics viewWriteMetrics = new ViewWriteMetrics("ViewWrite");
    private static final Map<ConsistencyLevel, ClientRequestMetrics> readMetricsMap = new EnumMap<>(ConsistencyLevel.class);
    private static final Map<ConsistencyLevel, ClientRequestMetrics> writeMetricsMap = new EnumMap<>(ConsistencyLevel.class);

    private static final double CONCURRENT_SUBREQUESTS_MARGIN = 0.10;

    /**
     * Introduce a maximum number of sub-ranges that the coordinator can request in parallel for range queries. Previously
     * we would request up to the maximum number of ranges but this causes problems if the number of vnodes is large.
     * By default we pick 10 requests per core, assuming all replicas have the same number of cores. The idea is that we
     * don't want a burst of range requests that will back up, hurting all other queries. At the same time,
     * we want to give range queries a chance to run if resources are available.
     */
    private static final int MAX_CONCURRENT_RANGE_REQUESTS = Math.max(1, Integer.getInteger("cassandra.max_concurrent_range_requests", FBUtilities.getAvailableProcessors() * 10));

    private StorageProxy()
    {
    }

    static
    {
        MBeanWrapper.instance.registerMBean(instance, MBEAN_NAME);
        HintsService.instance.registerMBean();
        HintedHandOffManager.instance.registerMBean();

        standardWritePerformer = new WritePerformer()
        {
            public void apply(IMutation mutation,
                              Iterable<InetAddress> targets,
                              AbstractWriteResponseHandler<IMutation> responseHandler,
                              String localDataCenter,
                              ConsistencyLevel consistency_level)
            throws OverloadedException
            {
                assert mutation instanceof Mutation;
                sendToHintedEndpoints((Mutation) mutation, targets, responseHandler, localDataCenter, Stage.MUTATION);
            }
        };

        /*
         * We execute counter writes in 2 places: either directly in the coordinator node if it is a replica, or
         * in CounterMutationVerbHandler on a replica othewise. The write must be executed on the COUNTER_MUTATION stage
         * but on the latter case, the verb handler already run on the COUNTER_MUTATION stage, so we must not execute the
         * underlying on the stage otherwise we risk a deadlock. Hence two different performer.
         */
        counterWritePerformer = new WritePerformer()
        {
            public void apply(IMutation mutation,
                              Iterable<InetAddress> targets,
                              AbstractWriteResponseHandler<IMutation> responseHandler,
                              String localDataCenter,
                              ConsistencyLevel consistencyLevel)
            {
                counterWriteTask(mutation, targets, responseHandler, localDataCenter).run();
            }
        };

        counterWriteOnCoordinatorPerformer = new WritePerformer()
        {
            public void apply(IMutation mutation,
                              Iterable<InetAddress> targets,
                              AbstractWriteResponseHandler<IMutation> responseHandler,
                              String localDataCenter,
                              ConsistencyLevel consistencyLevel)
            {
                StageManager.getStage(Stage.COUNTER_MUTATION)
                            .execute(counterWriteTask(mutation, targets, responseHandler, localDataCenter));
            }
        };

        for(ConsistencyLevel level : ConsistencyLevel.values())
        {
            readMetricsMap.put(level, new ClientRequestMetrics("Read-" + level.name()));
            writeMetricsMap.put(level, new ClientRequestMetrics("Write-" + level.name()));
        }
    }

    /**
     * Apply @param updates if and only if the current values in the row for @param key
     * match the provided @param conditions.  The algorithm is "raw" Paxos: that is, Paxos
     * minus leader election -- any node in the cluster may propose changes for any row,
     * which (that is, the row) is the unit of values being proposed, not single columns.
     *
     * The Paxos cohort is only the replicas for the given key, not the entire cluster.
     * So we expect performance to be reasonable, but CAS is still intended to be used
     * "when you really need it," not for all your updates.
     *
     * There are three phases to Paxos:
     *  1. Prepare: the coordinator generates a ballot (timeUUID in our case) and asks replicas to (a) promise
     *     not to accept updates from older ballots and (b) tell us about the most recent update it has already
     *     accepted.
     *  2. Accept: if a majority of replicas reply, the coordinator asks replicas to accept the value of the
     *     highest proposal ballot it heard about, or a new value if no in-progress proposals were reported.
     *  3. Commit (Learn): if a majority of replicas acknowledge the accept request, we can commit the new
     *     value.
     *
     *  Commit procedure is not covered in "Paxos Made Simple," and only briefly mentioned in "Paxos Made Live,"
     *  so here is our approach:
     *   3a. The coordinator sends a commit message to all replicas with the ballot and value.
     *   3b. Because of 1-2, this will be the highest-seen commit ballot.  The replicas will note that,
     *       and send it with subsequent promise replies.  This allows us to discard acceptance records
     *       for successfully committed replicas, without allowing incomplete proposals to commit erroneously
     *       later on.
     *
     *  Note that since we are performing a CAS rather than a simple update, we perform a read (of committed
     *  values) between the prepare and accept phases.  This gives us a slightly longer window for another
     *  coordinator to come along and trump our own promise with a newer one but is otherwise safe.
     *
     * @param keyspaceName the keyspace for the CAS
     * @param cfName the column family for the CAS
     * @param key the row key for the row to CAS
     * @param request the conditions for the CAS to apply as well as the update to perform if the conditions hold.
     * @param consistencyForPaxos the consistency for the paxos prepare and propose round. This can only be either SERIAL or LOCAL_SERIAL.
     * @param consistencyForCommit the consistency for write done during the commit phase. This can be anything, except SERIAL or LOCAL_SERIAL.
     *
     * @return null if the operation succeeds in updating the row, or the current values corresponding to conditions.
     * (since, if the CAS doesn't succeed, it means the current value do not match the conditions).
     */
    public static RowIterator cas(String keyspaceName,
                                  String cfName,
                                  DecoratedKey key,
                                  CASRequest request,
                                  ConsistencyLevel consistencyForPaxos,
                                  ConsistencyLevel consistencyForCommit,
                                  ClientState state,
                                  long queryStartNanoTime)
    throws UnavailableException, IsBootstrappingException, RequestFailureException, RequestTimeoutException, InvalidRequestException
    {
        final long startTimeForMetrics = System.nanoTime();
        int contentions = 0;
        try
        {
            consistencyForPaxos.validateForCas();
            consistencyForCommit.validateForCasCommit(keyspaceName);

            CFMetaData metadata = Schema.instance.getCFMetaData(keyspaceName, cfName);

            long timeout = TimeUnit.MILLISECONDS.toNanos(DatabaseDescriptor.getCasContentionTimeout());
            while (System.nanoTime() - queryStartNanoTime < timeout)
            {
                // for simplicity, we'll do a single liveness check at the start of each attempt
                Pair<List<InetAddress>, Integer> p = getPaxosParticipants(metadata, key, consistencyForPaxos);
                List<InetAddress> liveEndpoints = p.left;
                int requiredParticipants = p.right;

                final Pair<UUID, Integer> pair = beginAndRepairPaxos(queryStartNanoTime, key, metadata, liveEndpoints, requiredParticipants, consistencyForPaxos, consistencyForCommit, true, state);
                final UUID ballot = pair.left;
                contentions += pair.right;

                // read the current values and check they validate the conditions
                Tracing.trace("Reading existing values for CAS precondition");
                SinglePartitionReadCommand readCommand = request.readCommand(FBUtilities.nowInSeconds());
                ConsistencyLevel readConsistency = consistencyForPaxos == ConsistencyLevel.LOCAL_SERIAL ? ConsistencyLevel.LOCAL_QUORUM : ConsistencyLevel.QUORUM;

                FilteredPartition current;
                try (RowIterator rowIter = readOne(readCommand, readConsistency, queryStartNanoTime))
                {
                    current = FilteredPartition.create(rowIter);
                }

                if (!request.appliesTo(current))
                {
                    Tracing.trace("CAS precondition does not match current values {}", current);
                    casWriteMetrics.conditionNotMet.inc();
                    return current.rowIterator();
                }

                // finish the paxos round w/ the desired updates
                // TODO turn null updates into delete?
                PartitionUpdate updates = request.makeUpdates(current);

                // Apply triggers to cas updates. A consideration here is that
                // triggers emit Mutations, and so a given trigger implementation
                // may generate mutations for partitions other than the one this
                // paxos round is scoped for. In this case, TriggerExecutor will
                // validate that the generated mutations are targetted at the same
                // partition as the initial updates and reject (via an
                // InvalidRequestException) any which aren't.
                updates = TriggerExecutor.instance.execute(updates);


                Commit proposal = Commit.newProposal(ballot, updates);
                Tracing.trace("CAS precondition is met; proposing client-requested updates for {}", ballot);
                if (proposePaxos(proposal, liveEndpoints, requiredParticipants, true, consistencyForPaxos, queryStartNanoTime))
                {
                    commitPaxos(proposal, consistencyForCommit, true, queryStartNanoTime);
                    Tracing.trace("CAS successful");
                    return null;
                }

                Tracing.trace("Paxos proposal not accepted (pre-empted by a higher ballot)");
                contentions++;
                Uninterruptibles.sleepUninterruptibly(ThreadLocalRandom.current().nextInt(100), TimeUnit.MILLISECONDS);
                // continue to retry
            }

            throw new WriteTimeoutException(WriteType.CAS, consistencyForPaxos, 0, consistencyForPaxos.blockFor(Keyspace.open(keyspaceName)));
        }
        catch (WriteTimeoutException|ReadTimeoutException e)
        {
            casWriteMetrics.timeouts.mark();
            writeMetricsMap.get(consistencyForPaxos).timeouts.mark();
            throw e;
        }
        catch (WriteFailureException|ReadFailureException e)
        {
            casWriteMetrics.failures.mark();
            writeMetricsMap.get(consistencyForPaxos).failures.mark();
            throw e;
        }
        catch(UnavailableException e)
        {
            casWriteMetrics.unavailables.mark();
            writeMetricsMap.get(consistencyForPaxos).unavailables.mark();
            throw e;
        }
        finally
        {
            recordCasContention(contentions);
            final long latency = System.nanoTime() - startTimeForMetrics;
            casWriteMetrics.addNano(latency);
            writeMetricsMap.get(consistencyForPaxos).addNano(latency);
        }
    }

    private static void recordCasContention(int contentions)
    {
        if(contentions > 0)
            casWriteMetrics.contention.update(contentions);
    }

    private static Predicate<InetAddress> sameDCPredicateFor(final String dc)
    {
        final IEndpointSnitch snitch = DatabaseDescriptor.getEndpointSnitch();
        return new Predicate<InetAddress>()
        {
            public boolean apply(InetAddress host)
            {
                return dc.equals(snitch.getDatacenter(host));
            }
        };
    }

    private static Pair<List<InetAddress>, Integer> getPaxosParticipants(CFMetaData cfm, DecoratedKey key, ConsistencyLevel consistencyForPaxos) throws UnavailableException
    {
        Token tk = key.getToken();
        List<InetAddress> naturalEndpoints = StorageService.instance.getNaturalEndpoints(cfm.ksName, tk);
        Collection<InetAddress> pendingEndpoints = StorageService.instance.getTokenMetadata().pendingEndpointsFor(tk, cfm.ksName);
        if (consistencyForPaxos == ConsistencyLevel.LOCAL_SERIAL)
        {
            // Restrict naturalEndpoints and pendingEndpoints to node in the local DC only
            String localDc = DatabaseDescriptor.getEndpointSnitch().getDatacenter(FBUtilities.getBroadcastAddress());
            Predicate<InetAddress> isLocalDc = sameDCPredicateFor(localDc);
            naturalEndpoints = ImmutableList.copyOf(Iterables.filter(naturalEndpoints, isLocalDc));
            pendingEndpoints = ImmutableList.copyOf(Iterables.filter(pendingEndpoints, isLocalDc));
        }
        int participants = pendingEndpoints.size() + naturalEndpoints.size();
        int requiredParticipants = participants / 2 + 1; // See CASSANDRA-8346, CASSANDRA-833
        List<InetAddress> liveEndpoints = ImmutableList.copyOf(Iterables.filter(Iterables.concat(naturalEndpoints, pendingEndpoints), IAsyncCallback.isAlive));
        if (liveEndpoints.size() < requiredParticipants)
            throw new UnavailableException(consistencyForPaxos, requiredParticipants, liveEndpoints.size());

        // We cannot allow CAS operations with 2 or more pending endpoints, see #8346.
        // Note that we fake an impossible number of required nodes in the unavailable exception
        // to nail home the point that it's an impossible operation no matter how many nodes are live.
        if (pendingEndpoints.size() > 1)
            throw new UnavailableException(String.format("Cannot perform LWT operation as there is more than one (%d) pending range movement", pendingEndpoints.size()),
                                           consistencyForPaxos,
                                           participants + 1,
                                           liveEndpoints.size());

        return Pair.create(liveEndpoints, requiredParticipants);
    }

    /**
     * begin a Paxos session by sending a prepare request and completing any in-progress requests seen in the replies
     *
     * @return the Paxos ballot promised by the replicas if no in-progress requests were seen and a quorum of
     * nodes have seen the mostRecentCommit.  Otherwise, return null.
     */
    private static Pair<UUID, Integer> beginAndRepairPaxos(long queryStartNanoTime,
                                                           DecoratedKey key,
                                                           CFMetaData metadata,
                                                           List<InetAddress> liveEndpoints,
                                                           int requiredParticipants,
                                                           ConsistencyLevel consistencyForPaxos,
                                                           ConsistencyLevel consistencyForCommit,
                                                           final boolean isWrite,
                                                           ClientState state)
    throws WriteTimeoutException, WriteFailureException
    {
        long timeout = TimeUnit.MILLISECONDS.toNanos(DatabaseDescriptor.getCasContentionTimeout());

        PrepareCallback summary = null;
        int contentions = 0;
        while (System.nanoTime() - queryStartNanoTime < timeout)
        {
            // We want a timestamp that is guaranteed to be unique for that node (so that the ballot is globally unique), but if we've got a prepare rejected
            // already we also want to make sure we pick a timestamp that has a chance to be promised, i.e. one that is greater that the most recently known
            // in progress (#5667). Lastly, we don't want to use a timestamp that is older than the last one assigned by ClientState or operations may appear
            // out-of-order (#7801).
            long minTimestampMicrosToUse = summary == null ? Long.MIN_VALUE : 1 + UUIDGen.microsTimestamp(summary.mostRecentInProgressCommit.ballot);
            long ballotMicros = state.getTimestampForPaxos(minTimestampMicrosToUse);
            // Note that ballotMicros is not guaranteed to be unique if two proposal are being handled concurrently by the same coordinator. But we still
            // need ballots to be unique for each proposal so we have to use getRandomTimeUUIDFromMicros.
            UUID ballot = UUIDGen.getRandomTimeUUIDFromMicros(ballotMicros);

            // prepare
            Tracing.trace("Preparing {}", ballot);
            Commit toPrepare = Commit.newPrepare(key, metadata, ballot);
            summary = preparePaxos(toPrepare, liveEndpoints, requiredParticipants, consistencyForPaxos, queryStartNanoTime);
            if (!summary.promised)
            {
                Tracing.trace("Some replicas have already promised a higher ballot than ours; aborting");
                contentions++;
                // sleep a random amount to give the other proposer a chance to finish
                Uninterruptibles.sleepUninterruptibly(ThreadLocalRandom.current().nextInt(100), TimeUnit.MILLISECONDS);
                continue;
            }

            Commit inProgress = summary.mostRecentInProgressCommitWithUpdate;
            Commit mostRecent = summary.mostRecentCommit;

            // If we have an in-progress ballot greater than the MRC we know, then it's an in-progress round that
            // needs to be completed, so do it.
            if (!inProgress.update.isEmpty() && inProgress.isAfter(mostRecent))
            {
                Tracing.trace("Finishing incomplete paxos round {}", inProgress);
                if(isWrite)
                    casWriteMetrics.unfinishedCommit.inc();
                else
                    casReadMetrics.unfinishedCommit.inc();
                Commit refreshedInProgress = Commit.newProposal(ballot, inProgress.update);
                if (proposePaxos(refreshedInProgress, liveEndpoints, requiredParticipants, false, consistencyForPaxos, queryStartNanoTime))
                {
                    try
                    {
                        commitPaxos(refreshedInProgress, consistencyForCommit, false, queryStartNanoTime);
                    }
                    catch (WriteTimeoutException e)
                    {
                        recordCasContention(contentions);
                        // We're still doing preparation for the paxos rounds, so we want to use the CAS (see CASSANDRA-8672)
                        throw new WriteTimeoutException(WriteType.CAS, e.consistency, e.received, e.blockFor);
                    }
                }
                else
                {
                    Tracing.trace("Some replicas have already promised a higher ballot than ours; aborting");
                    // sleep a random amount to give the other proposer a chance to finish
                    contentions++;
                    Uninterruptibles.sleepUninterruptibly(ThreadLocalRandom.current().nextInt(100), TimeUnit.MILLISECONDS);
                }
                continue;
            }

            // To be able to propose our value on a new round, we need a quorum of replica to have learn the previous one. Why is explained at:
            // https://issues.apache.org/jira/browse/CASSANDRA-5062?focusedCommentId=13619810&page=com.atlassian.jira.plugin.system.issuetabpanels:comment-tabpanel#comment-13619810)
            // Since we waited for quorum nodes, if some of them haven't seen the last commit (which may just be a timing issue, but may also
            // mean we lost messages), we pro-actively "repair" those nodes, and retry.
            int nowInSec = Ints.checkedCast(TimeUnit.MICROSECONDS.toSeconds(ballotMicros));
            Iterable<InetAddress> missingMRC = summary.replicasMissingMostRecentCommit(metadata, nowInSec);
            if (Iterables.size(missingMRC) > 0)
            {
                Tracing.trace("Repairing replicas that missed the most recent commit");
                sendCommit(mostRecent, missingMRC);
                // TODO: provided commits don't invalid the prepare we just did above (which they don't), we could just wait
                // for all the missingMRC to acknowledge this commit and then move on with proposing our value. But that means
                // adding the ability to have commitPaxos block, which is exactly CASSANDRA-5442 will do. So once we have that
                // latter ticket, we can pass CL.ALL to the commit above and remove the 'continue'.
                continue;
            }

            return Pair.create(ballot, contentions);
        }

        recordCasContention(contentions);
        throw new WriteTimeoutException(WriteType.CAS, consistencyForPaxos, 0, consistencyForPaxos.blockFor(Keyspace.open(metadata.ksName)));
    }

    /**
     * Unlike commitPaxos, this does not wait for replies
     */
    private static void sendCommit(Commit commit, Iterable<InetAddress> replicas)
    {
        MessageOut<Commit> message = new MessageOut<Commit>(MessagingService.Verb.PAXOS_COMMIT, commit, Commit.serializer);
        for (InetAddress target : replicas)
            MessagingService.instance().sendOneWay(message, target);
    }

    private static PrepareCallback preparePaxos(Commit toPrepare, List<InetAddress> endpoints, int requiredParticipants, ConsistencyLevel consistencyForPaxos, long queryStartNanoTime)
    throws WriteTimeoutException
    {
        PrepareCallback callback = new PrepareCallback(toPrepare.update.partitionKey(), toPrepare.update.metadata(), requiredParticipants, consistencyForPaxos, queryStartNanoTime);
        MessageOut<Commit> message = new MessageOut<Commit>(MessagingService.Verb.PAXOS_PREPARE, toPrepare, Commit.serializer);
        for (InetAddress target : endpoints)
            MessagingService.instance().sendRR(message, target, callback);
        callback.await();
        return callback;
    }

    private static boolean proposePaxos(Commit proposal, List<InetAddress> endpoints, int requiredParticipants, boolean timeoutIfPartial, ConsistencyLevel consistencyLevel, long queryStartNanoTime)
    throws WriteTimeoutException
    {
        ProposeCallback callback = new ProposeCallback(endpoints.size(), requiredParticipants, !timeoutIfPartial, consistencyLevel, queryStartNanoTime);
        MessageOut<Commit> message = new MessageOut<Commit>(MessagingService.Verb.PAXOS_PROPOSE, proposal, Commit.serializer);
        for (InetAddress target : endpoints)
            MessagingService.instance().sendRR(message, target, callback);

        callback.await();

        if (callback.isSuccessful())
            return true;

        if (timeoutIfPartial && !callback.isFullyRefused())
            throw new WriteTimeoutException(WriteType.CAS, consistencyLevel, callback.getAcceptCount(), requiredParticipants);

        return false;
    }

    private static void commitPaxos(Commit proposal, ConsistencyLevel consistencyLevel, boolean allowHints, long queryStartNanoTime) throws WriteTimeoutException
    {
        boolean shouldBlock = consistencyLevel != ConsistencyLevel.ANY;
        Keyspace keyspace = Keyspace.open(proposal.update.metadata().ksName);

        Token tk = proposal.update.partitionKey().getToken();
        List<InetAddress> naturalEndpoints = StorageService.instance.getNaturalEndpoints(keyspace.getName(), tk);
        Collection<InetAddress> pendingEndpoints = StorageService.instance.getTokenMetadata().pendingEndpointsFor(tk, keyspace.getName());

        AbstractWriteResponseHandler<Commit> responseHandler = null;
        if (shouldBlock)
        {
            AbstractReplicationStrategy rs = keyspace.getReplicationStrategy();
            responseHandler = rs.getWriteResponseHandler(naturalEndpoints, pendingEndpoints, consistencyLevel, null, WriteType.SIMPLE, queryStartNanoTime);
            responseHandler.setSupportsBackPressure(false);
        }

        MessageOut<Commit> message = new MessageOut<Commit>(MessagingService.Verb.PAXOS_COMMIT, proposal, Commit.serializer);
        for (InetAddress destination : Iterables.concat(naturalEndpoints, pendingEndpoints))
        {
            checkHintOverload(destination);

            if (FailureDetector.instance.isAlive(destination))
            {
                if (shouldBlock)
                {
                    if (canDoLocalRequest(destination))
                        commitPaxosLocal(message, responseHandler);
                    else
                        MessagingService.instance().sendRR(message, destination, responseHandler, allowHints && shouldHint(destination));
                }
                else
                {
                    MessagingService.instance().sendOneWay(message, destination);
                }
            }
            else if (allowHints && shouldHint(destination))
            {
                submitHint(proposal.makeMutation(), destination, null);
            }
        }

        if (shouldBlock)
            responseHandler.get();
    }

    /**
     * Commit a PAXOS task locally, and if the task times out rather then submitting a real hint
     * submit a fake one that executes immediately on the mutation stage, but generates the necessary backpressure
     * signal for hints
     */
    private static void commitPaxosLocal(final MessageOut<Commit> message, final AbstractWriteResponseHandler<?> responseHandler)
    {
        StageManager.getStage(MessagingService.verbStages.get(MessagingService.Verb.PAXOS_COMMIT)).maybeExecuteImmediately(new LocalMutationRunnable()
        {
            public void runMayThrow()
            {
                try
                {
                    PaxosState.commit(message.payload);
                    if (responseHandler != null)
                        responseHandler.response(null);
                }
                catch (Exception ex)
                {
                    if (!(ex instanceof WriteTimeoutException))
                        logger.error("Failed to apply paxos commit locally : {}", ex);
                    responseHandler.onFailure(FBUtilities.getBroadcastAddress(), RequestFailureReason.UNKNOWN);
                }
            }

            @Override
            protected Verb verb()
            {
                return MessagingService.Verb.PAXOS_COMMIT;
            }
        });
    }

    /**
     * Use this method to have these Mutations applied
     * across all replicas. This method will take care
     * of the possibility of a replica being down and hint
     * the data across to some other replica.
     *
     * @param mutations the mutations to be applied across the replicas
     * @param consistency_level the consistency level for the operation
     * @param queryStartNanoTime the value of System.nanoTime() when the query started to be processed
     */
    public static void mutate(Collection<? extends IMutation> mutations, ConsistencyLevel consistency_level, long queryStartNanoTime)
    throws UnavailableException, OverloadedException, WriteTimeoutException, WriteFailureException
    {
        Tracing.trace("Determining replicas for mutation");
        final String localDataCenter = DatabaseDescriptor.getEndpointSnitch().getDatacenter(FBUtilities.getBroadcastAddress());

        long startTime = System.nanoTime();
        List<AbstractWriteResponseHandler<IMutation>> responseHandlers = new ArrayList<>(mutations.size());

        try
        {
            for (IMutation mutation : mutations)
            {
                if (mutation instanceof CounterMutation)
                {
                    responseHandlers.add(mutateCounter((CounterMutation)mutation, localDataCenter, queryStartNanoTime));
                }
                else
                {
                    WriteType wt = mutations.size() <= 1 ? WriteType.SIMPLE : WriteType.UNLOGGED_BATCH;
                    responseHandlers.add(performWrite(mutation, consistency_level, localDataCenter, standardWritePerformer, null, wt, queryStartNanoTime));
                }
            }

            // wait for writes.  throws TimeoutException if necessary
            for (AbstractWriteResponseHandler<IMutation> responseHandler : responseHandlers)
            {
                responseHandler.get();
            }
        }
        catch (WriteTimeoutException|WriteFailureException ex)
        {
            if (consistency_level == ConsistencyLevel.ANY)
            {
                hintMutations(mutations);
            }
            else
            {
                if (ex instanceof WriteFailureException)
                {
                    writeMetrics.failures.mark();
                    writeMetricsMap.get(consistency_level).failures.mark();
                    WriteFailureException fe = (WriteFailureException)ex;
                    Tracing.trace("Write failure; received {} of {} required replies, failed {} requests",
                                  fe.received, fe.blockFor, fe.failureReasonByEndpoint.size());
                }
                else
                {
                    writeMetrics.timeouts.mark();
                    writeMetricsMap.get(consistency_level).timeouts.mark();
                    WriteTimeoutException te = (WriteTimeoutException)ex;
                    Tracing.trace("Write timeout; received {} of {} required replies", te.received, te.blockFor);
                }
                throw ex;
            }
        }
        catch (UnavailableException e)
        {
            writeMetrics.unavailables.mark();
            writeMetricsMap.get(consistency_level).unavailables.mark();
            Tracing.trace("Unavailable");
            throw e;
        }
        catch (OverloadedException e)
        {
            writeMetrics.unavailables.mark();
            writeMetricsMap.get(consistency_level).unavailables.mark();
            Tracing.trace("Overloaded");
            throw e;
        }
        finally
        {
            long latency = System.nanoTime() - startTime;
            writeMetrics.addNano(latency);
            writeMetricsMap.get(consistency_level).addNano(latency);
        }
    }

    /**
     * Hint all the mutations (except counters, which can't be safely retried).  This means
     * we'll re-hint any successful ones; doesn't seem worth it to track individual success
     * just for this unusual case.
     *
     * Only used for CL.ANY
     *
     * @param mutations the mutations that require hints
     */
    private static void hintMutations(Collection<? extends IMutation> mutations)
    {
        for (IMutation mutation : mutations)
            if (!(mutation instanceof CounterMutation))
                hintMutation((Mutation) mutation);

        Tracing.trace("Wrote hints to satisfy CL.ANY after no replicas acknowledged the write");
    }

    private static void hintMutation(Mutation mutation)
    {
        String keyspaceName = mutation.getKeyspaceName();
        Token token = mutation.key().getToken();

        Iterable<InetAddress> endpoints = StorageService.instance.getNaturalAndPendingEndpoints(keyspaceName, token);
        ArrayList<InetAddress> endpointsToHint = new ArrayList<>(Iterables.size(endpoints));

        // local writes can timeout, but cannot be dropped (see LocalMutationRunnable and CASSANDRA-6510),
        // so there is no need to hint or retry.
        for (InetAddress target : endpoints)
            if (!target.equals(FBUtilities.getBroadcastAddress()) && shouldHint(target))
                endpointsToHint.add(target);

        submitHint(mutation, endpointsToHint, null);
    }

    public boolean appliesLocally(Mutation mutation)
    {
        String keyspaceName = mutation.getKeyspaceName();
        Token token = mutation.key().getToken();
        InetAddress local = FBUtilities.getBroadcastAddress();

        return StorageService.instance.getNaturalEndpoints(keyspaceName, token).contains(local)
               || StorageService.instance.getTokenMetadata().pendingEndpointsFor(token, keyspaceName).contains(local);
    }

    /**
     * Use this method to have these Mutations applied
     * across all replicas.
     *
     * @param mutations the mutations to be applied across the replicas
     * @param writeCommitLog if commitlog should be written
     * @param baseComplete time from epoch in ms that the local base mutation was(or will be) completed
     * @param queryStartNanoTime the value of System.nanoTime() when the query started to be processed
     */
    public static void mutateMV(ByteBuffer dataKey, Collection<Mutation> mutations, boolean writeCommitLog, AtomicLong baseComplete, long queryStartNanoTime)
    throws UnavailableException, OverloadedException, WriteTimeoutException
    {
        Tracing.trace("Determining replicas for mutation");
        final String localDataCenter = DatabaseDescriptor.getEndpointSnitch().getDatacenter(FBUtilities.getBroadcastAddress());

        long startTime = System.nanoTime();


        try
        {
            // if we haven't joined the ring, write everything to batchlog because paired replicas may be stale
            final UUID batchUUID = UUIDGen.getTimeUUID();

            if (StorageService.instance.isStarting() || StorageService.instance.isJoining() || StorageService.instance.isMoving())
            {
                BatchlogManager.store(Batch.createLocal(batchUUID, FBUtilities.timestampMicros(),
                                                        mutations), writeCommitLog);
            }
            else
            {
                List<WriteResponseHandlerWrapper> wrappers = new ArrayList<>(mutations.size());
                //non-local mutations rely on the base mutation commit-log entry for eventual consistency
                Set<Mutation> nonLocalMutations = new HashSet<>(mutations);
                Token baseToken = StorageService.instance.getTokenMetadata().partitioner.getToken(dataKey);

                ConsistencyLevel consistencyLevel = ConsistencyLevel.ONE;

                //Since the base -> view replication is 1:1 we only need to store the BL locally
                final Collection<InetAddress> batchlogEndpoints = Collections.singleton(FBUtilities.getBroadcastAddress());
                BatchlogResponseHandler.BatchlogCleanup cleanup = new BatchlogResponseHandler.BatchlogCleanup(mutations.size(), () -> asyncRemoveFromBatchlog(batchlogEndpoints, batchUUID));

                // add a handler for each mutation - includes checking availability, but doesn't initiate any writes, yet
                for (Mutation mutation : mutations)
                {
                    String keyspaceName = mutation.getKeyspaceName();
                    Token tk = mutation.key().getToken();
                    Optional<InetAddress> pairedEndpoint = ViewUtils.getViewNaturalEndpoint(keyspaceName, baseToken, tk);
                    Collection<InetAddress> pendingEndpoints = StorageService.instance.getTokenMetadata().pendingEndpointsFor(tk, keyspaceName);

                    // if there are no paired endpoints there are probably range movements going on, so we write to the local batchlog to replay later
                    if (!pairedEndpoint.isPresent())
                    {
                        if (pendingEndpoints.isEmpty())
                            logger.warn("Received base materialized view mutation for key {} that does not belong " +
                                        "to this node. There is probably a range movement happening (move or decommission)," +
                                        "but this node hasn't updated its ring metadata yet. Adding mutation to " +
                                        "local batchlog to be replayed later.",
                                        mutation.key());
                        continue;
                    }

                    // When local node is the endpoint we can just apply the mutation locally,
                    // unless there are pending endpoints, in which case we want to do an ordinary
                    // write so the view mutation is sent to the pending endpoint
                    if (pairedEndpoint.get().equals(FBUtilities.getBroadcastAddress()) && StorageService.instance.isJoined()
                        && pendingEndpoints.isEmpty())
                    {
                        try
                        {
                            mutation.apply(writeCommitLog);
                            nonLocalMutations.remove(mutation);
                            cleanup.ackMutation();
                        }
                        catch (Exception exc)
                        {
                            logger.error("Error applying local view update to keyspace {}: {}", mutation.getKeyspaceName(), mutation);
                            throw exc;
                        }
                    }
                    else
                    {
                        wrappers.add(wrapViewBatchResponseHandler(mutation,
                                                                  consistencyLevel,
                                                                  consistencyLevel,
                                                                  Collections.singletonList(pairedEndpoint.get()),
                                                                  baseComplete,
                                                                  WriteType.BATCH,
                                                                  cleanup,
                                                                  queryStartNanoTime));
                    }
                }

                // Apply to local batchlog memtable in this thread
                if (!nonLocalMutations.isEmpty())
                    BatchlogManager.store(Batch.createLocal(batchUUID, FBUtilities.timestampMicros(), nonLocalMutations), writeCommitLog);

                // Perform remote writes
                if (!wrappers.isEmpty())
                    asyncWriteBatchedMutations(wrappers, localDataCenter, Stage.VIEW_MUTATION);
            }
        }
        finally
        {
            viewWriteMetrics.addNano(System.nanoTime() - startTime);
        }
    }

    @SuppressWarnings("unchecked")
    public static void mutateWithTriggers(Collection<? extends IMutation> mutations,
                                          ConsistencyLevel consistencyLevel,
                                          boolean mutateAtomically,
                                          long queryStartNanoTime)
    throws WriteTimeoutException, WriteFailureException, UnavailableException, OverloadedException, InvalidRequestException
    {
        Collection<Mutation> augmented = TriggerExecutor.instance.execute(mutations);

        boolean updatesView = Keyspace.open(mutations.iterator().next().getKeyspaceName())
                              .viewManager
                              .updatesAffectView(mutations, true);

        if (augmented != null)
            mutateAtomically(augmented, consistencyLevel, updatesView, queryStartNanoTime);
        else
        {
            if (mutateAtomically || updatesView)
                mutateAtomically((Collection<Mutation>) mutations, consistencyLevel, updatesView, queryStartNanoTime);
            else
                mutate(mutations, consistencyLevel, queryStartNanoTime);
        }
    }

    /**
     * See mutate. Adds additional steps before and after writing a batch.
     * Before writing the batch (but after doing availability check against the FD for the row replicas):
     *      write the entire batch to a batchlog elsewhere in the cluster.
     * After: remove the batchlog entry (after writing hints for the batch rows, if necessary).
     *
     * @param mutations the Mutations to be applied across the replicas
     * @param consistency_level the consistency level for the operation
     * @param requireQuorumForRemove at least a quorum of nodes will see update before deleting batchlog
     * @param queryStartNanoTime the value of System.nanoTime() when the query started to be processed
     */
    public static void mutateAtomically(Collection<Mutation> mutations,
                                        ConsistencyLevel consistency_level,
                                        boolean requireQuorumForRemove,
                                        long queryStartNanoTime)
    throws UnavailableException, OverloadedException, WriteTimeoutException
    {
        Tracing.trace("Determining replicas for atomic batch");
        long startTime = System.nanoTime();

        List<WriteResponseHandlerWrapper> wrappers = new ArrayList<WriteResponseHandlerWrapper>(mutations.size());
        String localDataCenter = DatabaseDescriptor.getEndpointSnitch().getDatacenter(FBUtilities.getBroadcastAddress());

        try
        {

            // If we are requiring quorum nodes for removal, we upgrade consistency level to QUORUM unless we already
            // require ALL, or EACH_QUORUM. This is so that *at least* QUORUM nodes see the update.
            ConsistencyLevel batchConsistencyLevel = requireQuorumForRemove
                                                     ? ConsistencyLevel.QUORUM
                                                     : consistency_level;

            switch (consistency_level)
            {
                case ALL:
                case EACH_QUORUM:
                    batchConsistencyLevel = consistency_level;
            }

            final BatchlogEndpoints batchlogEndpoints = getBatchlogEndpoints(localDataCenter, batchConsistencyLevel);
            final UUID batchUUID = UUIDGen.getTimeUUID();
            BatchlogResponseHandler.BatchlogCleanup cleanup = new BatchlogResponseHandler.BatchlogCleanup(mutations.size(),
                                                                                                          () -> asyncRemoveFromBatchlog(batchlogEndpoints, batchUUID, queryStartNanoTime));

            // add a handler for each mutation - includes checking availability, but doesn't initiate any writes, yet
            for (Mutation mutation : mutations)
            {
                WriteResponseHandlerWrapper wrapper = wrapBatchResponseHandler(mutation,
                                                                               consistency_level,
                                                                               batchConsistencyLevel,
                                                                               WriteType.BATCH,
                                                                               cleanup,
                                                                               queryStartNanoTime);
                // exit early if we can't fulfill the CL at this time.
                wrapper.handler.assureSufficientLiveNodes();
                wrappers.add(wrapper);
            }

            // write to the batchlog
            syncWriteToBatchlog(mutations, batchlogEndpoints, batchUUID, queryStartNanoTime);

            // now actually perform the writes and wait for them to complete
            syncWriteBatchedMutations(wrappers, localDataCenter, Stage.MUTATION);
        }
        catch (UnavailableException e)
        {
            writeMetrics.unavailables.mark();
            writeMetricsMap.get(consistency_level).unavailables.mark();
            Tracing.trace("Unavailable");
            throw e;
        }
        catch (WriteTimeoutException e)
        {
            writeMetrics.timeouts.mark();
            writeMetricsMap.get(consistency_level).timeouts.mark();
            Tracing.trace("Write timeout; received {} of {} required replies", e.received, e.blockFor);
            throw e;
        }
        catch (WriteFailureException e)
        {
            writeMetrics.failures.mark();
            writeMetricsMap.get(consistency_level).failures.mark();
            Tracing.trace("Write failure; received {} of {} required replies", e.received, e.blockFor);
            throw e;
        }
        finally
        {
            long latency = System.nanoTime() - startTime;
            writeMetrics.addNano(latency);
            writeMetricsMap.get(consistency_level).addNano(latency);

        }
    }

    public static boolean canDoLocalRequest(InetAddress replica)
    {
        return replica.equals(FBUtilities.getBroadcastAddress());
    }

    private static void syncWriteToBatchlog(Collection<Mutation> mutations, BatchlogEndpoints endpoints, UUID uuid, long queryStartNanoTime)
    throws WriteTimeoutException, WriteFailureException
    {
        WriteResponseHandler<?> handler = new WriteResponseHandler<>(endpoints.all,
                                                                     Collections.<InetAddress>emptyList(),
                                                                     endpoints.all.size() == 1 ? ConsistencyLevel.ONE : ConsistencyLevel.TWO,
                                                                     Keyspace.open(SchemaConstants.SYSTEM_KEYSPACE_NAME),
                                                                     null,
                                                                     WriteType.BATCH_LOG,
                                                                     queryStartNanoTime);

        Batch batch = Batch.createLocal(uuid, FBUtilities.timestampMicros(), mutations);

        if (!endpoints.current.isEmpty())
            syncWriteToBatchlog(handler, batch, endpoints.current);

        if (!endpoints.legacy.isEmpty())
            LegacyBatchlogMigrator.syncWriteToBatchlog(handler, batch, endpoints.legacy);

        handler.get();
    }

    private static void syncWriteToBatchlog(WriteResponseHandler<?> handler, Batch batch, Collection<InetAddress> endpoints)
    throws WriteTimeoutException, WriteFailureException
    {
        MessageOut<Batch> message = new MessageOut<>(MessagingService.Verb.BATCH_STORE, batch, Batch.serializer);

        for (InetAddress target : endpoints)
        {
            logger.trace("Sending batchlog store request {} to {} for {} mutations", batch.id, target, batch.size());

            if (canDoLocalRequest(target))
                performLocally(Stage.MUTATION, Optional.empty(), () -> BatchlogManager.store(batch), handler);
            else
                MessagingService.instance().sendRR(message, target, handler);
        }
    }

    private static void asyncRemoveFromBatchlog(BatchlogEndpoints endpoints, UUID uuid, long queryStartNanoTime)
    {
        if (!endpoints.current.isEmpty())
            asyncRemoveFromBatchlog(endpoints.current, uuid);

        if (!endpoints.legacy.isEmpty())
            LegacyBatchlogMigrator.asyncRemoveFromBatchlog(endpoints.legacy, uuid, queryStartNanoTime);
    }

    private static void asyncRemoveFromBatchlog(Collection<InetAddress> endpoints, UUID uuid)
    {
        MessageOut<UUID> message = new MessageOut<>(MessagingService.Verb.BATCH_REMOVE, uuid, UUIDSerializer.serializer);
        for (InetAddress target : endpoints)
        {
            if (logger.isTraceEnabled())
                logger.trace("Sending batchlog remove request {} to {}", uuid, target);

            if (canDoLocalRequest(target))
                performLocally(Stage.MUTATION, () -> BatchlogManager.remove(uuid));
            else
                MessagingService.instance().sendOneWay(message, target);
        }
    }

    private static void asyncWriteBatchedMutations(List<WriteResponseHandlerWrapper> wrappers, String localDataCenter, Stage stage)
    {
        for (WriteResponseHandlerWrapper wrapper : wrappers)
        {
            Iterable<InetAddress> endpoints = Iterables.concat(wrapper.handler.naturalEndpoints, wrapper.handler.pendingEndpoints);

            try
            {
                sendToHintedEndpoints(wrapper.mutation, endpoints, wrapper.handler, localDataCenter, stage);
            }
            catch (OverloadedException | WriteTimeoutException e)
            {
                wrapper.handler.onFailure(FBUtilities.getBroadcastAddress(), RequestFailureReason.UNKNOWN);
            }
        }
    }

    private static void syncWriteBatchedMutations(List<WriteResponseHandlerWrapper> wrappers, String localDataCenter, Stage stage)
    throws WriteTimeoutException, OverloadedException
    {
        for (WriteResponseHandlerWrapper wrapper : wrappers)
        {
            Iterable<InetAddress> endpoints = Iterables.concat(wrapper.handler.naturalEndpoints, wrapper.handler.pendingEndpoints);
            sendToHintedEndpoints(wrapper.mutation, endpoints, wrapper.handler, localDataCenter, stage);
        }


        for (WriteResponseHandlerWrapper wrapper : wrappers)
            wrapper.handler.get();
    }

    /**
     * Perform the write of a mutation given a WritePerformer.
     * Gather the list of write endpoints, apply locally and/or forward the mutation to
     * said write endpoint (deletaged to the actual WritePerformer) and wait for the
     * responses based on consistency level.
     *
     * @param mutation the mutation to be applied
     * @param consistency_level the consistency level for the write operation
     * @param performer the WritePerformer in charge of appliying the mutation
     * given the list of write endpoints (either standardWritePerformer for
     * standard writes or counterWritePerformer for counter writes).
     * @param callback an optional callback to be run if and when the write is
     * @param queryStartNanoTime the value of System.nanoTime() when the query started to be processed
     */
    public static AbstractWriteResponseHandler<IMutation> performWrite(IMutation mutation,
                                                                       ConsistencyLevel consistency_level,
                                                                       String localDataCenter,
                                                                       WritePerformer performer,
                                                                       Runnable callback,
                                                                       WriteType writeType,
                                                                       long queryStartNanoTime)
    throws UnavailableException, OverloadedException
    {
        String keyspaceName = mutation.getKeyspaceName();
        AbstractReplicationStrategy rs = Keyspace.open(keyspaceName).getReplicationStrategy();

        Token tk = mutation.key().getToken();
        List<InetAddress> naturalEndpoints = StorageService.instance.getNaturalEndpoints(keyspaceName, tk);
        Collection<InetAddress> pendingEndpoints = StorageService.instance.getTokenMetadata().pendingEndpointsFor(tk, keyspaceName);

        AbstractWriteResponseHandler<IMutation> responseHandler = rs.getWriteResponseHandler(naturalEndpoints, pendingEndpoints, consistency_level, callback, writeType, queryStartNanoTime);

        // exit early if we can't fulfill the CL at this time
        responseHandler.assureSufficientLiveNodes();

        performer.apply(mutation, Iterables.concat(naturalEndpoints, pendingEndpoints), responseHandler, localDataCenter, consistency_level);
        return responseHandler;
    }

    // same as performWrites except does not initiate writes (but does perform availability checks).
    private static WriteResponseHandlerWrapper wrapBatchResponseHandler(Mutation mutation,
                                                                        ConsistencyLevel consistency_level,
                                                                        ConsistencyLevel batchConsistencyLevel,
                                                                        WriteType writeType,
                                                                        BatchlogResponseHandler.BatchlogCleanup cleanup,
                                                                        long queryStartNanoTime)
    {
        Keyspace keyspace = Keyspace.open(mutation.getKeyspaceName());
        AbstractReplicationStrategy rs = keyspace.getReplicationStrategy();
        String keyspaceName = mutation.getKeyspaceName();
        Token tk = mutation.key().getToken();
        List<InetAddress> naturalEndpoints = StorageService.instance.getNaturalEndpoints(keyspaceName, tk);
        Collection<InetAddress> pendingEndpoints = StorageService.instance.getTokenMetadata().pendingEndpointsFor(tk, keyspaceName);
        AbstractWriteResponseHandler<IMutation> writeHandler = rs.getWriteResponseHandler(naturalEndpoints, pendingEndpoints, consistency_level, null, writeType, queryStartNanoTime);
        BatchlogResponseHandler<IMutation> batchHandler = new BatchlogResponseHandler<>(writeHandler, batchConsistencyLevel.blockFor(keyspace), cleanup, queryStartNanoTime);
        return new WriteResponseHandlerWrapper(batchHandler, mutation);
    }

    /**
     * Same as performWrites except does not initiate writes (but does perform availability checks).
     * Keeps track of ViewWriteMetrics
     */
    private static WriteResponseHandlerWrapper wrapViewBatchResponseHandler(Mutation mutation,
                                                                            ConsistencyLevel consistency_level,
                                                                            ConsistencyLevel batchConsistencyLevel,
                                                                            List<InetAddress> naturalEndpoints,
                                                                            AtomicLong baseComplete,
                                                                            WriteType writeType,
                                                                            BatchlogResponseHandler.BatchlogCleanup cleanup,
                                                                            long queryStartNanoTime)
    {
        Keyspace keyspace = Keyspace.open(mutation.getKeyspaceName());
        AbstractReplicationStrategy rs = keyspace.getReplicationStrategy();
        String keyspaceName = mutation.getKeyspaceName();
        Token tk = mutation.key().getToken();
        Collection<InetAddress> pendingEndpoints = StorageService.instance.getTokenMetadata().pendingEndpointsFor(tk, keyspaceName);
        AbstractWriteResponseHandler<IMutation> writeHandler = rs.getWriteResponseHandler(naturalEndpoints, pendingEndpoints, consistency_level, () -> {
            long delay = Math.max(0, System.currentTimeMillis() - baseComplete.get());
            viewWriteMetrics.viewWriteLatency.update(delay, TimeUnit.MILLISECONDS);
        }, writeType, queryStartNanoTime);
        BatchlogResponseHandler<IMutation> batchHandler = new ViewWriteMetricsWrapped(writeHandler, batchConsistencyLevel.blockFor(keyspace), cleanup, queryStartNanoTime);
        return new WriteResponseHandlerWrapper(batchHandler, mutation);
    }

    // used by atomic_batch_mutate to decouple availability check from the write itself, caches consistency level and endpoints.
    private static class WriteResponseHandlerWrapper
    {
        final BatchlogResponseHandler<IMutation> handler;
        final Mutation mutation;

        WriteResponseHandlerWrapper(BatchlogResponseHandler<IMutation> handler, Mutation mutation)
        {
            this.handler = handler;
            this.mutation = mutation;
        }
    }

    /*
     * A class to filter batchlog endpoints into legacy endpoints (version < 3.0) or not.
     */
    private static final class BatchlogEndpoints
    {
        public final Collection<InetAddress> all;
        public final Collection<InetAddress> current;
        public final Collection<InetAddress> legacy;

        BatchlogEndpoints(Collection<InetAddress> endpoints)
        {
            all = endpoints;
            current = new ArrayList<>(2);
            legacy = new ArrayList<>(2);

            for (InetAddress ep : endpoints)
            {
                if (MessagingService.instance().getVersion(ep) >= MessagingService.VERSION_30)
                    current.add(ep);
                else
                    legacy.add(ep);
            }
        }
    }

    /*
     * Replicas are picked manually:
     * - replicas should be alive according to the failure detector
     * - replicas should be in the local datacenter
     * - choose min(2, number of qualifying candiates above)
     * - allow the local node to be the only replica only if it's a single-node DC
     */
    private static BatchlogEndpoints getBatchlogEndpoints(String localDataCenter, ConsistencyLevel consistencyLevel)
    throws UnavailableException
    {
        TokenMetadata.Topology topology = StorageService.instance.getTokenMetadata().cachedOnlyTokenMap().getTopology();
        Multimap<String, InetAddress> localEndpoints = HashMultimap.create(topology.getDatacenterRacks().get(localDataCenter));
        String localRack = DatabaseDescriptor.getEndpointSnitch().getRack(FBUtilities.getBroadcastAddress());

        Collection<InetAddress> chosenEndpoints = new BatchlogManager.EndpointFilter(localRack, localEndpoints).filter();
        if (chosenEndpoints.isEmpty())
        {
            if (consistencyLevel == ConsistencyLevel.ANY)
                return new BatchlogEndpoints(Collections.singleton(FBUtilities.getBroadcastAddress()));

            throw new UnavailableException(ConsistencyLevel.ONE, 1, 0);
        }

        return new BatchlogEndpoints(chosenEndpoints);
    }

    /**
     * Send the mutations to the right targets, write it locally if it corresponds or writes a hint when the node
     * is not available.
     *
     * Note about hints:
     * <pre>
     * {@code
     * | Hinted Handoff | Consist. Level |
     * | on             |       >=1      | --> wait for hints. We DO NOT notify the handler with handler.response() for hints;
     * | on             |       ANY      | --> wait for hints. Responses count towards consistency.
     * | off            |       >=1      | --> DO NOT fire hints. And DO NOT wait for them to complete.
     * | off            |       ANY      | --> DO NOT fire hints. And DO NOT wait for them to complete.
     * }
     * </pre>
     *
     * @throws OverloadedException if the hints cannot be written/enqueued
     */
    public static void sendToHintedEndpoints(final Mutation mutation,
                                             Iterable<InetAddress> targets,
                                             AbstractWriteResponseHandler<IMutation> responseHandler,
                                             String localDataCenter,
                                             Stage stage)
    throws OverloadedException
    {
        int targetsSize = Iterables.size(targets);

        // this dc replicas:
        Collection<InetAddress> localDc = null;
        // extra-datacenter replicas, grouped by dc
        Map<String, Collection<InetAddress>> dcGroups = null;
        // only need to create a Message for non-local writes
        MessageOut<Mutation> message = null;

        boolean insertLocal = false;
        ArrayList<InetAddress> endpointsToHint = null;

        List<InetAddress> backPressureHosts = null;

        for (InetAddress destination : targets)
        {
            checkHintOverload(destination);

            if (FailureDetector.instance.isAlive(destination))
            {
                if (canDoLocalRequest(destination))
                {
                    insertLocal = true;
                }
                else
                {
                    // belongs on a different server
                    if (message == null)
                        message = mutation.createMessage();

                    String dc = DatabaseDescriptor.getEndpointSnitch().getDatacenter(destination);

                    // direct writes to local DC or old Cassandra versions
                    // (1.1 knows how to forward old-style String message IDs; updated to int in 2.0)
                    if (localDataCenter.equals(dc))
                    {
                        if (localDc == null)
                            localDc = new ArrayList<>(targetsSize);

                        localDc.add(destination);
                    }
                    else
                    {
                        Collection<InetAddress> messages = (dcGroups != null) ? dcGroups.get(dc) : null;
                        if (messages == null)
                        {
                            messages = new ArrayList<>(3); // most DCs will have <= 3 replicas
                            if (dcGroups == null)
                                dcGroups = new HashMap<>();
                            dcGroups.put(dc, messages);
                        }

                        messages.add(destination);
                    }

                    if (backPressureHosts == null)
                        backPressureHosts = new ArrayList<>(targetsSize);

                    backPressureHosts.add(destination);
                }
            }
            else
            {
                if (shouldHint(destination))
                {
                    if (endpointsToHint == null)
                        endpointsToHint = new ArrayList<>(targetsSize);

                    endpointsToHint.add(destination);
                }
            }
        }

        if (backPressureHosts != null)
            MessagingService.instance().applyBackPressure(backPressureHosts, responseHandler.currentTimeout());

        if (endpointsToHint != null)
            submitHint(mutation, endpointsToHint, responseHandler);

        if (insertLocal)
            performLocally(stage, Optional.of(mutation), mutation::apply, responseHandler);

        if (localDc != null)
        {
            for (InetAddress destination : localDc)
                MessagingService.instance().sendRR(message, destination, responseHandler, true);
        }
        if (dcGroups != null)
        {
            // for each datacenter, send the message to one node to relay the write to other replicas
            for (Collection<InetAddress> dcTargets : dcGroups.values())
                sendMessagesToNonlocalDC(message, dcTargets, responseHandler);
        }
    }

    private static void checkHintOverload(InetAddress destination)
    {
        // avoid OOMing due to excess hints.  we need to do this check even for "live" nodes, since we can
        // still generate hints for those if it's overloaded or simply dead but not yet known-to-be-dead.
        // The idea is that if we have over maxHintsInProgress hints in flight, this is probably due to
        // a small number of nodes causing problems, so we should avoid shutting down writes completely to
        // healthy nodes.  Any node with no hintsInProgress is considered healthy.
        if (StorageMetrics.totalHintsInProgress.getCount() > maxHintsInProgress
                && (getHintsInProgressFor(destination).get() > 0 && shouldHint(destination)))
        {
            throw new OverloadedException("Too many in flight hints: " + StorageMetrics.totalHintsInProgress.getCount() +
                                          " destination: " + destination +
                                          " destination hints: " + getHintsInProgressFor(destination).get());
        }
    }

    private static void sendMessagesToNonlocalDC(MessageOut<? extends IMutation> message,
                                                 Collection<InetAddress> targets,
                                                 AbstractWriteResponseHandler<IMutation> handler)
    {
        Iterator<InetAddress> iter = targets.iterator();
        InetAddress target = iter.next();

        // Add the other destinations of the same message as a FORWARD_HEADER entry
        try(DataOutputBuffer out = new DataOutputBuffer())
        {
            out.writeInt(targets.size() - 1);
            while (iter.hasNext())
            {
                InetAddress destination = iter.next();
                CompactEndpointSerializationHelper.serialize(destination, out);
                int id = MessagingService.instance().addCallback(handler,
                                                                 message,
                                                                 destination,
                                                                 message.getTimeout(),
                                                                 handler.consistencyLevel,
                                                                 true);
                out.writeInt(id);
                logger.trace("Adding FWD message to {}@{}", id, destination);
            }
            message = message.withParameter(Mutation.FORWARD_TO, out.getData());
            // send the combined message + forward headers
            int id = MessagingService.instance().sendRR(message, target, handler, true);
            logger.trace("Sending message to {}@{}", id, target);
        }
        catch (IOException e)
        {
            // DataOutputBuffer is in-memory, doesn't throw IOException
            throw new AssertionError(e);
        }
    }

    private static void performLocally(Stage stage, final Runnable runnable)
    {
        StageManager.getStage(stage).maybeExecuteImmediately(new LocalMutationRunnable()
        {
            public void runMayThrow()
            {
                try
                {
                    runnable.run();
                }
                catch (Exception ex)
                {
                    logger.error("Failed to apply mutation locally : {}", ex);
                }
            }

            @Override
            protected Verb verb()
            {
                return MessagingService.Verb.MUTATION;
            }
        });
    }

    private static void performLocally(Stage stage, Optional<IMutation> mutation, final Runnable runnable, final IAsyncCallbackWithFailure<?> handler)
    {
        StageManager.getStage(stage).maybeExecuteImmediately(new LocalMutationRunnable(mutation)
        {
            public void runMayThrow()
            {
                try
                {
                    runnable.run();
                    handler.response(null);
                }
                catch (Exception ex)
                {
                    if (!(ex instanceof WriteTimeoutException))
                        logger.error("Failed to apply mutation locally : {}", ex);
                    handler.onFailure(FBUtilities.getBroadcastAddress(), RequestFailureReason.UNKNOWN);
                }
            }

            @Override
            protected Verb verb()
            {
                return MessagingService.Verb.MUTATION;
            }
        });
    }

    /**
     * Handle counter mutation on the coordinator host.
     *
     * A counter mutation needs to first be applied to a replica (that we'll call the leader for the mutation) before being
     * replicated to the other endpoint. To achieve so, there is two case:
     *   1) the coordinator host is a replica: we proceed to applying the update locally and replicate throug
     *   applyCounterMutationOnCoordinator
     *   2) the coordinator is not a replica: we forward the (counter)mutation to a chosen replica (that will proceed through
     *   applyCounterMutationOnLeader upon receive) and wait for its acknowledgment.
     *
     * Implementation note: We check if we can fulfill the CL on the coordinator host even if he is not a replica to allow
     * quicker response and because the WriteResponseHandlers don't make it easy to send back an error. We also always gather
     * the write latencies at the coordinator node to make gathering point similar to the case of standard writes.
     */
    public static AbstractWriteResponseHandler<IMutation> mutateCounter(CounterMutation cm, String localDataCenter, long queryStartNanoTime) throws UnavailableException, OverloadedException
    {
        InetAddress endpoint = findSuitableEndpoint(cm.getKeyspaceName(), cm.key(), localDataCenter, cm.consistency());

        if (endpoint.equals(FBUtilities.getBroadcastAddress()))
        {
            return applyCounterMutationOnCoordinator(cm, localDataCenter, queryStartNanoTime);
        }
        else
        {
            // Exit now if we can't fulfill the CL here instead of forwarding to the leader replica
            String keyspaceName = cm.getKeyspaceName();
            AbstractReplicationStrategy rs = Keyspace.open(keyspaceName).getReplicationStrategy();
            Token tk = cm.key().getToken();
            List<InetAddress> naturalEndpoints = StorageService.instance.getNaturalEndpoints(keyspaceName, tk);
            Collection<InetAddress> pendingEndpoints = StorageService.instance.getTokenMetadata().pendingEndpointsFor(tk, keyspaceName);

            rs.getWriteResponseHandler(naturalEndpoints, pendingEndpoints, cm.consistency(), null, WriteType.COUNTER, queryStartNanoTime).assureSufficientLiveNodes();

            // Forward the actual update to the chosen leader replica
            AbstractWriteResponseHandler<IMutation> responseHandler = new WriteResponseHandler<>(endpoint, WriteType.COUNTER, queryStartNanoTime);

            Tracing.trace("Enqueuing counter update to {}", endpoint);
            MessagingService.instance().sendRR(cm.makeMutationMessage(), endpoint, responseHandler, false);
            return responseHandler;
        }
    }

    /**
     * Find a suitable replica as leader for counter update.
     * For now, we pick a random replica in the local DC (or ask the snitch if
     * there is no replica alive in the local DC).
     * TODO: if we track the latency of the counter writes (which makes sense
     * contrarily to standard writes since there is a read involved), we could
     * trust the dynamic snitch entirely, which may be a better solution. It
     * is unclear we want to mix those latencies with read latencies, so this
     * may be a bit involved.
     */
    private static InetAddress findSuitableEndpoint(String keyspaceName, DecoratedKey key, String localDataCenter, ConsistencyLevel cl) throws UnavailableException
    {
        Keyspace keyspace = Keyspace.open(keyspaceName);
        IEndpointSnitch snitch = DatabaseDescriptor.getEndpointSnitch();
        List<InetAddress> endpoints = new ArrayList<>();
        StorageService.instance.getLiveNaturalEndpoints(keyspace, key, endpoints);

        // CASSANDRA-13043: filter out those endpoints not accepting clients yet, maybe because still bootstrapping
        endpoints.removeIf(endpoint -> !StorageService.instance.isRpcReady(endpoint));

        // TODO have a way to compute the consistency level
        if (endpoints.isEmpty())
            throw new UnavailableException(cl, cl.blockFor(keyspace), 0);

        List<InetAddress> localEndpoints = new ArrayList<>(endpoints.size());

        for (InetAddress endpoint : endpoints)
            if (snitch.getDatacenter(endpoint).equals(localDataCenter))
                localEndpoints.add(endpoint);

        if (localEndpoints.isEmpty())
        {
            // If the consistency required is local then we should not involve other DCs
            if (cl.isDatacenterLocal())
                throw new UnavailableException(cl, cl.blockFor(keyspace), 0);

            // No endpoint in local DC, pick the closest endpoint according to the snitch
            snitch.sortByProximity(FBUtilities.getBroadcastAddress(), endpoints);
            return endpoints.get(0);
        }

        return localEndpoints.get(ThreadLocalRandom.current().nextInt(localEndpoints.size()));
    }

    // Must be called on a replica of the mutation. This replica becomes the
    // leader of this mutation.
    public static AbstractWriteResponseHandler<IMutation> applyCounterMutationOnLeader(CounterMutation cm, String localDataCenter, Runnable callback, long queryStartNanoTime)
    throws UnavailableException, OverloadedException
    {
        return performWrite(cm, cm.consistency(), localDataCenter, counterWritePerformer, callback, WriteType.COUNTER, queryStartNanoTime);
    }

    // Same as applyCounterMutationOnLeader but must with the difference that it use the MUTATION stage to execute the write (while
    // applyCounterMutationOnLeader assumes it is on the MUTATION stage already)
    public static AbstractWriteResponseHandler<IMutation> applyCounterMutationOnCoordinator(CounterMutation cm, String localDataCenter, long queryStartNanoTime)
    throws UnavailableException, OverloadedException
    {
        return performWrite(cm, cm.consistency(), localDataCenter, counterWriteOnCoordinatorPerformer, null, WriteType.COUNTER, queryStartNanoTime);
    }

    private static Runnable counterWriteTask(final IMutation mutation,
                                             final Iterable<InetAddress> targets,
                                             final AbstractWriteResponseHandler<IMutation> responseHandler,
                                             final String localDataCenter)
    {
        return new DroppableRunnable(MessagingService.Verb.COUNTER_MUTATION)
        {
            @Override
            public void runMayThrow() throws OverloadedException, WriteTimeoutException
            {
                assert mutation instanceof CounterMutation;

                Mutation result = ((CounterMutation) mutation).applyCounterMutation();
                responseHandler.response(null);

                Set<InetAddress> remotes = Sets.difference(ImmutableSet.copyOf(targets),
                                                           ImmutableSet.of(FBUtilities.getBroadcastAddress()));
                if (!remotes.isEmpty())
                    sendToHintedEndpoints(result, remotes, responseHandler, localDataCenter, Stage.COUNTER_MUTATION);
            }
        };
    }

    private static boolean systemKeyspaceQuery(List<? extends ReadCommand> cmds)
    {
        for (ReadCommand cmd : cmds)
            if (!SchemaConstants.isLocalSystemKeyspace(cmd.metadata().ksName))
                return false;
        return true;
    }

    public static RowIterator readOne(SinglePartitionReadCommand command, ConsistencyLevel consistencyLevel, long queryStartNanoTime)
    throws UnavailableException, IsBootstrappingException, ReadFailureException, ReadTimeoutException, InvalidRequestException
    {
        return readOne(command, consistencyLevel, null, queryStartNanoTime);
    }

    public static RowIterator readOne(SinglePartitionReadCommand command, ConsistencyLevel consistencyLevel, ClientState state, long queryStartNanoTime)
    throws UnavailableException, IsBootstrappingException, ReadFailureException, ReadTimeoutException, InvalidRequestException
    {
        return PartitionIterators.getOnlyElement(read(SinglePartitionReadCommand.Group.one(command), consistencyLevel, state, queryStartNanoTime), command);
    }

    public static PartitionIterator read(SinglePartitionReadCommand.Group group, ConsistencyLevel consistencyLevel, long queryStartNanoTime)
    throws UnavailableException, IsBootstrappingException, ReadFailureException, ReadTimeoutException, InvalidRequestException
    {
        // When using serial CL, the ClientState should be provided
        assert !consistencyLevel.isSerialConsistency();
        return read(group, consistencyLevel, null, queryStartNanoTime);
    }

    /**
     * Performs the actual reading of a row out of the StorageService, fetching
     * a specific set of column names from a given column family.
     */
    public static PartitionIterator read(SinglePartitionReadCommand.Group group, ConsistencyLevel consistencyLevel, ClientState state, long queryStartNanoTime)
    throws UnavailableException, IsBootstrappingException, ReadFailureException, ReadTimeoutException, InvalidRequestException
    {
        if (StorageService.instance.isBootstrapMode() && !systemKeyspaceQuery(group.commands))
        {
            readMetrics.unavailables.mark();
            readMetricsMap.get(consistencyLevel).unavailables.mark();
            throw new IsBootstrappingException();
        }

        return consistencyLevel.isSerialConsistency()
             ? readWithPaxos(group, consistencyLevel, state, queryStartNanoTime)
             : readRegular(group, consistencyLevel, queryStartNanoTime);
    }

    private static PartitionIterator readWithPaxos(SinglePartitionReadCommand.Group group, ConsistencyLevel consistencyLevel, ClientState state, long queryStartNanoTime)
    throws InvalidRequestException, UnavailableException, ReadFailureException, ReadTimeoutException
    {
        assert state != null;
        if (group.commands.size() > 1)
            throw new InvalidRequestException("SERIAL/LOCAL_SERIAL consistency may only be requested for one partition at a time");

        long start = System.nanoTime();
        SinglePartitionReadCommand command = group.commands.get(0);
        CFMetaData metadata = command.metadata();
        DecoratedKey key = command.partitionKey();

        PartitionIterator result = null;
        try
        {
            // make sure any in-progress paxos writes are done (i.e., committed to a majority of replicas), before performing a quorum read
            Pair<List<InetAddress>, Integer> p = getPaxosParticipants(metadata, key, consistencyLevel);
            List<InetAddress> liveEndpoints = p.left;
            int requiredParticipants = p.right;

            // does the work of applying in-progress writes; throws UAE or timeout if it can't
            final ConsistencyLevel consistencyForCommitOrFetch = consistencyLevel == ConsistencyLevel.LOCAL_SERIAL
                                                                                   ? ConsistencyLevel.LOCAL_QUORUM
                                                                                   : ConsistencyLevel.QUORUM;

            try
            {
                final Pair<UUID, Integer> pair = beginAndRepairPaxos(start, key, metadata, liveEndpoints, requiredParticipants, consistencyLevel, consistencyForCommitOrFetch, false, state);
                if (pair.right > 0)
                    casReadMetrics.contention.update(pair.right);
            }
            catch (WriteTimeoutException e)
            {
                throw new ReadTimeoutException(consistencyLevel, 0, consistencyLevel.blockFor(Keyspace.open(metadata.ksName)), false);
            }
            catch (WriteFailureException e)
            {
                throw new ReadFailureException(consistencyLevel, e.received, e.blockFor, false, e.failureReasonByEndpoint);
            }

            result = fetchRows(group.commands, consistencyForCommitOrFetch, queryStartNanoTime);
        }
        catch (UnavailableException e)
        {
            readMetrics.unavailables.mark();
            casReadMetrics.unavailables.mark();
            readMetricsMap.get(consistencyLevel).unavailables.mark();
            throw e;
        }
        catch (ReadTimeoutException e)
        {
            readMetrics.timeouts.mark();
            casReadMetrics.timeouts.mark();
            readMetricsMap.get(consistencyLevel).timeouts.mark();
            throw e;
        }
        catch (ReadFailureException e)
        {
            readMetrics.failures.mark();
            casReadMetrics.failures.mark();
            readMetricsMap.get(consistencyLevel).failures.mark();
            throw e;
        }
        finally
        {
            long latency = System.nanoTime() - start;
            readMetrics.addNano(latency);
            casReadMetrics.addNano(latency);
            readMetricsMap.get(consistencyLevel).addNano(latency);
            Keyspace.open(metadata.ksName).getColumnFamilyStore(metadata.cfName).metric.coordinatorReadLatency.update(latency, TimeUnit.NANOSECONDS);
        }

        return result;
    }

    @SuppressWarnings("resource")
    private static PartitionIterator readRegular(SinglePartitionReadCommand.Group group, ConsistencyLevel consistencyLevel, long queryStartNanoTime)
    throws UnavailableException, ReadFailureException, ReadTimeoutException
    {
        long start = System.nanoTime();
        try
        {
            PartitionIterator result = fetchRows(group.commands, consistencyLevel, queryStartNanoTime);
            // Note that the only difference between the command in a group must be the partition key on which
            // they applied.
            boolean enforceStrictLiveness = group.commands.get(0).metadata().enforceStrictLiveness();
            // If we have more than one command, then despite each read command honoring the limit, the total result
            // might not honor it and so we should enforce it
            if (group.commands.size() > 1)
                result = group.limits().filter(result, group.nowInSec(), group.selectsFullPartition(), enforceStrictLiveness);
            return result;
        }
        catch (UnavailableException e)
        {
            readMetrics.unavailables.mark();
            readMetricsMap.get(consistencyLevel).unavailables.mark();
            throw e;
        }
        catch (ReadTimeoutException e)
        {
            readMetrics.timeouts.mark();
            readMetricsMap.get(consistencyLevel).timeouts.mark();
            throw e;
        }
        catch (ReadFailureException e)
        {
            readMetrics.failures.mark();
            readMetricsMap.get(consistencyLevel).failures.mark();
            throw e;
        }
        finally
        {
            long latency = System.nanoTime() - start;
            readMetrics.addNano(latency);
            readMetricsMap.get(consistencyLevel).addNano(latency);
            // TODO avoid giving every command the same latency number.  Can fix this in CASSADRA-5329
            for (ReadCommand command : group.commands)
                Keyspace.openAndGetStore(command.metadata()).metric.coordinatorReadLatency.update(latency, TimeUnit.NANOSECONDS);
        }
    }

    /**
     * This function executes local and remote reads, and blocks for the results:
     *
     * 1. Get the replica locations, sorted by response time according to the snitch
     * 2. Send a data request to the closest replica, and digest requests to either
     *    a) all the replicas, if read repair is enabled
     *    b) the closest R-1 replicas, where R is the number required to satisfy the ConsistencyLevel
     * 3. Wait for a response from R replicas
     * 4. If the digests (if any) match the data return the data
     * 5. else carry out read repair by getting data from all the nodes.
     */
    private static PartitionIterator fetchRows(List<SinglePartitionReadCommand> commands, ConsistencyLevel consistencyLevel, long queryStartNanoTime)
    throws UnavailableException, ReadFailureException, ReadTimeoutException
    {
        int cmdCount = commands.size();

        SinglePartitionReadLifecycle[] reads = new SinglePartitionReadLifecycle[cmdCount];
        for (int i = 0; i < cmdCount; i++)
            reads[i] = new SinglePartitionReadLifecycle(commands.get(i), consistencyLevel, queryStartNanoTime);

        for (int i = 0; i < cmdCount; i++)
            reads[i].doInitialQueries();

        for (int i = 0; i < cmdCount; i++)
            reads[i].maybeTryAdditionalReplicas();

        for (int i = 0; i < cmdCount; i++)
            reads[i].awaitResultsAndRetryOnDigestMismatch();

        for (int i = 0; i < cmdCount; i++)
            if (!reads[i].isDone())
                reads[i].maybeAwaitFullDataRead();

        List<PartitionIterator> results = new ArrayList<>(cmdCount);
        for (int i = 0; i < cmdCount; i++)
        {
            assert reads[i].isDone();
            results.add(reads[i].getResult());
        }

        return PartitionIterators.concat(results);
    }

    private static class SinglePartitionReadLifecycle
    {
        private final SinglePartitionReadCommand command;
        private final AbstractReadExecutor executor;
        private final ConsistencyLevel consistency;
        private final long queryStartNanoTime;

        private PartitionIterator result;
        private ReadCallback repairHandler;

        SinglePartitionReadLifecycle(SinglePartitionReadCommand command, ConsistencyLevel consistency, long queryStartNanoTime)
        {
            this.command = command;
            this.executor = AbstractReadExecutor.getReadExecutor(command, consistency, queryStartNanoTime);
            this.consistency = consistency;
            this.queryStartNanoTime = queryStartNanoTime;
        }

        boolean isDone()
        {
            return result != null;
        }

        void doInitialQueries()
        {
            executor.executeAsync();
        }

        void maybeTryAdditionalReplicas()
        {
            executor.maybeTryAdditionalReplicas();
        }

        void awaitResultsAndRetryOnDigestMismatch() throws ReadFailureException, ReadTimeoutException
        {
            try
            {
                result = executor.get();
            }
            catch (DigestMismatchException ex)
            {
                Tracing.trace("Digest mismatch: {}", ex);

                ReadRepairMetrics.repairedBlocking.mark();

                // Do a full data read to resolve the correct response (and repair node that need be)
                Keyspace keyspace = Keyspace.open(command.metadata().ksName);
                DataResolver resolver = new DataResolver(keyspace, command, ConsistencyLevel.ALL, executor.handler.endpoints.size(), queryStartNanoTime);
                repairHandler = new ReadCallback(resolver,
                                                 ConsistencyLevel.ALL,
                                                 executor.getContactedReplicas().size(),
                                                 command,
                                                 keyspace,
                                                 executor.handler.endpoints,
                                                 queryStartNanoTime);

                for (InetAddress endpoint : executor.getContactedReplicas())
                {
                    MessageOut<ReadCommand> message = command.createMessage(MessagingService.instance().getVersion(endpoint));
                    Tracing.trace("Enqueuing full data read to {}", endpoint);
                    MessagingService.instance().sendRRWithFailure(message, endpoint, repairHandler);
                }
            }
        }

        void maybeAwaitFullDataRead() throws ReadTimeoutException
        {
            // There wasn't a digest mismatch, we're good
            if (repairHandler == null)
                return;

            // Otherwise, get the result from the full-data read and check that it's not a short read
            try
            {
                result = repairHandler.get();
            }
            catch (DigestMismatchException e)
            {
                throw new AssertionError(e); // full data requested from each node here, no digests should be sent
            }
            catch (ReadTimeoutException e)
            {
                if (Tracing.isTracing())
                    Tracing.trace("Timed out waiting on digest mismatch repair requests");
                else
                    logger.trace("Timed out waiting on digest mismatch repair requests");
                // the caught exception here will have CL.ALL from the repair command,
                // not whatever CL the initial command was at (CASSANDRA-7947)
                int blockFor = consistency.blockFor(Keyspace.open(command.metadata().ksName));
                throw new ReadTimeoutException(consistency, blockFor-1, blockFor, true);
            }
        }

        PartitionIterator getResult()
        {
            assert result != null;
            return result;
        }
    }

    static class LocalReadRunnable extends DroppableRunnable
    {
        private final ReadCommand command;
        private final ReadCallback handler;
        private final long start = System.nanoTime();

        LocalReadRunnable(ReadCommand command, ReadCallback handler)
        {
            super(MessagingService.Verb.READ);
            this.command = command;
            this.handler = handler;
        }

        protected void runMayThrow()
        {
            try
            {
                command.setMonitoringTime(constructionTime, false, verb.getTimeout(), DatabaseDescriptor.getSlowQueryTimeout());

                ReadResponse response;
                try (ReadExecutionController executionController = command.executionController();
                     UnfilteredPartitionIterator iterator = command.executeLocally(executionController))
                {
                    response = command.createResponse(iterator);
                }

                if (command.complete())
                {
                    handler.response(response);
                }
                else
                {
                    MessagingService.instance().incrementDroppedMessages(verb, System.currentTimeMillis() - constructionTime);
                    handler.onFailure(FBUtilities.getBroadcastAddress(), RequestFailureReason.UNKNOWN);
                }

                MessagingService.instance().addLatency(FBUtilities.getBroadcastAddress(), TimeUnit.NANOSECONDS.toMillis(System.nanoTime() - start));
            }
            catch (Throwable t)
            {
                if (t instanceof TombstoneOverwhelmingException)
                {
                    handler.onFailure(FBUtilities.getBroadcastAddress(), RequestFailureReason.READ_TOO_MANY_TOMBSTONES);
                    logger.error(t.getMessage());
                }
                else
                {
                    handler.onFailure(FBUtilities.getBroadcastAddress(), RequestFailureReason.UNKNOWN);
                    throw t;
                }
            }
        }
    }

    public static List<InetAddress> getLiveSortedEndpoints(Keyspace keyspace, ByteBuffer key)
    {
        return getLiveSortedEndpoints(keyspace, StorageService.instance.getTokenMetadata().decorateKey(key));
    }

    public static List<InetAddress> getLiveSortedEndpoints(Keyspace keyspace, RingPosition pos)
    {
        List<InetAddress> liveEndpoints = StorageService.instance.getLiveNaturalEndpoints(keyspace, pos);
        DatabaseDescriptor.getEndpointSnitch().sortByProximity(FBUtilities.getBroadcastAddress(), liveEndpoints);
        return liveEndpoints;
    }

    private static List<InetAddress> intersection(List<InetAddress> l1, List<InetAddress> l2)
    {
        // Note: we don't use Guava Sets.intersection() for 3 reasons:
        //   1) retainAll would be inefficient if l1 and l2 are large but in practice both are the replicas for a range and
        //   so will be very small (< RF). In that case, retainAll is in fact more efficient.
        //   2) we do ultimately need a list so converting everything to sets don't make sense
        //   3) l1 and l2 are sorted by proximity. The use of retainAll  maintain that sorting in the result, while using sets wouldn't.
        List<InetAddress> inter = new ArrayList<InetAddress>(l1);
        inter.retainAll(l2);
        return inter;
    }

    /**
     * Estimate the number of result rows (either cql3 rows or "thrift" rows, as called for by the command) per
     * range in the ring based on our local data.  This assumes that ranges are uniformly distributed across the cluster
     * and that the queried data is also uniformly distributed.
     */
    private static float estimateResultsPerRange(PartitionRangeReadCommand command, Keyspace keyspace)
    {
        ColumnFamilyStore cfs = keyspace.getColumnFamilyStore(command.metadata().cfId);
        Index index = command.getIndex(cfs);
        float maxExpectedResults = index == null
                                 ? command.limits().estimateTotalResults(cfs)
                                 : index.getEstimatedResultRows();

        // adjust maxExpectedResults by the number of tokens this node has and the replication factor for this ks
        return (maxExpectedResults / DatabaseDescriptor.getNumTokens()) / keyspace.getReplicationStrategy().getReplicationFactor();
    }

    @VisibleForTesting
    public static class RangeForQuery
    {
        public final AbstractBounds<PartitionPosition> range;
        public final List<InetAddress> liveEndpoints;
        public final List<InetAddress> filteredEndpoints;
        public final int vnodeCount;

        public RangeForQuery(AbstractBounds<PartitionPosition> range,
                             List<InetAddress> liveEndpoints,
                             List<InetAddress> filteredEndpoints,
                             int vnodeCount)
        {
            this.range = range;
            this.liveEndpoints = liveEndpoints;
            this.filteredEndpoints = filteredEndpoints;
            this.vnodeCount = vnodeCount;
        }

        public int vnodeCount()
        {
            return vnodeCount;
        }
    }

    @VisibleForTesting
    public static class RangeIterator extends AbstractIterator<RangeForQuery>
    {
        private final Keyspace keyspace;
        private final ConsistencyLevel consistency;
        private final Iterator<? extends AbstractBounds<PartitionPosition>> ranges;
        private final int rangeCount;

        public RangeIterator(PartitionRangeReadCommand command, Keyspace keyspace, ConsistencyLevel consistency)
        {
            this.keyspace = keyspace;
            this.consistency = consistency;

            List<? extends AbstractBounds<PartitionPosition>> l = keyspace.getReplicationStrategy() instanceof LocalStrategy
                                                          ? command.dataRange().keyRange().unwrap()
                                                          : getRestrictedRanges(command.dataRange().keyRange());
            this.ranges = l.iterator();
            this.rangeCount = l.size();
        }

        public int rangeCount()
        {
            return rangeCount;
        }

        protected RangeForQuery computeNext()
        {
            if (!ranges.hasNext())
                return endOfData();

            AbstractBounds<PartitionPosition> range = ranges.next();
            List<InetAddress> liveEndpoints = getLiveSortedEndpoints(keyspace, range.right);
            return new RangeForQuery(range,
                                     liveEndpoints,
                                     consistency.filterForQuery(keyspace, liveEndpoints),
                                     1);
        }
    }

    @VisibleForTesting
    public static class RangeMerger extends AbstractIterator<RangeForQuery>
    {
        private final Keyspace keyspace;
        private final ConsistencyLevel consistency;
        private final PeekingIterator<RangeForQuery> ranges;

        public RangeMerger(Iterator<RangeForQuery> iterator, Keyspace keyspace, ConsistencyLevel consistency)
        {
            this.keyspace = keyspace;
            this.consistency = consistency;
            this.ranges = Iterators.peekingIterator(iterator);
        }

        protected RangeForQuery computeNext()
        {
            if (!ranges.hasNext())
                return endOfData();

            RangeForQuery current = ranges.next();

            // getRestrictedRange has broken the queried range into per-[vnode] token ranges, but this doesn't take
            // the replication factor into account. If the intersection of live endpoints for 2 consecutive ranges
            // still meets the CL requirements, then we can merge both ranges into the same RangeSliceCommand.
            while (ranges.hasNext())
            {
                // If the current range right is the min token, we should stop merging because CFS.getRangeSlice
                // don't know how to deal with a wrapping range.
                // Note: it would be slightly more efficient to have CFS.getRangeSlice on the destination nodes unwraps
                // the range if necessary and deal with it. However, we can't start sending wrapped range without breaking
                // wire compatibility, so It's likely easier not to bother;
                if (current.range.right.isMinimum())
                    break;

                RangeForQuery next = ranges.peek();

                List<InetAddress> merged = intersection(current.liveEndpoints, next.liveEndpoints);

                // Check if there is enough endpoint for the merge to be possible.
                if (!consistency.isSufficientLiveNodes(keyspace, merged))
                    break;

                List<InetAddress> filteredMerged = consistency.filterForQuery(keyspace, merged);

                // Estimate whether merging will be a win or not
                if (!DatabaseDescriptor.getEndpointSnitch().isWorthMergingForRangeQuery(filteredMerged, current.filteredEndpoints, next.filteredEndpoints))
                    break;

                // If we get there, merge this range and the next one
                int vnodeCount = current.vnodeCount + next.vnodeCount;
                current = new RangeForQuery(current.range.withNewRight(next.range.right), merged, filteredMerged, vnodeCount);
                ranges.next(); // consume the range we just merged since we've only peeked so far
            }
            return current;
        }
    }

    private static class SingleRangeResponse extends AbstractIterator<RowIterator> implements PartitionIterator
    {
        private final ReadCallback handler;
        private PartitionIterator result;

        private SingleRangeResponse(ReadCallback handler)
        {
            this.handler = handler;
        }

        private void waitForResponse() throws ReadTimeoutException
        {
            if (result != null)
                return;

            try
            {
                result = handler.get();
            }
            catch (DigestMismatchException e)
            {
                throw new AssertionError(e); // no digests in range slices yet
            }
        }

        protected RowIterator computeNext()
        {
            waitForResponse();
            return result.hasNext() ? result.next() : endOfData();
        }

        public void close()
        {
            if (result != null)
                result.close();
        }
    }

    public static class RangeCommandIterator extends AbstractIterator<RowIterator> implements PartitionIterator
    {
        private final Iterator<RangeForQuery> ranges;
        private final int totalRangeCount;
        private final PartitionRangeReadCommand command;
        private final Keyspace keyspace;
        private final ConsistencyLevel consistency;
        private final boolean enforceStrictLiveness;

        private final long startTime;
        private final long queryStartNanoTime;
        private DataLimits.Counter counter;
        private PartitionIterator sentQueryIterator;

        private final int maxConcurrencyFactor;
        private int concurrencyFactor;
        // The two following "metric" are maintained to improve the concurrencyFactor
        // when it was not good enough initially.
        private int liveReturned;
        private int rangesQueried;
        private int batchesRequested = 0;

<<<<<<< HEAD
        public RangeCommandIterator(RangeIterator ranges, PartitionRangeReadCommand command, int concurrencyFactor, Keyspace keyspace, ConsistencyLevel consistency, long queryStartNanoTime)
=======
        public RangeCommandIterator(Iterator<RangeForQuery> ranges,
                                    PartitionRangeReadCommand command,
                                    int concurrencyFactor,
                                    int maxConcurrencyFactor,
                                    int totalRangeCount,
                                    Keyspace keyspace,
                                    ConsistencyLevel consistency)
>>>>>>> abdf5085
        {
            this.command = command;
            this.concurrencyFactor = concurrencyFactor;
            this.maxConcurrencyFactor = maxConcurrencyFactor;
            this.startTime = System.nanoTime();
            this.ranges = ranges;
            this.totalRangeCount = totalRangeCount;
            this.consistency = consistency;
            this.keyspace = keyspace;
            this.queryStartNanoTime = queryStartNanoTime;
            this.enforceStrictLiveness = command.metadata().enforceStrictLiveness();
        }

        public RowIterator computeNext()
        {
            try
            {
                while (sentQueryIterator == null || !sentQueryIterator.hasNext())
                {
                    // If we don't have more range to handle, we're done
                    if (!ranges.hasNext())
                        return endOfData();

                    // else, sends the next batch of concurrent queries (after having close the previous iterator)
                    if (sentQueryIterator != null)
                    {
                        sentQueryIterator.close();

                        // It's not the first batch of queries and we're not done, so we we can use what has been
                        // returned so far to improve our rows-per-range estimate and update the concurrency accordingly
                        updateConcurrencyFactor();
                    }
                    sentQueryIterator = sendNextRequests();
                }

                return sentQueryIterator.next();
            }
            catch (UnavailableException e)
            {
                rangeMetrics.unavailables.mark();
                throw e;
            }
            catch (ReadTimeoutException e)
            {
                rangeMetrics.timeouts.mark();
                throw e;
            }
            catch (ReadFailureException e)
            {
                rangeMetrics.failures.mark();
                throw e;
            }
        }

        private void updateConcurrencyFactor()
        {
            liveReturned += counter.counted();

            concurrencyFactor = computeConcurrencyFactor(totalRangeCount, rangesQueried, maxConcurrencyFactor, command.limits().count(), liveReturned);
        }

        @VisibleForTesting
        public static int computeConcurrencyFactor(int totalRangeCount, int rangesQueried, int maxConcurrencyFactor, int limit, int liveReturned)
        {
            maxConcurrencyFactor = Math.max(1, Math.min(maxConcurrencyFactor, totalRangeCount - rangesQueried));
            if (liveReturned == 0)
            {
                // we haven't actually gotten any results, so query up to the limit if not results so far
                Tracing.trace("Didn't get any response rows; new concurrent requests: {}", maxConcurrencyFactor);
                return maxConcurrencyFactor;
            }

            // Otherwise, compute how many rows per range we got on average and pick a concurrency factor
            // that should allow us to fetch all remaining rows with the next batch of (concurrent) queries.
            int remainingRows = limit - liveReturned;
            float rowsPerRange = (float)liveReturned / (float)rangesQueried;
            int concurrencyFactor = Math.max(1, Math.min(maxConcurrencyFactor, Math.round(remainingRows / rowsPerRange)));
            logger.trace("Didn't get enough response rows; actual rows per range: {}; remaining rows: {}, new concurrent requests: {}",
                         rowsPerRange, remainingRows, concurrencyFactor);
<<<<<<< HEAD
=======

            return concurrencyFactor;
>>>>>>> abdf5085
        }

        /**
         * Queries the provided sub-range.
         *
         * @param toQuery the subRange to query.
         * @param isFirst in the case where multiple queries are sent in parallel, whether that's the first query on
         * that batch or not. The reason it matters is that whe paging queries, the command (more specifically the
         * {@code DataLimits}) may have "state" information and that state may only be valid for the first query (in
         * that it's the query that "continues" whatever we're previously queried).
         */
        private SingleRangeResponse query(RangeForQuery toQuery, boolean isFirst)
        {
            PartitionRangeReadCommand rangeCommand = command.forSubRange(toQuery.range, isFirst);

            DataResolver resolver = new DataResolver(keyspace, rangeCommand, consistency, toQuery.filteredEndpoints.size(), queryStartNanoTime);

            int blockFor = consistency.blockFor(keyspace);
            int minResponses = Math.min(toQuery.filteredEndpoints.size(), blockFor);
            List<InetAddress> minimalEndpoints = toQuery.filteredEndpoints.subList(0, minResponses);
            ReadCallback handler = new ReadCallback(resolver, consistency, rangeCommand, minimalEndpoints, queryStartNanoTime);

            handler.assureSufficientLiveNodes();

            if (toQuery.filteredEndpoints.size() == 1 && canDoLocalRequest(toQuery.filteredEndpoints.get(0)))
            {
                StageManager.getStage(Stage.READ).execute(new LocalReadRunnable(rangeCommand, handler));
            }
            else
            {
                for (InetAddress endpoint : toQuery.filteredEndpoints)
                {
                    MessageOut<ReadCommand> message = rangeCommand.createMessage(MessagingService.instance().getVersion(endpoint));
                    Tracing.trace("Enqueuing request to {}", endpoint);
                    MessagingService.instance().sendRRWithFailure(message, endpoint, handler);
                }
            }

            return new SingleRangeResponse(handler);
        }

        private PartitionIterator sendNextRequests()
        {
            List<PartitionIterator> concurrentQueries = new ArrayList<>(concurrencyFactor);
            for (int i = 0; i < concurrencyFactor && ranges.hasNext();)
            {
<<<<<<< HEAD
                concurrentQueries.add(query(ranges.next(), i == 0));
                ++rangesQueried;
=======
                RangeForQuery range = ranges.next();
                concurrentQueries.add(query(range));
                rangesQueried += range.vnodeCount();
                i += range.vnodeCount();
>>>>>>> abdf5085
            }
            batchesRequested++;

            Tracing.trace("Submitted {} concurrent range requests", concurrentQueries.size());
            // We want to count the results for the sake of updating the concurrency factor (see updateConcurrencyFactor) but we don't want to
            // enforce any particular limit at this point (this could break code than rely on postReconciliationProcessing), hence the DataLimits.NONE.
            counter = DataLimits.NONE.newCounter(command.nowInSec(), true, command.selectsFullPartition(), enforceStrictLiveness);
            return counter.applyTo(PartitionIterators.concat(concurrentQueries));
        }

        public void close()
        {
            try
            {
                if (sentQueryIterator != null)
                    sentQueryIterator.close();
            }
            finally
            {
                long latency = System.nanoTime() - startTime;
                rangeMetrics.addNano(latency);
                Keyspace.openAndGetStore(command.metadata()).metric.coordinatorScanLatency.update(latency, TimeUnit.NANOSECONDS);
            }
        }

        @VisibleForTesting
        public int rangesQueried()
        {
            return rangesQueried;
        }

        @VisibleForTesting
        public int batchesRequested()
        {
            return batchesRequested;
        }
    }

    @SuppressWarnings("resource")
    public static PartitionIterator getRangeSlice(PartitionRangeReadCommand command, ConsistencyLevel consistencyLevel, long queryStartNanoTime)
    {
        Tracing.trace("Computing ranges to query");

        Keyspace keyspace = Keyspace.open(command.metadata().ksName);
        RangeIterator ranges = new RangeIterator(command, keyspace, consistencyLevel);

        // our estimate of how many result rows there will be per-range
        float resultsPerRange = estimateResultsPerRange(command, keyspace);
        // underestimate how many rows we will get per-range in order to increase the likelihood that we'll
        // fetch enough rows in the first round
        resultsPerRange -= resultsPerRange * CONCURRENT_SUBREQUESTS_MARGIN;
        int maxConcurrencyFactor = Math.min(ranges.rangeCount(), MAX_CONCURRENT_RANGE_REQUESTS);
        int concurrencyFactor = resultsPerRange == 0.0
                              ? 1
                              : Math.max(1, Math.min(maxConcurrencyFactor, (int) Math.ceil(command.limits().count() / resultsPerRange)));
        logger.trace("Estimated result rows per range: {}; requested rows: {}, ranges.size(): {}; concurrent range requests: {}",
                     resultsPerRange, command.limits().count(), ranges.rangeCount(), concurrencyFactor);
        Tracing.trace("Submitting range requests on {} ranges with a concurrency of {} ({} rows per range expected)", ranges.rangeCount(), concurrencyFactor, resultsPerRange);

        // Note that in general, a RangeCommandIterator will honor the command limit for each range, but will not enforce it globally.
<<<<<<< HEAD

        return command.limits().filter(command.postReconciliationProcessing(new RangeCommandIterator(ranges, command, concurrencyFactor, keyspace, consistencyLevel, queryStartNanoTime)),
=======
        RangeMerger mergedRanges = new RangeMerger(ranges, keyspace, consistencyLevel);
        RangeCommandIterator rangeCommandIterator = new RangeCommandIterator(mergedRanges,
                                                                             command,
                                                                             concurrencyFactor,
                                                                             maxConcurrencyFactor,
                                                                             ranges.rangeCount(),
                                                                             keyspace,
                                                                             consistencyLevel);
        return command.limits().filter(command.postReconciliationProcessing(rangeCommandIterator),
>>>>>>> abdf5085
                                       command.nowInSec(),
                                       command.selectsFullPartition(),
                                       command.metadata().enforceStrictLiveness());
    }

    public Map<String, List<String>> getSchemaVersions()
    {
        return describeSchemaVersions();
    }

    /**
     * initiate a request/response session with each live node to check whether or not everybody is using the same
     * migration id. This is useful for determining if a schema change has propagated through the cluster. Disagreement
     * is assumed if any node fails to respond.
     */
    public static Map<String, List<String>> describeSchemaVersions()
    {
        final String myVersion = Schema.instance.getVersion().toString();
        final Map<InetAddress, UUID> versions = new ConcurrentHashMap<InetAddress, UUID>();
        final Set<InetAddress> liveHosts = Gossiper.instance.getLiveMembers();
        final CountDownLatch latch = new CountDownLatch(liveHosts.size());

        IAsyncCallback<UUID> cb = new IAsyncCallback<UUID>()
        {
            public void response(MessageIn<UUID> message)
            {
                // record the response from the remote node.
                versions.put(message.from, message.payload);
                latch.countDown();
            }

            public boolean isLatencyForSnitch()
            {
                return false;
            }
        };
        // an empty message acts as a request to the SchemaCheckVerbHandler.
        MessageOut message = new MessageOut(MessagingService.Verb.SCHEMA_CHECK);
        for (InetAddress endpoint : liveHosts)
            MessagingService.instance().sendRR(message, endpoint, cb);

        try
        {
            // wait for as long as possible. timeout-1s if possible.
            latch.await(DatabaseDescriptor.getRpcTimeout(), TimeUnit.MILLISECONDS);
        }
        catch (InterruptedException ex)
        {
            throw new AssertionError("This latch shouldn't have been interrupted.");
        }

        // maps versions to hosts that are on that version.
        Map<String, List<String>> results = new HashMap<String, List<String>>();
        Iterable<InetAddress> allHosts = Iterables.concat(Gossiper.instance.getLiveMembers(), Gossiper.instance.getUnreachableMembers());
        for (InetAddress host : allHosts)
        {
            UUID version = versions.get(host);
            String stringVersion = version == null ? UNREACHABLE : version.toString();
            List<String> hosts = results.get(stringVersion);
            if (hosts == null)
            {
                hosts = new ArrayList<String>();
                results.put(stringVersion, hosts);
            }
            hosts.add(host.getHostAddress());
        }

        // we're done: the results map is ready to return to the client.  the rest is just debug logging:
        if (results.get(UNREACHABLE) != null)
            logger.debug("Hosts not in agreement. Didn't get a response from everybody: {}", StringUtils.join(results.get(UNREACHABLE), ","));
        for (Map.Entry<String, List<String>> entry : results.entrySet())
        {
            // check for version disagreement. log the hosts that don't agree.
            if (entry.getKey().equals(UNREACHABLE) || entry.getKey().equals(myVersion))
                continue;
            for (String host : entry.getValue())
                logger.debug("{} disagrees ({})", host, entry.getKey());
        }
        if (results.size() == 1)
            logger.debug("Schemas are in agreement.");

        return results;
    }

    /**
     * Compute all ranges we're going to query, in sorted order. Nodes can be replica destinations for many ranges,
     * so we need to restrict each scan to the specific range we want, or else we'd get duplicate results.
     */
    static <T extends RingPosition<T>> List<AbstractBounds<T>> getRestrictedRanges(final AbstractBounds<T> queryRange)
    {
        // special case for bounds containing exactly 1 (non-minimum) token
        if (queryRange instanceof Bounds && queryRange.left.equals(queryRange.right) && !queryRange.left.isMinimum())
        {
            return Collections.singletonList(queryRange);
        }

        TokenMetadata tokenMetadata = StorageService.instance.getTokenMetadata();

        List<AbstractBounds<T>> ranges = new ArrayList<AbstractBounds<T>>();
        // divide the queryRange into pieces delimited by the ring and minimum tokens
        Iterator<Token> ringIter = TokenMetadata.ringIterator(tokenMetadata.sortedTokens(), queryRange.left.getToken(), true);
        AbstractBounds<T> remainder = queryRange;
        while (ringIter.hasNext())
        {
            /*
             * remainder can be a range/bounds of token _or_ keys and we want to split it with a token:
             *   - if remainder is tokens, then we'll just split using the provided token.
             *   - if remainder is keys, we want to split using token.upperBoundKey. For instance, if remainder
             *     is [DK(10, 'foo'), DK(20, 'bar')], and we have 3 nodes with tokens 0, 15, 30. We want to
             *     split remainder to A=[DK(10, 'foo'), 15] and B=(15, DK(20, 'bar')]. But since we can't mix
             *     tokens and keys at the same time in a range, we uses 15.upperBoundKey() to have A include all
             *     keys having 15 as token and B include none of those (since that is what our node owns).
             * asSplitValue() abstracts that choice.
             */
            Token upperBoundToken = ringIter.next();
            T upperBound = (T)upperBoundToken.upperBound(queryRange.left.getClass());
            if (!remainder.left.equals(upperBound) && !remainder.contains(upperBound))
                // no more splits
                break;
            Pair<AbstractBounds<T>,AbstractBounds<T>> splits = remainder.split(upperBound);
            if (splits == null)
                continue;

            ranges.add(splits.left);
            remainder = splits.right;
        }
        ranges.add(remainder);

        return ranges;
    }

    public boolean getHintedHandoffEnabled()
    {
        return DatabaseDescriptor.hintedHandoffEnabled();
    }

    public void setHintedHandoffEnabled(boolean b)
    {
        synchronized (StorageService.instance)
        {
            if (b)
                StorageService.instance.checkServiceAllowedToStart("hinted handoff");

            DatabaseDescriptor.setHintedHandoffEnabled(b);
        }
    }

    public void enableHintsForDC(String dc)
    {
        DatabaseDescriptor.enableHintsForDC(dc);
    }

    public void disableHintsForDC(String dc)
    {
        DatabaseDescriptor.disableHintsForDC(dc);
    }

    public Set<String> getHintedHandoffDisabledDCs()
    {
        return DatabaseDescriptor.hintedHandoffDisabledDCs();
    }

    public int getMaxHintWindow()
    {
        return DatabaseDescriptor.getMaxHintWindow();
    }

    public void setMaxHintWindow(int ms)
    {
        DatabaseDescriptor.setMaxHintWindow(ms);
    }

    public static boolean shouldHint(InetAddress ep)
    {
        if (DatabaseDescriptor.hintedHandoffEnabled())
        {
            Set<String> disabledDCs = DatabaseDescriptor.hintedHandoffDisabledDCs();
            if (!disabledDCs.isEmpty())
            {
                final String dc = DatabaseDescriptor.getEndpointSnitch().getDatacenter(ep);
                if (disabledDCs.contains(dc))
                {
                    Tracing.trace("Not hinting {} since its data center {} has been disabled {}", ep, dc, disabledDCs);
                    return false;
                }
            }
            boolean hintWindowExpired = Gossiper.instance.getEndpointDowntime(ep) > DatabaseDescriptor.getMaxHintWindow();
            if (hintWindowExpired)
            {
                HintsService.instance.metrics.incrPastWindow(ep);
                Tracing.trace("Not hinting {} which has been down {} ms", ep, Gossiper.instance.getEndpointDowntime(ep));
            }
            return !hintWindowExpired;
        }
        else
        {
            return false;
        }
    }

    /**
     * Performs the truncate operatoin, which effectively deletes all data from
     * the column family cfname
     * @param keyspace
     * @param cfname
     * @throws UnavailableException If some of the hosts in the ring are down.
     * @throws TimeoutException
     */
    public static void truncateBlocking(String keyspace, String cfname) throws UnavailableException, TimeoutException
    {
        logger.debug("Starting a blocking truncate operation on keyspace {}, CF {}", keyspace, cfname);
        if (isAnyStorageHostDown())
        {
            logger.info("Cannot perform truncate, some hosts are down");
            // Since the truncate operation is so aggressive and is typically only
            // invoked by an admin, for simplicity we require that all nodes are up
            // to perform the operation.
            int liveMembers = Gossiper.instance.getLiveMembers().size();
            throw new UnavailableException(ConsistencyLevel.ALL, liveMembers + Gossiper.instance.getUnreachableMembers().size(), liveMembers);
        }

        Set<InetAddress> allEndpoints = StorageService.instance.getLiveRingMembers(true);

        int blockFor = allEndpoints.size();
        final TruncateResponseHandler responseHandler = new TruncateResponseHandler(blockFor);

        // Send out the truncate calls and track the responses with the callbacks.
        Tracing.trace("Enqueuing truncate messages to hosts {}", allEndpoints);
        final Truncation truncation = new Truncation(keyspace, cfname);
        MessageOut<Truncation> message = truncation.createMessage();
        for (InetAddress endpoint : allEndpoints)
            MessagingService.instance().sendRR(message, endpoint, responseHandler);

        // Wait for all
        try
        {
            responseHandler.get();
        }
        catch (TimeoutException e)
        {
            Tracing.trace("Timed out");
            throw e;
        }
    }

    /**
     * Asks the gossiper if there are any nodes that are currently down.
     * @return true if the gossiper thinks all nodes are up.
     */
    private static boolean isAnyStorageHostDown()
    {
        return !Gossiper.instance.getUnreachableTokenOwners().isEmpty();
    }

    public interface WritePerformer
    {
        public void apply(IMutation mutation,
                          Iterable<InetAddress> targets,
                          AbstractWriteResponseHandler<IMutation> responseHandler,
                          String localDataCenter,
                          ConsistencyLevel consistencyLevel) throws OverloadedException;
    }

    /**
     * This class captures metrics for views writes.
     */
    private static class ViewWriteMetricsWrapped extends BatchlogResponseHandler<IMutation>
    {
        public ViewWriteMetricsWrapped(AbstractWriteResponseHandler<IMutation> writeHandler, int i, BatchlogCleanup cleanup, long queryStartNanoTime)
        {
            super(writeHandler, i, cleanup, queryStartNanoTime);
            viewWriteMetrics.viewReplicasAttempted.inc(totalEndpoints());
        }

        public void response(MessageIn<IMutation> msg)
        {
            super.response(msg);
            viewWriteMetrics.viewReplicasSuccess.inc();
        }
    }

    /**
     * A Runnable that aborts if it doesn't start running before it times out
     */
    private static abstract class DroppableRunnable implements Runnable
    {
        final long constructionTime;
        final MessagingService.Verb verb;

        public DroppableRunnable(MessagingService.Verb verb)
        {
            this.constructionTime = System.currentTimeMillis();
            this.verb = verb;
        }

        public final void run()
        {
            long timeTaken = System.currentTimeMillis() - constructionTime;
            if (timeTaken > verb.getTimeout())
            {
                MessagingService.instance().incrementDroppedMessages(verb, timeTaken);
                return;
            }
            try
            {
                runMayThrow();
            }
            catch (Exception e)
            {
                throw new RuntimeException(e);
            }
        }

        abstract protected void runMayThrow() throws Exception;
    }

    /**
     * Like DroppableRunnable, but if it aborts, it will rerun (on the mutation stage) after
     * marking itself as a hint in progress so that the hint backpressure mechanism can function.
     */
    private static abstract class LocalMutationRunnable implements Runnable
    {
        private final long constructionTime = System.currentTimeMillis();

        private final Optional<IMutation> mutationOpt;

        public LocalMutationRunnable(Optional<IMutation> mutationOpt)
        {
            this.mutationOpt = mutationOpt;
        }

        public LocalMutationRunnable()
        {
            this.mutationOpt = Optional.empty();
        }

        public final void run()
        {
            final MessagingService.Verb verb = verb();
            long mutationTimeout = verb.getTimeout();
            long timeTaken = System.currentTimeMillis() - constructionTime;
            if (timeTaken > mutationTimeout)
            {
                if (MessagingService.DROPPABLE_VERBS.contains(verb))
                    MessagingService.instance().incrementDroppedMutations(mutationOpt, timeTaken);
                HintRunnable runnable = new HintRunnable(Collections.singleton(FBUtilities.getBroadcastAddress()))
                {
                    protected void runMayThrow() throws Exception
                    {
                        LocalMutationRunnable.this.runMayThrow();
                    }
                };
                submitHint(runnable);
                return;
            }

            try
            {
                runMayThrow();
            }
            catch (Exception e)
            {
                throw new RuntimeException(e);
            }
        }

        abstract protected MessagingService.Verb verb();
        abstract protected void runMayThrow() throws Exception;
    }

    /**
     * HintRunnable will decrease totalHintsInProgress and targetHints when finished.
     * It is the caller's responsibility to increment them initially.
     */
    private abstract static class HintRunnable implements Runnable
    {
        public final Collection<InetAddress> targets;

        protected HintRunnable(Collection<InetAddress> targets)
        {
            this.targets = targets;
        }

        public void run()
        {
            try
            {
                runMayThrow();
            }
            catch (Exception e)
            {
                throw new RuntimeException(e);
            }
            finally
            {
                StorageMetrics.totalHintsInProgress.dec(targets.size());
                for (InetAddress target : targets)
                    getHintsInProgressFor(target).decrementAndGet();
            }
        }

        abstract protected void runMayThrow() throws Exception;
    }

    public long getTotalHints()
    {
        return StorageMetrics.totalHints.getCount();
    }

    public int getMaxHintsInProgress()
    {
        return maxHintsInProgress;
    }

    public void setMaxHintsInProgress(int qs)
    {
        maxHintsInProgress = qs;
    }

    public int getHintsInProgress()
    {
        return (int) StorageMetrics.totalHintsInProgress.getCount();
    }

    public void verifyNoHintsInProgress()
    {
        if (getHintsInProgress() > 0)
            logger.warn("Some hints were not written before shutdown.  This is not supposed to happen.  You should (a) run repair, and (b) file a bug report");
    }

    private static AtomicInteger getHintsInProgressFor(InetAddress destination)
    {
        try
        {
            return hintsInProgress.load(destination);
        }
        catch (Exception e)
        {
            throw new AssertionError(e);
        }
    }

    public static Future<Void> submitHint(Mutation mutation, InetAddress target, AbstractWriteResponseHandler<IMutation> responseHandler)
    {
        return submitHint(mutation, Collections.singleton(target), responseHandler);
    }

    public static Future<Void> submitHint(Mutation mutation,
                                          Collection<InetAddress> targets,
                                          AbstractWriteResponseHandler<IMutation> responseHandler)
    {
        HintRunnable runnable = new HintRunnable(targets)
        {
            public void runMayThrow()
            {
                Set<InetAddress> validTargets = new HashSet<>(targets.size());
                Set<UUID> hostIds = new HashSet<>(targets.size());
                for (InetAddress target : targets)
                {
                    UUID hostId = StorageService.instance.getHostIdForEndpoint(target);
                    if (hostId != null)
                    {
                        hostIds.add(hostId);
                        validTargets.add(target);
                    }
                    else
                        logger.debug("Discarding hint for endpoint not part of ring: {}", target);
                }
                logger.trace("Adding hints for {}", validTargets);
                HintsService.instance.write(hostIds, Hint.create(mutation, System.currentTimeMillis()));
                validTargets.forEach(HintsService.instance.metrics::incrCreatedHints);
                // Notify the handler only for CL == ANY
                if (responseHandler != null && responseHandler.consistencyLevel == ConsistencyLevel.ANY)
                    responseHandler.response(null);
            }
        };

        return submitHint(runnable);
    }

    private static Future<Void> submitHint(HintRunnable runnable)
    {
        StorageMetrics.totalHintsInProgress.inc(runnable.targets.size());
        for (InetAddress target : runnable.targets)
            getHintsInProgressFor(target).incrementAndGet();
        return (Future<Void>) StageManager.getStage(Stage.MUTATION).submit(runnable);
    }

    public Long getRpcTimeout() { return DatabaseDescriptor.getRpcTimeout(); }
    public void setRpcTimeout(Long timeoutInMillis) { DatabaseDescriptor.setRpcTimeout(timeoutInMillis); }

    public Long getReadRpcTimeout() { return DatabaseDescriptor.getReadRpcTimeout(); }
    public void setReadRpcTimeout(Long timeoutInMillis) { DatabaseDescriptor.setReadRpcTimeout(timeoutInMillis); }

    public Long getWriteRpcTimeout() { return DatabaseDescriptor.getWriteRpcTimeout(); }
    public void setWriteRpcTimeout(Long timeoutInMillis) { DatabaseDescriptor.setWriteRpcTimeout(timeoutInMillis); }

    public Long getCounterWriteRpcTimeout() { return DatabaseDescriptor.getCounterWriteRpcTimeout(); }
    public void setCounterWriteRpcTimeout(Long timeoutInMillis) { DatabaseDescriptor.setCounterWriteRpcTimeout(timeoutInMillis); }

    public Long getCasContentionTimeout() { return DatabaseDescriptor.getCasContentionTimeout(); }
    public void setCasContentionTimeout(Long timeoutInMillis) { DatabaseDescriptor.setCasContentionTimeout(timeoutInMillis); }

    public Long getRangeRpcTimeout() { return DatabaseDescriptor.getRangeRpcTimeout(); }
    public void setRangeRpcTimeout(Long timeoutInMillis) { DatabaseDescriptor.setRangeRpcTimeout(timeoutInMillis); }

    public Long getTruncateRpcTimeout() { return DatabaseDescriptor.getTruncateRpcTimeout(); }
    public void setTruncateRpcTimeout(Long timeoutInMillis) { DatabaseDescriptor.setTruncateRpcTimeout(timeoutInMillis); }

    public Long getNativeTransportMaxConcurrentConnections() { return DatabaseDescriptor.getNativeTransportMaxConcurrentConnections(); }
    public void setNativeTransportMaxConcurrentConnections(Long nativeTransportMaxConcurrentConnections) { DatabaseDescriptor.setNativeTransportMaxConcurrentConnections(nativeTransportMaxConcurrentConnections); }

    public Long getNativeTransportMaxConcurrentConnectionsPerIp() { return DatabaseDescriptor.getNativeTransportMaxConcurrentConnectionsPerIp(); }
    public void setNativeTransportMaxConcurrentConnectionsPerIp(Long nativeTransportMaxConcurrentConnections) { DatabaseDescriptor.setNativeTransportMaxConcurrentConnectionsPerIp(nativeTransportMaxConcurrentConnections); }

    public void reloadTriggerClasses() { TriggerExecutor.instance.reloadClasses(); }

    public long getReadRepairAttempted()
    {
        return ReadRepairMetrics.attempted.getCount();
    }

    public long getReadRepairRepairedBlocking()
    {
        return ReadRepairMetrics.repairedBlocking.getCount();
    }

    public long getReadRepairRepairedBackground()
    {
        return ReadRepairMetrics.repairedBackground.getCount();
    }

    public int getNumberOfTables()
    {
        return Schema.instance.getNumberOfTables();
    }

    public int getOtcBacklogExpirationInterval() {
        return DatabaseDescriptor.getOtcBacklogExpirationInterval();
    }

    public void setOtcBacklogExpirationInterval(int intervalInMillis) {
        DatabaseDescriptor.setOtcBacklogExpirationInterval(intervalInMillis);
    }

    @Override
    public boolean getSnapshotOnDuplicateRowDetectionEnabled()
    {
        return DatabaseDescriptor.snapshotOnDuplicateRowDetection();
    }

    @Override
    public void enableSnapshotOnDuplicateRowDetection()
    {
        DatabaseDescriptor.setSnapshotOnDuplicateRowDetection(true);
    }

    @Override
    public void disableSnapshotOnDuplicateRowDetection()
    {
        DatabaseDescriptor.setSnapshotOnDuplicateRowDetection(false);
    }

    @Override
    public boolean getCheckForDuplicateRowsDuringReads()
    {
        return DatabaseDescriptor.checkForDuplicateRowsDuringReads();
    }

    @Override
    public void enableCheckForDuplicateRowsDuringReads()
    {
        DatabaseDescriptor.setCheckForDuplicateRowsDuringReads(true);
    }

    @Override
    public void disableCheckForDuplicateRowsDuringReads()
    {
        DatabaseDescriptor.setCheckForDuplicateRowsDuringReads(false);
    }

    @Override
    public boolean getCheckForDuplicateRowsDuringCompaction()
    {
        return DatabaseDescriptor.checkForDuplicateRowsDuringCompaction();
    }

    @Override
    public void enableCheckForDuplicateRowsDuringCompaction()
    {
        DatabaseDescriptor.setCheckForDuplicateRowsDuringCompaction(true);
    }

    @Override
    public void disableCheckForDuplicateRowsDuringCompaction()
    {
        DatabaseDescriptor.setCheckForDuplicateRowsDuringCompaction(false);
    }
}<|MERGE_RESOLUTION|>--- conflicted
+++ resolved
@@ -2136,17 +2136,14 @@
         private int rangesQueried;
         private int batchesRequested = 0;
 
-<<<<<<< HEAD
-        public RangeCommandIterator(RangeIterator ranges, PartitionRangeReadCommand command, int concurrencyFactor, Keyspace keyspace, ConsistencyLevel consistency, long queryStartNanoTime)
-=======
         public RangeCommandIterator(Iterator<RangeForQuery> ranges,
                                     PartitionRangeReadCommand command,
                                     int concurrencyFactor,
                                     int maxConcurrencyFactor,
                                     int totalRangeCount,
                                     Keyspace keyspace,
-                                    ConsistencyLevel consistency)
->>>>>>> abdf5085
+                                    ConsistencyLevel consistency,
+                                    long queryStartNanoTime)
         {
             this.command = command;
             this.concurrencyFactor = concurrencyFactor;
@@ -2226,11 +2223,7 @@
             int concurrencyFactor = Math.max(1, Math.min(maxConcurrencyFactor, Math.round(remainingRows / rowsPerRange)));
             logger.trace("Didn't get enough response rows; actual rows per range: {}; remaining rows: {}, new concurrent requests: {}",
                          rowsPerRange, remainingRows, concurrencyFactor);
-<<<<<<< HEAD
-=======
-
             return concurrencyFactor;
->>>>>>> abdf5085
         }
 
         /**
@@ -2277,15 +2270,10 @@
             List<PartitionIterator> concurrentQueries = new ArrayList<>(concurrencyFactor);
             for (int i = 0; i < concurrencyFactor && ranges.hasNext();)
             {
-<<<<<<< HEAD
-                concurrentQueries.add(query(ranges.next(), i == 0));
-                ++rangesQueried;
-=======
                 RangeForQuery range = ranges.next();
-                concurrentQueries.add(query(range));
+                concurrentQueries.add(query(range, i == 0));
                 rangesQueried += range.vnodeCount();
                 i += range.vnodeCount();
->>>>>>> abdf5085
             }
             batchesRequested++;
 
@@ -2346,10 +2334,6 @@
         Tracing.trace("Submitting range requests on {} ranges with a concurrency of {} ({} rows per range expected)", ranges.rangeCount(), concurrencyFactor, resultsPerRange);
 
         // Note that in general, a RangeCommandIterator will honor the command limit for each range, but will not enforce it globally.
-<<<<<<< HEAD
-
-        return command.limits().filter(command.postReconciliationProcessing(new RangeCommandIterator(ranges, command, concurrencyFactor, keyspace, consistencyLevel, queryStartNanoTime)),
-=======
         RangeMerger mergedRanges = new RangeMerger(ranges, keyspace, consistencyLevel);
         RangeCommandIterator rangeCommandIterator = new RangeCommandIterator(mergedRanges,
                                                                              command,
@@ -2357,9 +2341,9 @@
                                                                              maxConcurrencyFactor,
                                                                              ranges.rangeCount(),
                                                                              keyspace,
-                                                                             consistencyLevel);
+                                                                             consistencyLevel,
+                                                                             queryStartNanoTime);
         return command.limits().filter(command.postReconciliationProcessing(rangeCommandIterator),
->>>>>>> abdf5085
                                        command.nowInSec(),
                                        command.selectsFullPartition(),
                                        command.metadata().enforceStrictLiveness());
