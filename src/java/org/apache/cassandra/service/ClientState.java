--- conflicted
+++ resolved
@@ -33,10 +33,7 @@
 import org.apache.cassandra.auth.*;
 import org.apache.cassandra.config.DatabaseDescriptor;
 import org.apache.cassandra.config.Schema;
-<<<<<<< HEAD
-=======
 import org.apache.cassandra.cql3.QueryHandler;
->>>>>>> eefa14f6
 import org.apache.cassandra.cql3.QueryProcessor;
 import org.apache.cassandra.db.Keyspace;
 import org.apache.cassandra.db.SystemKeyspace;
@@ -82,9 +79,6 @@
     private volatile AuthenticatedUser user;
     private volatile String keyspace;
 
-<<<<<<< HEAD
-=======
-    private SemanticVersion cqlVersion;
     private static final QueryHandler cqlQueryHandler;
     static
     {
@@ -105,7 +99,6 @@
         cqlQueryHandler = handler;
     }
 
->>>>>>> eefa14f6
     // isInternal is used to mark ClientState as used by some internal component
     // that should have an ability to modify system keyspace.
     private final boolean isInternal;
