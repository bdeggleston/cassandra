/*
 * Licensed to the Apache Software Foundation (ASF) under one
 * or more contributor license agreements.  See the NOTICE file
 * distributed with this work for additional information
 * regarding copyright ownership.  The ASF licenses this file
 * to you under the Apache License, Version 2.0 (the
 * "License"); you may not use this file except in compliance
 * with the License.  You may obtain a copy of the License at
 *
 *     http://www.apache.org/licenses/LICENSE-2.0
 *
 * Unless required by applicable law or agreed to in writing, software
 * distributed under the License is distributed on an "AS IS" BASIS,
 * WITHOUT WARRANTIES OR CONDITIONS OF ANY KIND, either express or implied.
 * See the License for the specific language governing permissions and
 * limitations under the License.
 */
package org.apache.cassandra.service;

import java.io.File;
import java.io.IOException;
import java.lang.management.ManagementFactory;
import java.net.InetAddress;
import java.util.Arrays;
import java.util.Map;
import java.util.UUID;
import java.util.concurrent.TimeUnit;
import javax.management.MBeanServer;
import javax.management.ObjectName;
import javax.management.StandardMBean;

import com.addthis.metrics.reporter.config.ReporterConfig;

import com.google.common.collect.Iterables;
<<<<<<< HEAD
import com.google.common.collect.SetMultimap;
=======
import org.apache.log4j.PropertyConfigurator;
>>>>>>> 4ed22340
import org.slf4j.Logger;
import org.slf4j.LoggerFactory;

import org.apache.cassandra.config.CFMetaData;
import org.apache.cassandra.config.DatabaseDescriptor;
import org.apache.cassandra.config.Schema;
import org.apache.cassandra.db.ColumnFamilyStore;
import org.apache.cassandra.db.Directories;
import org.apache.cassandra.db.Keyspace;
import org.apache.cassandra.db.MeteredFlusher;
import org.apache.cassandra.db.SystemKeyspace;
import org.apache.cassandra.db.commitlog.CommitLog;
import org.apache.cassandra.db.compaction.CompactionManager;
<<<<<<< HEAD
=======
import org.apache.cassandra.db.compaction.LeveledManifest;
>>>>>>> 4ed22340
import org.apache.cassandra.exceptions.ConfigurationException;
import org.apache.cassandra.io.FSError;
import org.apache.cassandra.io.util.FileUtils;
import org.apache.cassandra.metrics.StorageMetrics;
import org.apache.cassandra.thrift.ThriftServer;
import org.apache.cassandra.tracing.Tracing;
import org.apache.cassandra.utils.CLibrary;
import org.apache.cassandra.utils.Mx4jTool;
import org.apache.cassandra.utils.Pair;

/**
 * The <code>CassandraDaemon</code> is an abstraction for a Cassandra daemon
 * service, which defines not only a way to activate and deactivate it, but also
 * hooks into its lifecycle methods (see {@link #setup()}, {@link #start()},
 * {@link #stop()} and {@link #setup()}).
 */
public class CassandraDaemon
{
    public static final String MBEAN_NAME = "org.apache.cassandra.db:type=NativeAccess";

    // Have a dedicated thread to call exit to avoid deadlock in the case where the thread that wants to invoke exit
    // belongs to an executor that our shutdown hook wants to wait to exit gracefully. See CASSANDRA-5273.
    private static final Thread exitThread = new Thread(new Runnable()
    {
        public void run()
        {
            System.exit(100);
        }
    }, "Exit invoker");

    private static final Logger logger = LoggerFactory.getLogger(CassandraDaemon.class);

    private static final CassandraDaemon instance = new CassandraDaemon();

    public Server thriftServer;
    public Server nativeServer;

    /**
     * This is a hook for concrete daemons to initialize themselves suitably.
     *
     * Subclasses should override this to finish the job (listening on ports, etc.)
     *
     * @throws IOException
     */
    protected void setup()
    {
        // log warnings for different kinds of sub-optimal JVMs.  tldr use 64-bit Oracle >= 1.6u32
        if (!System.getProperty("os.arch").contains("64"))
            logger.info("32bit JVM detected.  It is recommended to run Cassandra on a 64bit JVM for better performance.");
        String javaVersion = System.getProperty("java.version");
        String javaVmName = System.getProperty("java.vm.name");
        logger.info("JVM vendor/version: {}/{}", javaVmName, javaVersion);
        if (javaVmName.contains("OpenJDK"))
        {
            // There is essentially no QA done on OpenJDK builds, and
            // clusters running OpenJDK have seen many heap and load issues.
            logger.warn("OpenJDK is not recommended. Please upgrade to the newest Oracle Java release");
        }
        else if (!javaVmName.contains("HotSpot"))
        {
            logger.warn("Non-Oracle JVM detected.  Some features, such as immediate unmap of compacted SSTables, may not work as intended");
        }
     /*   else
        {
            String[] java_version = javaVersion.split("_");
            String java_major = java_version[0];
            int java_minor;
            try
            {
                java_minor = (java_version.length > 1) ? Integer.parseInt(java_version[1]) : 0;
            }
            catch (NumberFormatException e)
            {
                // have only seen this with java7 so far but no doubt there are other ways to break this
                logger.info("Unable to parse java version {}", Arrays.toString(java_version));
                java_minor = 32;
            }
        }
     */
        logger.info("Heap size: {}/{}", Runtime.getRuntime().totalMemory(), Runtime.getRuntime().maxMemory());
        logger.info("Classpath: {}", System.getProperty("java.class.path"));
        CLibrary.tryMlockall();

        Thread.setDefaultUncaughtExceptionHandler(new Thread.UncaughtExceptionHandler()
        {
            public void uncaughtException(Thread t, Throwable e)
            {
                StorageMetrics.exceptions.inc();
                logger.error("Exception in thread {}", t, e);
                Tracing.trace("Exception in thread {}", t, e);
                for (Throwable e2 = e; e2 != null; e2 = e2.getCause())
                {
                    // some code, like FileChannel.map, will wrap an OutOfMemoryError in another exception
                    if (e2 instanceof OutOfMemoryError)
                        exitThread.start();

                    if (e2 instanceof FSError)
                    {
                        if (e2 != e) // make sure FSError gets logged exactly once.
                            logger.error("Exception in thread {}", t, e2);
                        FileUtils.handleFSError((FSError) e2);
                    }
                }
            }
        });

        // check all directories(data, commitlog, saved cache) for existence and permission
        Iterable<String> dirs = Iterables.concat(Arrays.asList(DatabaseDescriptor.getAllDataFileLocations()),
                                                 Arrays.asList(DatabaseDescriptor.getCommitLogLocation(),
                                                               DatabaseDescriptor.getSavedCachesLocation()));
        for (String dataDir : dirs)
        {
            logger.debug("Checking directory {}", dataDir);
            File dir = new File(dataDir);

            // check that directories exist.
            if (!dir.exists())
            {
                logger.error("Directory {} doesn't exist", dataDir);
                // if they don't, failing their creation, stop cassandra.
                if (!dir.mkdirs())
                {
                    logger.error("Has no permission to create {} directory", dataDir);
                    System.exit(3);
                }
            }
            // if directories exist verify their permissions
            if (!Directories.verifyFullPermissions(dir, dataDir))
            {
                // if permissions aren't sufficient, stop cassandra.
                System.exit(3);
            }
        }

        if (CacheService.instance == null) // should never happen
            throw new RuntimeException("Failed to initialize Cache Service.");

        // check the system keyspace to keep user from shooting self in foot by changing partitioner, cluster name, etc.
        // we do a one-off scrub of the system keyspace first; we can't load the list of the rest of the keyspaces,
        // until system keyspace is opened.
        for (CFMetaData cfm : Schema.instance.getKeyspaceMetaData(Keyspace.SYSTEM_KS).values())
            ColumnFamilyStore.scrubDataDirectories(Keyspace.SYSTEM_KS, cfm.cfName);
        try
        {
            SystemKeyspace.checkHealth();
        }
        catch (ConfigurationException e)
        {
            logger.error("Fatal exception during initialization", e);
            System.exit(100);
        }

        // load keyspace descriptions.
        DatabaseDescriptor.loadSchemas();

        try
        {
<<<<<<< HEAD
            for (CFMetaData cfm : Schema.instance.getKeyspaceMetaData(keyspaceName).values())
                ColumnFamilyStore.scrubDataDirectories(keyspaceName, cfm.cfName);
=======
            LeveledManifest.maybeMigrateManifests();
>>>>>>> 4ed22340
        }
        catch(IOException e)
        {
            logger.error("Could not migrate old leveled manifest. Move away the .json file in the data directory", e);
            System.exit(100);
        }

        // clean up compaction leftovers
        Map<Pair<String, String>, Map<Integer, UUID>> unfinishedCompactions = SystemKeyspace.getUnfinishedCompactions();
        for (Pair<String, String> kscf : unfinishedCompactions.keySet())
            ColumnFamilyStore.removeUnfinishedCompactionLeftovers(kscf.left, kscf.right, unfinishedCompactions.get(kscf));
        SystemKeyspace.discardCompactionsInProgress();

        // clean up debris in the rest of the keyspaces
        for (String keyspaceName : Schema.instance.getKeyspaces())
        {
            for (CFMetaData cfm : Schema.instance.getKeyspaceMetaData(keyspaceName).values())
                ColumnFamilyStore.scrubDataDirectories(keyspaceName, cfm.cfName);
        }

        // initialize keyspaces
        for (String keyspaceName : Schema.instance.getKeyspaces())
        {
            if (logger.isDebugEnabled())
                logger.debug("opening keyspace {}", keyspaceName);
            // disable auto compaction until commit log replay ends
            for (ColumnFamilyStore cfs : Keyspace.open(keyspaceName).getColumnFamilyStores())
            {
                for (ColumnFamilyStore store : cfs.concatWithIndexes())
                {
                    store.disableAutoCompaction();
                }
            }
        }

        if (CacheService.instance.keyCache.size() > 0)
            logger.info("completed pre-loading ({} keys) key cache.", CacheService.instance.keyCache.size());

        if (CacheService.instance.rowCache.size() > 0)
            logger.info("completed pre-loading ({} keys) row cache.", CacheService.instance.rowCache.size());

        try
        {
            GCInspector.instance.start();
        }
        catch (Throwable t)
        {
            logger.warn("Unable to start GCInspector (currently only supported on the Sun JVM)");
        }

        // MeteredFlusher can block if flush queue fills up, so don't put on scheduledTasks
        // Start it before commit log, so memtables can flush during commit log replay
        StorageService.optionalTasks.scheduleWithFixedDelay(new MeteredFlusher(), 1000, 1000, TimeUnit.MILLISECONDS);

        // replay the log if necessary
        try
        {
            CommitLog.instance.recover();
        }
        catch (IOException e)
        {
            throw new RuntimeException(e);
        }

        // enable auto compaction
        for (Keyspace keyspace : Keyspace.all())
        {
            for (ColumnFamilyStore cfs : keyspace.getColumnFamilyStores())
            {
                for (final ColumnFamilyStore store : cfs.concatWithIndexes())
                {
                    store.enableAutoCompaction();
                }
            }
        }
        // start compactions in five minutes (if no flushes have occurred by then to do so)
        Runnable runnable = new Runnable()
        {
            public void run()
            {
                for (Keyspace keyspaceName : Keyspace.all())
                {
                    for (ColumnFamilyStore cf : keyspaceName.getColumnFamilyStores())
                    {
                        for (ColumnFamilyStore store : cf.concatWithIndexes())
                            CompactionManager.instance.submitBackground(store);
                    }
                }
            }
        };
        StorageService.optionalTasks.schedule(runnable, 5 * 60, TimeUnit.SECONDS);

        SystemKeyspace.finishStartup();

        // start server internals
        StorageService.instance.registerDaemon(this);
        try
        {
            StorageService.instance.initServer();
        }
        catch (ConfigurationException e)
        {
            logger.error("Fatal configuration error", e);
            System.err.println(e.getMessage() + "\nFatal configuration error; unable to start server.  See log for stacktrace.");
            System.exit(1);
        }

        Mx4jTool.maybeLoad();

        // Metrics
        String metricsReporterConfigFile = System.getProperty("cassandra.metricsReporterConfigFile");
        if (metricsReporterConfigFile != null)
        {
            logger.info("Trying to load metrics-reporter-config from file: {}", metricsReporterConfigFile);
            try
            {
                String reportFileLocation = CassandraDaemon.class.getClassLoader().getResource(metricsReporterConfigFile).getFile();
                ReporterConfig.loadFromFile(reportFileLocation).enableAll();
            }
            catch (Exception e)
            {
                logger.warn("Failed to load metrics-reporter-config, metric sinks will not be activated", e);
            }
        }

        // Thift
        InetAddress rpcAddr = DatabaseDescriptor.getRpcAddress();
        int rpcPort = DatabaseDescriptor.getRpcPort();
        int listenBacklog = DatabaseDescriptor.getRpcListenBacklog();
        thriftServer = new ThriftServer(rpcAddr, rpcPort, listenBacklog);

        // Native transport
        InetAddress nativeAddr = DatabaseDescriptor.getNativeTransportAddress();
        int nativePort = DatabaseDescriptor.getNativeTransportPort();
        nativeServer = new org.apache.cassandra.transport.Server(nativeAddr, nativePort);
    }

    /**
     * Initialize the Cassandra Daemon based on the given <a
     * href="http://commons.apache.org/daemon/jsvc.html">Commons
     * Daemon</a>-specific arguments. To clarify, this is a hook for JSVC.
     *
     * @param arguments
     *            the arguments passed in from JSVC
     * @throws IOException
     */
    public void init(String[] arguments) throws IOException
    {
        setup();
    }

    /**
     * Start the Cassandra Daemon, assuming that it has already been
     * initialized via {@link #init(String[])}
     *
     * Hook for JSVC
     */
    public void start()
    {
        String nativeFlag = System.getProperty("cassandra.start_native_transport");
        if ((nativeFlag != null && Boolean.parseBoolean(nativeFlag)) || (nativeFlag == null && DatabaseDescriptor.startNativeTransport()))
            nativeServer.start();
        else
            logger.info("Not starting native transport as requested. Use JMX (StorageService->startNativeTransport()) or nodetool (enablebinary) to start it");

        String rpcFlag = System.getProperty("cassandra.start_rpc");
        if ((rpcFlag != null && Boolean.parseBoolean(rpcFlag)) || (rpcFlag == null && DatabaseDescriptor.startRpc()))
            thriftServer.start();
        else
            logger.info("Not starting RPC server as requested. Use JMX (StorageService->startRPCServer()) or nodetool (enablethrift) to start it");
    }

    /**
     * Stop the daemon, ideally in an idempotent manner.
     *
     * Hook for JSVC
     */
    public void stop()
    {
        // this doesn't entirely shut down Cassandra, just the RPC server.
        // jsvc takes care of taking the rest down
        logger.info("Cassandra shutting down...");
        thriftServer.stop();
        nativeServer.stop();
    }


    /**
     * Clean up all resources obtained during the lifetime of the daemon. This
     * is a hook for JSVC.
     */
    public void destroy()
    {}

    /**
     * A convenience method to initialize and start the daemon in one shot.
     */
    public void activate()
    {
        String pidFile = System.getProperty("cassandra-pidfile");

        try
        {
            try
            {
                MBeanServer mbs = ManagementFactory.getPlatformMBeanServer();
                mbs.registerMBean(new StandardMBean(new NativeAccess(), NativeAccessMBean.class), new ObjectName(MBEAN_NAME));
            }
            catch (Exception e)
            {
                logger.error("error registering MBean {}", MBEAN_NAME, e);
                //Allow the server to start even if the bean can't be registered
            }
            
            setup();

            if (pidFile != null)
            {
                new File(pidFile).deleteOnExit();
            }

            if (System.getProperty("cassandra-foreground") == null)
            {
                System.out.close();
                System.err.close();
            }

            start();
        }
        catch (Throwable e)
        {
            logger.error("Exception encountered during startup", e);

            // try to warn user on stdout too, if we haven't already detached
            e.printStackTrace();
            System.out.println("Exception encountered during startup: " + e.getMessage());

            System.exit(3);
        }
    }

    /**
     * A convenience method to stop and destroy the daemon in one shot.
     */
    public void deactivate()
    {
        stop();
        destroy();
    }

    public static void stop(String[] args)
    {
        instance.deactivate();
    }

    public static void main(String[] args)
    {
        instance.activate();
    }
    
    static class NativeAccess implements NativeAccessMBean
    {
        public boolean isAvailable()
        {
            return CLibrary.jnaAvailable();
        }
        
        public boolean isMemoryLockable() 
        {
            return CLibrary.jnaMemoryLockable();
        }
    }

    public interface Server
    {
        /**
         * Start the server.
         * This method shoud be able to restart a server stopped through stop().
         * Should throw a RuntimeException if the server cannot be started
         */
        public void start();

        /**
         * Stop the server.
         * This method should be able to stop server started through start().
         * Should throw a RuntimeException if the server cannot be stopped
         */
        public void stop();

        /**
         * Returns whether the server is currently running.
         */
        public boolean isRunning();
    }
}<|MERGE_RESOLUTION|>--- conflicted
+++ resolved
@@ -32,11 +32,6 @@
 import com.addthis.metrics.reporter.config.ReporterConfig;
 
 import com.google.common.collect.Iterables;
-<<<<<<< HEAD
-import com.google.common.collect.SetMultimap;
-=======
-import org.apache.log4j.PropertyConfigurator;
->>>>>>> 4ed22340
 import org.slf4j.Logger;
 import org.slf4j.LoggerFactory;
 
@@ -50,10 +45,6 @@
 import org.apache.cassandra.db.SystemKeyspace;
 import org.apache.cassandra.db.commitlog.CommitLog;
 import org.apache.cassandra.db.compaction.CompactionManager;
-<<<<<<< HEAD
-=======
-import org.apache.cassandra.db.compaction.LeveledManifest;
->>>>>>> 4ed22340
 import org.apache.cassandra.exceptions.ConfigurationException;
 import org.apache.cassandra.io.FSError;
 import org.apache.cassandra.io.util.FileUtils;
@@ -209,21 +200,6 @@
         // load keyspace descriptions.
         DatabaseDescriptor.loadSchemas();
 
-        try
-        {
-<<<<<<< HEAD
-            for (CFMetaData cfm : Schema.instance.getKeyspaceMetaData(keyspaceName).values())
-                ColumnFamilyStore.scrubDataDirectories(keyspaceName, cfm.cfName);
-=======
-            LeveledManifest.maybeMigrateManifests();
->>>>>>> 4ed22340
-        }
-        catch(IOException e)
-        {
-            logger.error("Could not migrate old leveled manifest. Move away the .json file in the data directory", e);
-            System.exit(100);
-        }
-
         // clean up compaction leftovers
         Map<Pair<String, String>, Map<Integer, UUID>> unfinishedCompactions = SystemKeyspace.getUnfinishedCompactions();
         for (Pair<String, String> kscf : unfinishedCompactions.keySet())
