--- conflicted
+++ resolved
@@ -333,12 +333,6 @@
             if (conf.thrift_framed_transport_size_in_mb <= 0)
                 throw new ConfigurationException("thrift_framed_transport_size_in_mb must be positive");
 
-<<<<<<< HEAD
-            if (conf.thrift_max_message_length_in_mb < conf.thrift_framed_transport_size_in_mb)
-                throw new ConfigurationException("thrift_max_message_length_in_mb must be greater than thrift_framed_transport_size_in_mb");
-
-=======
->>>>>>> ac19c121
             /* end point snitch */
             if (conf.endpoint_snitch == null)
             {
