/*
 * Licensed to the Apache Software Foundation (ASF) under one
 * or more contributor license agreements.  See the NOTICE file
 * distributed with this work for additional information
 * regarding copyright ownership.  The ASF licenses this file
 * to you under the Apache License, Version 2.0 (the
 * "License"); you may not use this file except in compliance
 * with the License.  You may obtain a copy of the License at
 *
 *     http://www.apache.org/licenses/LICENSE-2.0
 *
 * Unless required by applicable law or agreed to in writing, software
 * distributed under the License is distributed on an "AS IS" BASIS,
 * WITHOUT WARRANTIES OR CONDITIONS OF ANY KIND, either express or implied.
 * See the License for the specific language governing permissions and
 * limitations under the License.
 */
package org.apache.cassandra.cql;

import java.util.HashMap;
import java.util.HashSet;
import java.util.Map;
import java.util.Set;

import com.google.common.collect.Sets;
import org.slf4j.Logger;
import org.slf4j.LoggerFactory;

import org.apache.cassandra.config.CFMetaData;
import org.apache.cassandra.exceptions.ConfigurationException;
import org.apache.cassandra.db.compaction.AbstractCompactionStrategy;
import org.apache.cassandra.db.marshal.AbstractType;
import org.apache.cassandra.db.marshal.TypeParser;
import org.apache.cassandra.exceptions.InvalidRequestException;
import org.apache.cassandra.exceptions.SyntaxException;

public class CFPropDefs {
    private static final Logger logger = LoggerFactory.getLogger(CFPropDefs.class);

    public static final String KW_COMPARATOR = "comparator";
    public static final String KW_COMMENT = "comment";
    public static final String KW_READREPAIRCHANCE = "read_repair_chance";
    public static final String KW_DCLOCALREADREPAIRCHANCE = "dclocal_read_repair_chance";
    public static final String KW_GCGRACESECONDS = "gc_grace_seconds";
    public static final String KW_DEFAULTVALIDATION = "default_validation";
    public static final String KW_MINCOMPACTIONTHRESHOLD = "min_compaction_threshold";
    public static final String KW_MAXCOMPACTIONTHRESHOLD = "max_compaction_threshold";
    public static final String KW_REPLICATEONWRITE = "replicate_on_write";
    public static final String KW_COMPACTION_STRATEGY_CLASS = "compaction_strategy_class";
    public static final String KW_CACHING = "caching";
    public static final String KW_DEFAULT_TIME_TO_LIVE = "default_time_to_live";
    public static final String KW_BF_FP_CHANCE = "bloom_filter_fp_chance";
    public static final String KW_MEMTABLE_FLUSH_PERIOD = "memtable_flush_period_in_ms";

    // Maps CQL short names to the respective Cassandra comparator/validator class names
    public static final Map<String, String> comparators = new HashMap<String, String>();
    public static final Set<String> keywords = new HashSet<String>();
    public static final Set<String> obsoleteKeywords = new HashSet<String>();
    public static final Set<String> allowedKeywords = new HashSet<String>();

    public static final String COMPACTION_OPTIONS_PREFIX = "compaction_strategy_options";
    public static final String COMPRESSION_PARAMETERS_PREFIX = "compression_parameters";

    static
    {
        comparators.put("ascii", "AsciiType");
        comparators.put("bigint", "LongType");
        comparators.put("blob", "BytesType");
        comparators.put("boolean", "BooleanType");
        comparators.put("counter", "CounterColumnType");
        comparators.put("decimal", "DecimalType");
        comparators.put("double", "DoubleType");
        comparators.put("float", "FloatType");
        comparators.put("int", "Int32Type");
        comparators.put("text", "UTF8Type");
        comparators.put("timestamp", "DateType");
        comparators.put("uuid", "UUIDType");
        comparators.put("varchar", "UTF8Type");
        comparators.put("varint", "IntegerType");

        keywords.add(KW_COMPARATOR);
        keywords.add(KW_COMMENT);
        keywords.add(KW_READREPAIRCHANCE);
        keywords.add(KW_DCLOCALREADREPAIRCHANCE);
        keywords.add(KW_GCGRACESECONDS);
        keywords.add(KW_DEFAULTVALIDATION);
        keywords.add(KW_MINCOMPACTIONTHRESHOLD);
        keywords.add(KW_MAXCOMPACTIONTHRESHOLD);
        keywords.add(KW_REPLICATEONWRITE);
        keywords.add(KW_COMPACTION_STRATEGY_CLASS);
        keywords.add(KW_CACHING);
        keywords.add(KW_DEFAULT_TIME_TO_LIVE);
        keywords.add(KW_BF_FP_CHANCE);
        keywords.add(KW_MEMTABLE_FLUSH_PERIOD);

        obsoleteKeywords.add("row_cache_size");
        obsoleteKeywords.add("key_cache_size");
        obsoleteKeywords.add("row_cache_save_period_in_seconds");
        obsoleteKeywords.add("key_cache_save_period_in_seconds");
        obsoleteKeywords.add("memtable_throughput_in_mb");
        obsoleteKeywords.add("memtable_operations_in_millions");
        obsoleteKeywords.add("memtable_flush_after_mins");
        obsoleteKeywords.add("row_cache_provider");

        allowedKeywords.addAll(keywords);
        allowedKeywords.addAll(obsoleteKeywords);
    }

    public final Map<String, String> properties = new HashMap<String, String>();
    public Class<? extends AbstractCompactionStrategy> compactionStrategyClass;
    public final Map<String, String> compactionStrategyOptions = new HashMap<String, String>();
    public final Map<String, String> compressionParameters = new HashMap<String, String>();

    public void validate() throws InvalidRequestException, ConfigurationException
    {
        compactionStrategyClass = CFMetaData.DEFAULT_COMPACTION_STRATEGY_CLASS;

        // we need to remove parent:key = value pairs from the main properties
        Set<String> propsToRemove = new HashSet<String>();

        // check if we have compaction/compression options
        for (String property : properties.keySet())
        {
            if (!property.contains(":"))
                continue;

            String key = property.split(":")[1];
            String val = properties.get(property);

            if (property.startsWith(COMPACTION_OPTIONS_PREFIX))
            {
                compactionStrategyOptions.put(key, val);
                propsToRemove.add(property);
            }

            if (property.startsWith(COMPRESSION_PARAMETERS_PREFIX))
            {
                compressionParameters.put(key, val);
                propsToRemove.add(property);
            }
        }

        for (String property : propsToRemove)
            properties.remove(property);
        // Catch the case where someone passed a kwarg that is not recognized.
        for (String bogus : Sets.difference(properties.keySet(), allowedKeywords))
            throw new InvalidRequestException(bogus + " is not a valid keyword argument for CREATE COLUMNFAMILY");
        for (String obsolete : Sets.intersection(properties.keySet(), obsoleteKeywords))
            logger.warn("Ignoring obsolete property {}", obsolete);

        // Validate min/max compaction thresholds
        Integer minCompaction = getPropertyInt(KW_MINCOMPACTIONTHRESHOLD, null);
        Integer maxCompaction = getPropertyInt(KW_MAXCOMPACTIONTHRESHOLD, null);

        if ((minCompaction != null) && (maxCompaction != null))     // Both min and max are set
        {
            if ((minCompaction > maxCompaction) && (maxCompaction != 0))
                throw new InvalidRequestException(String.format("%s cannot be larger than %s",
                        KW_MINCOMPACTIONTHRESHOLD,
                        KW_MAXCOMPACTIONTHRESHOLD));
        }
        else if (minCompaction != null)     // Only the min threshold is set
        {
            if (minCompaction > CFMetaData.DEFAULT_MAX_COMPACTION_THRESHOLD)
                throw new InvalidRequestException(String.format("%s cannot be larger than %s, (default %s)",
                        KW_MINCOMPACTIONTHRESHOLD,
                        KW_MAXCOMPACTIONTHRESHOLD,
                        CFMetaData.DEFAULT_MAX_COMPACTION_THRESHOLD));
        }
        else if (maxCompaction != null)     // Only the max threshold is set
        {
            if ((maxCompaction < CFMetaData.DEFAULT_MIN_COMPACTION_THRESHOLD) && (maxCompaction != 0))
                throw new InvalidRequestException(String.format("%s cannot be smaller than %s, (default %s)",
                        KW_MAXCOMPACTIONTHRESHOLD,
                        KW_MINCOMPACTIONTHRESHOLD,
                        CFMetaData.DEFAULT_MIN_COMPACTION_THRESHOLD));
        }
<<<<<<< HEAD
        
        Integer defaultTimeToLive = getPropertyInt(KW_DEFAULT_TIME_TO_LIVE, null);

        if (defaultTimeToLive != null)
        {
            if (defaultTimeToLive < 0)
                throw new InvalidRequestException(String.format("%s cannot be smaller than %s, (default %s)",
                        KW_DEFAULT_TIME_TO_LIVE,
                        0,
                        CFMetaData.DEFAULT_DEFAULT_TIME_TO_LIVE));
        }
=======

        CFMetaData.validateCompactionOptions(compactionStrategyClass, compactionStrategyOptions);
>>>>>>> 360d1a22
    }

    /** Map a keyword to the corresponding value */
    public void addProperty(String name, String value)
    {
        properties.put(name, value);
    }

    public Boolean hasProperty(String name)
    {
        return properties.containsKey(name);
    }

    /* If not comparator/validator is not specified, default to text (BytesType is the wrong default for CQL
     * since it uses hex terms).  If the value specified is not found in the comparators map, assume the user
     * knows what they are doing (a custom comparator/validator for example), and pass it on as-is.
     */

    public AbstractType<?> getComparator() throws ConfigurationException, SyntaxException
    {
        return TypeParser.parse((comparators.get(getPropertyString(KW_COMPARATOR, "text")) != null)
                                  ? comparators.get(getPropertyString(KW_COMPARATOR, "text"))
                                  : getPropertyString(KW_COMPARATOR, "text"));
    }

    public AbstractType<?> getValidator() throws ConfigurationException, SyntaxException
    {
        return TypeParser.parse((comparators.get(getPropertyString(KW_DEFAULTVALIDATION, "text")) != null)
                                  ? comparators.get(getPropertyString(KW_DEFAULTVALIDATION, "text"))
                                  : getPropertyString(KW_DEFAULTVALIDATION, "text"));
    }

    public String getProperty(String name)
    {
        return properties.get(name);
    }

    public String getPropertyString(String key, String defaultValue)
    {
        String value = properties.get(key);
        return value != null ? value : defaultValue;
    }

    // Return a property value, typed as a Boolean
    public Boolean getPropertyBoolean(String key, Boolean defaultValue) throws InvalidRequestException
    {
        String value = properties.get(key);
        return (value == null) ? defaultValue : value.toLowerCase().matches("(1|true|yes)");
    }

    // Return a property value, typed as a Double
    public Double getPropertyDouble(String key, Double defaultValue) throws InvalidRequestException
    {
        Double result;
        String value = properties.get(key);

        if (value == null)
            result = defaultValue;
        else
        {
            try
            {
                result = Double.valueOf(value);
            }
            catch (NumberFormatException e)
            {
                throw new InvalidRequestException(String.format("%s not valid for \"%s\"", value, key));
            }
        }
        return result;
    }

    // Return a property value, typed as an Integer
    public Integer getPropertyInt(String key, Integer defaultValue) throws InvalidRequestException
    {
        Integer result;
        String value = properties.get(key);

        if (value == null)
            result = defaultValue;
        else
        {
            try
            {
                result = Integer.valueOf(value);
            }
            catch (NumberFormatException e)
            {
                throw new InvalidRequestException(String.format("%s not valid for \"%s\"", value, key));
            }
        }
        return result;
    }

    public String toString()
    {
        return String.format("CFPropDefs(%s, compaction: %s, compression: %s)",
                             properties.toString(),
                             compactionStrategyOptions.toString(),
                             compressionParameters.toString());
    }
}<|MERGE_RESOLUTION|>--- conflicted
+++ resolved
@@ -175,8 +175,7 @@
                         KW_MINCOMPACTIONTHRESHOLD,
                         CFMetaData.DEFAULT_MIN_COMPACTION_THRESHOLD));
         }
-<<<<<<< HEAD
-        
+
         Integer defaultTimeToLive = getPropertyInt(KW_DEFAULT_TIME_TO_LIVE, null);
 
         if (defaultTimeToLive != null)
@@ -187,10 +186,8 @@
                         0,
                         CFMetaData.DEFAULT_DEFAULT_TIME_TO_LIVE));
         }
-=======
 
         CFMetaData.validateCompactionOptions(compactionStrategyClass, compactionStrategyOptions);
->>>>>>> 360d1a22
     }
 
     /** Map a keyword to the corresponding value */
