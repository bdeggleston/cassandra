--- conflicted
+++ resolved
@@ -25,12 +25,9 @@
 import java.util.List;
 import java.util.Map;
 
-<<<<<<< HEAD
-=======
 import com.google.common.base.Preconditions;
 import com.google.common.collect.Maps;
 
->>>>>>> f20fe5b5
 import com.clearspring.analytics.stream.cardinality.HyperLogLogPlus;
 import com.clearspring.analytics.stream.cardinality.ICardinality;
 import org.apache.cassandra.db.*;
@@ -100,8 +97,8 @@
     protected double compressionRatio = NO_COMPRESSION_RATIO;
     protected StreamingHistogram.StreamingHistogramBuilder estimatedTombstoneDropTime = defaultTombstoneDropTimeHistogramBuilder();
     protected int sstableLevel;
-    private ClusteringPrefix minClustering = Slice.Bound.TOP;
-    private ClusteringPrefix maxClustering = Slice.Bound.BOTTOM;
+    private ClusteringPrefix minClustering = ClusteringBound.TOP;
+    private ClusteringPrefix maxClustering = ClusteringBound.BOTTOM;
     protected boolean hasLegacyCounterShards = false;
     protected long totalColumnsSet;
     protected long totalRows;
@@ -276,12 +273,8 @@
 
     public Map<MetadataType, MetadataComponent> finalizeMetadata(String partitioner, double bloomFilterFPChance, long repairedAt, SerializationHeader header)
     {
-<<<<<<< HEAD
+        Preconditions.checkState(comparator.compare(maxClustering, minClustering) >= 0);
         Map<MetadataType, MetadataComponent> components = new EnumMap<>(MetadataType.class);
-=======
-        Preconditions.checkState(comparator.compare(maxClustering, minClustering) >= 0);
-        Map<MetadataType, MetadataComponent> components = Maps.newHashMap();
->>>>>>> f20fe5b5
         components.put(MetadataType.VALIDATION, new ValidationMetadata(partitioner, bloomFilterFPChance));
         components.put(MetadataType.STATS, new StatsMetadata(estimatedPartitionSize,
                                                              estimatedCellPerPartitionCount,
