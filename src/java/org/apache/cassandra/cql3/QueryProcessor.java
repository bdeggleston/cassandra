/*
 * Licensed to the Apache Software Foundation (ASF) under one
 * or more contributor license agreements.  See the NOTICE file
 * distributed with this work for additional information
 * regarding copyright ownership.  The ASF licenses this file
 * to you under the Apache License, Version 2.0 (the
 * "License"); you may not use this file except in compliance
 * with the License.  You may obtain a copy of the License at
 *
 *     http://www.apache.org/licenses/LICENSE-2.0
 *
 * Unless required by applicable law or agreed to in writing, software
 * distributed under the License is distributed on an "AS IS" BASIS,
 * WITHOUT WARRANTIES OR CONDITIONS OF ANY KIND, either express or implied.
 * See the License for the specific language governing permissions and
 * limitations under the License.
 */
package org.apache.cassandra.cql3;

import java.nio.ByteBuffer;
import java.util.*;
import java.util.concurrent.CopyOnWriteArrayList;

import com.google.common.primitives.Ints;

import com.googlecode.concurrentlinkedhashmap.ConcurrentLinkedHashMap;
import com.googlecode.concurrentlinkedhashmap.EntryWeigher;
import org.antlr.runtime.*;
import org.github.jamm.MemoryMeter;
import org.slf4j.Logger;
import org.slf4j.LoggerFactory;

import org.apache.cassandra.cql3.hooks.*;
import org.apache.cassandra.cql3.statements.*;
import org.apache.cassandra.transport.messages.ResultMessage;
import org.apache.cassandra.db.*;
import org.apache.cassandra.exceptions.*;
import org.apache.cassandra.service.ClientState;
import org.apache.cassandra.service.QueryState;
import org.apache.cassandra.tracing.Tracing;
import org.apache.cassandra.utils.FBUtilities;
import org.apache.cassandra.utils.MD5Digest;
import org.apache.cassandra.utils.SemanticVersion;

public class QueryProcessor
{
    public static final SemanticVersion CQL_VERSION = new SemanticVersion("3.1.2");

    private static final Logger logger = LoggerFactory.getLogger(QueryProcessor.class);
    private static final MemoryMeter meter = new MemoryMeter();
    private static final long MAX_CACHE_PREPARED_MEMORY = Runtime.getRuntime().maxMemory() / 256;
    private static final int MAX_CACHE_PREPARED_COUNT = 10000;

    private static EntryWeigher<MD5Digest, CQLStatement> cqlMemoryUsageWeigher = new EntryWeigher<MD5Digest, CQLStatement>()
    {
        @Override
        public int weightOf(MD5Digest key, CQLStatement value)
        {
            return Ints.checkedCast(measure(key) + measure(value));
        }
    };

    private static EntryWeigher<Integer, CQLStatement> thriftMemoryUsageWeigher = new EntryWeigher<Integer, CQLStatement>()
    {
        @Override
        public int weightOf(Integer key, CQLStatement value)
        {
            return Ints.checkedCast(measure(key) + measure(value));
        }
    };

    private static final ConcurrentLinkedHashMap<MD5Digest, CQLStatement> preparedStatements;
    private static final ConcurrentLinkedHashMap<Integer, CQLStatement> thriftPreparedStatements;

    static
    {
        if (MemoryMeter.isInitialized())
        {
            preparedStatements = new ConcurrentLinkedHashMap.Builder<MD5Digest, CQLStatement>()
                                 .maximumWeightedCapacity(MAX_CACHE_PREPARED_MEMORY)
                                 .weigher(cqlMemoryUsageWeigher)
                                 .build();
            thriftPreparedStatements = new ConcurrentLinkedHashMap.Builder<Integer, CQLStatement>()
                                       .maximumWeightedCapacity(MAX_CACHE_PREPARED_MEMORY)
                                       .weigher(thriftMemoryUsageWeigher)
                                       .build();
        }
        else
        {
            logger.error("Unable to initialize MemoryMeter (jamm not specified as javaagent).  This means "
                         + "Cassandra will be unable to measure object sizes accurately and may consequently OOM.");
            preparedStatements = new ConcurrentLinkedHashMap.Builder<MD5Digest, CQLStatement>()
                                 .maximumWeightedCapacity(MAX_CACHE_PREPARED_COUNT)
                                 .build();
            thriftPreparedStatements = new ConcurrentLinkedHashMap.Builder<Integer, CQLStatement>()
                                       .maximumWeightedCapacity(MAX_CACHE_PREPARED_COUNT)
                                       .build();
        }
    }

    private static final List<PreExecutionHook> preExecutionHooks = new CopyOnWriteArrayList<>();
    private static final List<PostExecutionHook> postExecutionHooks = new CopyOnWriteArrayList<>();
    private static final List<PostPreparationHook> postPreparationHooks = new CopyOnWriteArrayList<>();

    public static void addPreExecutionHook(PreExecutionHook hook)
    {
        preExecutionHooks.add(hook);
    }

    public static void removePreExecutionHook(PreExecutionHook hook)
    {
        preExecutionHooks.remove(hook);
    }

    public static void addPostExecutionHook(PostExecutionHook hook)
    {
        postExecutionHooks.add(hook);
    }

    public static void removePostExecutionHook(PostExecutionHook hook)
    {
        postExecutionHooks.remove(hook);
    }

    public static void addPostPreparationHook(PostPreparationHook hook)
    {
        postPreparationHooks.add(hook);
    }

    public static void removePostPreparationHook(PostPreparationHook hook)
    {
        postPreparationHooks.remove(hook);
    }

    public static CQLStatement getPrepared(MD5Digest id)
    {
        return preparedStatements.get(id);
    }

    public static CQLStatement getPrepared(Integer id)
    {
        return thriftPreparedStatements.get(id);
    }

    public static void validateKey(ByteBuffer key) throws InvalidRequestException
    {
        if (key == null || key.remaining() == 0)
        {
            throw new InvalidRequestException("Key may not be empty");
        }

        // check that key can be handled by FBUtilities.writeShortByteArray
        if (key.remaining() > FBUtilities.MAX_UNSIGNED_SHORT)
        {
            throw new InvalidRequestException("Key length of " + key.remaining() +
                                              " is longer than maximum of " + FBUtilities.MAX_UNSIGNED_SHORT);
        }
    }

    public static void validateCellNames(Iterable<ByteBuffer> cellNames) throws InvalidRequestException
    {
        for (ByteBuffer name : cellNames)
            validateCellName(name);
    }

    public static void validateCellName(ByteBuffer name) throws InvalidRequestException
    {
        if (name.remaining() > Column.MAX_NAME_LENGTH)
            throw new InvalidRequestException(String.format("The sum of all clustering columns is too long (%s > %s)",
                                                            name.remaining(),
                                                            Column.MAX_NAME_LENGTH));

        if (name.remaining() == 0)
            throw new InvalidRequestException("Invalid empty value for clustering column of COMPACT TABLE");
    }

    private static ResultMessage processStatement(CQLStatement statement,
                                                  QueryState queryState,
                                                  QueryOptions options,
                                                  String queryString)
    throws RequestExecutionException, RequestValidationException
    {
        logger.trace("Process {} @CL.{}", statement, options.getConsistency());
        ClientState clientState = queryState.getClientState();
        statement.checkAccess(clientState);
        statement.validate(clientState);

        ResultMessage result = preExecutionHooks.isEmpty() && postExecutionHooks.isEmpty()
                             ? statement.execute(queryState, options)
                             : executeWithHooks(statement, new ExecutionContext(queryState, queryString, options));

        return result == null ? new ResultMessage.Void() : result;
    }

    private static ResultMessage executeWithHooks(CQLStatement statement, ExecutionContext context)
    throws RequestExecutionException, RequestValidationException
    {
        for (PreExecutionHook hook : preExecutionHooks)
           statement = hook.processStatement(statement, context);

        ResultMessage result = statement.execute(context.queryState, context.queryOptions);

        for (PostExecutionHook hook : postExecutionHooks)
            hook.processStatement(statement, context);

        return result;
    }

    public static ResultMessage process(String queryString, ConsistencyLevel cl, QueryState queryState)
    throws RequestExecutionException, RequestValidationException
    {
        return process(queryString, queryState, new QueryOptions(cl, Collections.<ByteBuffer>emptyList()));
    }

    public static ResultMessage process(String queryString, QueryState queryState, QueryOptions options)
    throws RequestExecutionException, RequestValidationException
    {
        CQLStatement prepared = getStatement(queryString, queryState.getClientState()).statement;
        if (prepared.getBoundsTerms() != options.getValues().size())
            throw new InvalidRequestException("Invalid amount of bind variables");

        return processStatement(prepared, queryState, options, queryString);
    }

    public static CQLStatement parseStatement(String queryStr, QueryState queryState) throws RequestValidationException
    {
        return getStatement(queryStr, queryState.getClientState()).statement;
    }

    public static UntypedResultSet process(String query, ConsistencyLevel cl) throws RequestExecutionException
    {
        try
        {
            ResultMessage result = process(query, QueryState.forInternalCalls(), new QueryOptions(cl, Collections.<ByteBuffer>emptyList()));
            if (result instanceof ResultMessage.Rows)
                return new UntypedResultSet(((ResultMessage.Rows)result).result);
            else
                return null;
        }
        catch (RequestValidationException e)
        {
            throw new RuntimeException(e);
        }
    }

    public static UntypedResultSet processInternal(String query)
    {
        try
        {
            ClientState state = ClientState.forInternalCalls();
            QueryState qState = new QueryState(state);
            state.setKeyspace(Keyspace.SYSTEM_KS);
            CQLStatement statement = getStatement(query, state).statement;
            statement.validate(state);
            ResultMessage result = statement.executeInternal(qState);
            if (result instanceof ResultMessage.Rows)
                return new UntypedResultSet(((ResultMessage.Rows)result).result);
            else
                return null;
        }
        catch (RequestExecutionException e)
        {
            throw new RuntimeException(e);
        }
        catch (RequestValidationException e)
        {
            throw new RuntimeException("Error validating " + query, e);
        }
    }

    public static UntypedResultSet resultify(String query, Row row)
    {
        try
        {
            SelectStatement ss = (SelectStatement) getStatement(query, null).statement;
            ResultSet cqlRows = ss.process(Collections.singletonList(row));
            return new UntypedResultSet(cqlRows);
        }
        catch (RequestValidationException e)
        {
            throw new AssertionError(e);
        }
    }

    public static ResultMessage.Prepared prepare(String queryString, ClientState clientState, boolean forThrift)
    throws RequestValidationException
    {
        ParsedStatement.Prepared prepared = getStatement(queryString, clientState);
        ResultMessage.Prepared msg = storePreparedStatement(queryString, clientState.getRawKeyspace(), prepared, forThrift);

<<<<<<< HEAD
        if (!postPreparationHooks.isEmpty())
        {
            PreparationContext context = new PreparationContext(clientState, queryString, prepared.boundNames);
            for (PostPreparationHook hook : postPreparationHooks)
                hook.processStatement(prepared.statement, context);
        }

        assert prepared.statement.getBoundsTerms() == prepared.boundNames.size();
=======
        int bountTerms = prepared.statement.getBoundsTerms();
        if (bountTerms > FBUtilities.MAX_UNSIGNED_SHORT)
            throw new InvalidRequestException(String.format("Too many markers(?). %d markers exceed the allowed maximum of %d", bountTerms, FBUtilities.MAX_UNSIGNED_SHORT));
        assert bountTerms == prepared.boundNames.size();
>>>>>>> a322b645
        return msg;
    }

    private static ResultMessage.Prepared storePreparedStatement(String queryString, String keyspace, ParsedStatement.Prepared prepared, boolean forThrift)
    throws InvalidRequestException
    {
        // Concatenate the current keyspace so we don't mix prepared statements between keyspace (#5352).
        // (if the keyspace is null, queryString has to have a fully-qualified keyspace so it's fine.
        String toHash = keyspace == null ? queryString : keyspace + queryString;
        long statementSize = measure(prepared.statement);
        // don't execute the statement if it's bigger than the allowed threshold
        if (statementSize > MAX_CACHE_PREPARED_MEMORY)
            throw new InvalidRequestException(String.format("Prepared statement of size %d bytes is larger than allowed maximum of %d bytes.",
                                                            statementSize,
                                                            MAX_CACHE_PREPARED_MEMORY));

        if (forThrift)
        {
            int statementId = toHash.hashCode();
            thriftPreparedStatements.put(statementId, prepared.statement);
            logger.trace(String.format("Stored prepared statement #%d with %d bind markers",
                                       statementId,
                                       prepared.statement.getBoundsTerms()));
            return ResultMessage.Prepared.forThrift(statementId, prepared.boundNames);
        }
        else
        {
            MD5Digest statementId = MD5Digest.compute(toHash);
            preparedStatements.put(statementId, prepared.statement);
            logger.trace(String.format("Stored prepared statement %s with %d bind markers",
                                       statementId,
                                       prepared.statement.getBoundsTerms()));
            return new ResultMessage.Prepared(statementId, prepared);
        }
    }

    public static ResultMessage processPrepared(CQLStatement statement, QueryState queryState, QueryOptions options)
    throws RequestExecutionException, RequestValidationException
    {
        List<ByteBuffer> variables = options.getValues();
        // Check to see if there are any bound variables to verify
        if (!(variables.isEmpty() && (statement.getBoundsTerms() == 0)))
        {
            if (variables.size() != statement.getBoundsTerms())
                throw new InvalidRequestException(String.format("there were %d markers(?) in CQL but %d bound variables",
                                                                statement.getBoundsTerms(),
                                                                variables.size()));

            // at this point there is a match in count between markers and variables that is non-zero

            if (logger.isTraceEnabled())
                for (int i = 0; i < variables.size(); i++)
                    logger.trace("[{}] '{}'", i+1, variables.get(i));
        }

        return processStatement(statement, queryState, options, null);
    }

    public static ResultMessage processBatch(BatchStatement batch,
                                             ConsistencyLevel cl,
                                             QueryState queryState,
                                             List<List<ByteBuffer>> variables,
                                             List<Object> queryOrIdList)
    throws RequestExecutionException, RequestValidationException
    {
        ClientState clientState = queryState.getClientState();
        batch.checkAccess(clientState);
        batch.validate(clientState);

        if (preExecutionHooks.isEmpty() && postExecutionHooks.isEmpty())
            batch.executeWithPerStatementVariables(cl, queryState, variables);
        else
            executeBatchWithHooks(batch, cl, new BatchExecutionContext(queryState, queryOrIdList, variables));

        return new ResultMessage.Void();
    }

    private static void executeBatchWithHooks(BatchStatement batch, ConsistencyLevel cl, BatchExecutionContext context)
    throws RequestExecutionException, RequestValidationException
    {
        for (PreExecutionHook hook : preExecutionHooks)
            batch = hook.processBatch(batch, context);

        batch.executeWithPerStatementVariables(cl, context.queryState, context.variables);

        for (PostExecutionHook hook : postExecutionHooks)
            hook.processBatch(batch, context);
    }

    public static ParsedStatement.Prepared getStatement(String queryStr, ClientState clientState)
    throws RequestValidationException
    {
        Tracing.trace("Parsing {}", queryStr);
        ParsedStatement statement = parseStatement(queryStr);

        // Set keyspace for statement that require login
        if (statement instanceof CFStatement)
            ((CFStatement)statement).prepareKeyspace(clientState);

        Tracing.trace("Preparing statement");
        return statement.prepare();
    }

    public static ParsedStatement parseStatement(String queryStr) throws SyntaxException
    {
        try
        {
            // Lexer and parser
            CharStream stream = new ANTLRStringStream(queryStr);
            CqlLexer lexer = new CqlLexer(stream);
            TokenStream tokenStream = new CommonTokenStream(lexer);
            CqlParser parser = new CqlParser(tokenStream);

            // Parse the query string to a statement instance
            ParsedStatement statement = parser.query();

            // The lexer and parser queue up any errors they may have encountered
            // along the way, if necessary, we turn them into exceptions here.
            lexer.throwLastRecognitionError();
            parser.throwLastRecognitionError();

            return statement;
        }
        catch (RuntimeException re)
        {
            throw new SyntaxException(String.format("Failed parsing statement: [%s] reason: %s %s",
                                                    queryStr,
                                                    re.getClass().getSimpleName(),
                                                    re.getMessage()));
        }
        catch (RecognitionException e)
        {
            throw new SyntaxException("Invalid or malformed CQL query string: " + e.getMessage());
        }
    }

    private static long measure(Object key)
    {
        if (!MemoryMeter.isInitialized())
            return 1;

        return key instanceof MeasurableForPreparedCache
             ? ((MeasurableForPreparedCache)key).measureForPreparedCache(meter)
             : meter.measureDeep(key);
    }
}<|MERGE_RESOLUTION|>--- conflicted
+++ resolved
@@ -286,23 +286,20 @@
     throws RequestValidationException
     {
         ParsedStatement.Prepared prepared = getStatement(queryString, clientState);
-        ResultMessage.Prepared msg = storePreparedStatement(queryString, clientState.getRawKeyspace(), prepared, forThrift);
-
-<<<<<<< HEAD
-        if (!postPreparationHooks.isEmpty())
-        {
-            PreparationContext context = new PreparationContext(clientState, queryString, prepared.boundNames);
-            for (PostPreparationHook hook : postPreparationHooks)
-                hook.processStatement(prepared.statement, context);
-        }
-
-        assert prepared.statement.getBoundsTerms() == prepared.boundNames.size();
-=======
         int bountTerms = prepared.statement.getBoundsTerms();
         if (bountTerms > FBUtilities.MAX_UNSIGNED_SHORT)
             throw new InvalidRequestException(String.format("Too many markers(?). %d markers exceed the allowed maximum of %d", bountTerms, FBUtilities.MAX_UNSIGNED_SHORT));
         assert bountTerms == prepared.boundNames.size();
->>>>>>> a322b645
+
+        ResultMessage.Prepared msg = storePreparedStatement(queryString, clientState.getRawKeyspace(), prepared, forThrift);
+
+        if (!postPreparationHooks.isEmpty())
+        {
+            PreparationContext context = new PreparationContext(clientState, queryString, prepared.boundNames);
+            for (PostPreparationHook hook : postPreparationHooks)
+                hook.processStatement(prepared.statement, context);
+        }
+
         return msg;
     }
 
