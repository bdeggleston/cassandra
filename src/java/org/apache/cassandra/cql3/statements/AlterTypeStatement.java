/*
 * Licensed to the Apache Software Foundation (ASF) under one
 * or more contributor license agreements.  See the NOTICE file
 * distributed with this work for additional information
 * regarding copyright ownership.  The ASF licenses this file
 * to you under the Apache License, Version 2.0 (the
 * "License"); you may not use this file except in compliance
 * with the License.  You may obtain a copy of the License at
 *
 *     http://www.apache.org/licenses/LICENSE-2.0
 *
 * Unless required by applicable law or agreed to in writing, software
 * distributed under the License is distributed on an "AS IS" BASIS,
 * WITHOUT WARRANTIES OR CONDITIONS OF ANY KIND, either express or implied.
 * See the License for the specific language governing permissions and
 * limitations under the License.
 */
package org.apache.cassandra.cql3.statements;

import java.nio.ByteBuffer;
import java.util.*;

import org.apache.cassandra.auth.Permission;
import org.apache.cassandra.config.*;
import org.apache.cassandra.cql3.*;
import org.apache.cassandra.db.marshal.*;
import org.apache.cassandra.exceptions.*;
import org.apache.cassandra.schema.KeyspaceMetadata;
import org.apache.cassandra.service.ClientState;
import org.apache.cassandra.service.MigrationManager;
import org.apache.cassandra.service.QueryState;
import org.apache.cassandra.transport.Event;

public abstract class AlterTypeStatement extends SchemaAlteringStatement
{
    protected final UTName name;

    protected AlterTypeStatement(UTName name)
    {
        this.name = name;
    }

    @Override
    public void prepareKeyspace(ClientState state) throws InvalidRequestException
    {
        if (!name.hasKeyspace())
            name.setKeyspace(state.getKeyspace());

        if (name.getKeyspace() == null)
            throw new InvalidRequestException("You need to be logged in a keyspace or use a fully qualified user type name");
    }

    protected abstract UserType makeUpdatedType(UserType toUpdate, KeyspaceMetadata ksm) throws InvalidRequestException;

    public static AlterTypeStatement addition(UTName name, FieldIdentifier fieldName, CQL3Type.Raw type)
    {
        return new Add(name, fieldName, type);
    }

    public static AlterTypeStatement alter(UTName name, FieldIdentifier fieldName, CQL3Type.Raw type)
    {
        throw new InvalidRequestException("Altering of types is not allowed");
    }

    public static AlterTypeStatement renames(UTName name, Map<FieldIdentifier, FieldIdentifier> renames)
    {
        return new Renames(name, renames);
    }

    public void checkAccess(ClientState state) throws UnauthorizedException, InvalidRequestException
    {
        state.hasKeyspaceAccess(keyspace(), Permission.ALTER);
    }

    public void validate(ClientState state) throws RequestValidationException
    {
        // Validation is left to announceMigration as it's easier to do it while constructing the updated type.
        // It doesn't really change anything anyway.
    }

    @Override
    public String keyspace()
    {
        return name.getKeyspace();
    }

    public Event.SchemaChange announceMigration(QueryState queryState, boolean isLocalOnly) throws InvalidRequestException, ConfigurationException
    {
        KeyspaceMetadata ksm = Schema.instance.getKSMetaData(name.getKeyspace());
        if (ksm == null)
            throw new InvalidRequestException(String.format("Cannot alter type in unknown keyspace %s", name.getKeyspace()));

        UserType toUpdate =
            ksm.types.get(name.getUserTypeName())
                     .orElseThrow(() -> new InvalidRequestException(String.format("No user type named %s exists.", name)));

        UserType updated = makeUpdatedType(toUpdate, ksm);

        // Now, we need to announce the type update to basically change it for new tables using this type,
        // but we also need to find all existing user types and CF using it and change them.
        MigrationManager.announceTypeUpdate(updated, isLocalOnly);

        for (CFMetaData cfm : ksm.tables)
        {
            CFMetaData copy = cfm.copy();
            boolean modified = false;
            for (ColumnDefinition def : copy.allColumns())
                modified |= updateDefinition(copy, def, toUpdate.keyspace, toUpdate.name, updated);
            if (modified)
                MigrationManager.announceColumnFamilyUpdate(copy, isLocalOnly);
        }

        for (ViewDefinition view : ksm.views)
        {
            ViewDefinition copy = view.copy();
            boolean modified = false;
            for (ColumnDefinition def : copy.metadata.allColumns())
                modified |= updateDefinition(copy.metadata, def, toUpdate.keyspace, toUpdate.name, updated);
            if (modified)
                MigrationManager.announceViewUpdate(copy, isLocalOnly);
        }

        // Other user types potentially using the updated type
        for (UserType ut : ksm.types)
        {
            // Re-updating the type we've just updated would be harmless but useless so we avoid it.
            // Besides, we use the occasion to drop the old version of the type if it's a type rename
            if (ut.keyspace.equals(toUpdate.keyspace) && ut.name.equals(toUpdate.name))
            {
                if (!ut.keyspace.equals(updated.keyspace) || !ut.name.equals(updated.name))
                    MigrationManager.announceTypeDrop(ut);
                continue;
            }
            AbstractType<?> upd = updateWith(ut, toUpdate.keyspace, toUpdate.name, updated);
            if (upd != null)
                MigrationManager.announceTypeUpdate((UserType) upd, isLocalOnly);
        }
        return new Event.SchemaChange(Event.SchemaChange.Change.UPDATED, Event.SchemaChange.Target.TYPE, keyspace(), name.getStringTypeName());
    }

    private boolean updateDefinition(CFMetaData cfm, ColumnDefinition def, String keyspace, ByteBuffer toReplace, UserType updated)
    {
        AbstractType<?> t = updateWith(def.type, keyspace, toReplace, updated);
        if (t == null)
            return false;

        // We need to update this validator ...
        cfm.addOrReplaceColumnDefinition(def.withNewType(t));
        return true;
    }

    // Update the provided type were all instance of a given userType is replaced by a new version
    // Note that this methods reaches inside other UserType, CompositeType and CollectionType.
    private static AbstractType<?> updateWith(AbstractType<?> type, String keyspace, ByteBuffer toReplace, UserType updated)
    {
        if (type instanceof UserType)
        {
            UserType ut = (UserType)type;

            // If it's directly the type we've updated, then just use the new one.
            if (keyspace.equals(ut.keyspace) && toReplace.equals(ut.name))
                return type.isMultiCell() ? updated : updated.freeze();

            // Otherwise, check for nesting
            List<AbstractType<?>> updatedTypes = updateTypes(ut.fieldTypes(), keyspace, toReplace, updated);
            return updatedTypes == null ? null : new UserType(ut.keyspace, ut.name, new ArrayList<>(ut.fieldNames()), updatedTypes, type.isMultiCell());
        }
        else if (type instanceof TupleType)
        {
            TupleType tt = (TupleType)type;
            List<AbstractType<?>> updatedTypes = updateTypes(tt.allTypes(), keyspace, toReplace, updated);
            return updatedTypes == null ? null : new TupleType(updatedTypes);
        }
        else if (type instanceof CompositeType)
        {
            CompositeType ct = (CompositeType)type;
            List<AbstractType<?>> updatedTypes = updateTypes(ct.types, keyspace, toReplace, updated);
            return updatedTypes == null ? null : CompositeType.getInstance(updatedTypes);
        }
        else if (type instanceof CollectionType)
        {
            if (type instanceof ListType)
            {
                AbstractType<?> t = updateWith(((ListType)type).getElementsType(), keyspace, toReplace, updated);
                if (t == null)
                    return null;
                return ListType.getInstance(t, type.isMultiCell());
            }
            else if (type instanceof SetType)
            {
                AbstractType<?> t = updateWith(((SetType)type).getElementsType(), keyspace, toReplace, updated);
                if (t == null)
                    return null;
                return SetType.getInstance(t, type.isMultiCell());
            }
            else
            {
                assert type instanceof MapType;
                MapType mt = (MapType)type;
                AbstractType<?> k = updateWith(mt.getKeysType(), keyspace, toReplace, updated);
                AbstractType<?> v = updateWith(mt.getValuesType(), keyspace, toReplace, updated);
                if (k == null && v == null)
                    return null;
                return MapType.getInstance(k == null ? mt.getKeysType() : k, v == null ? mt.getValuesType() : v, type.isMultiCell());
            }
        }
        else
        {
            return null;
        }
    }

    private static List<AbstractType<?>> updateTypes(List<AbstractType<?>> toUpdate, String keyspace, ByteBuffer toReplace, UserType updated)
    {
        // But this can also be nested.
        List<AbstractType<?>> updatedTypes = null;
        for (int i = 0; i < toUpdate.size(); i++)
        {
            AbstractType<?> t = updateWith(toUpdate.get(i), keyspace, toReplace, updated);
            if (t == null)
                continue;

            if (updatedTypes == null)
                updatedTypes = new ArrayList<>(toUpdate);

            updatedTypes.set(i, t);
        }
        return updatedTypes;
    }

    protected void checkTypeNotUsedByAggregate(KeyspaceMetadata ksm)
    {
        ksm.functions.udas().filter(aggregate -> aggregate.initialCondition() != null && aggregate.stateType().referencesUserType(name.getStringTypeName()))
                     .findAny()
                     .ifPresent((aggregate) -> {
                         throw new InvalidRequestException(String.format("Cannot alter user type %s as it is still used as an INITCOND by aggregate %s", name, aggregate));
                     });
    }

    private static class Add extends AlterTypeStatement
    {
<<<<<<< HEAD
        private final boolean isAdd;
        private final FieldIdentifier fieldName;
        private final CQL3Type.Raw type;

        public AddOrAlter(UTName name, boolean isAdd, FieldIdentifier fieldName, CQL3Type.Raw type)
=======
        private final ColumnIdentifier fieldName;
        private final CQL3Type.Raw type;

        public Add(UTName name, ColumnIdentifier fieldName, CQL3Type.Raw type)
>>>>>>> 5f66d48b
        {
            super(name);
            this.fieldName = fieldName;
            this.type = type;
        }

        protected UserType makeUpdatedType(UserType toUpdate, KeyspaceMetadata ksm) throws InvalidRequestException
        {
            if (toUpdate.fieldPosition(fieldName) >= 0)
                throw new InvalidRequestException(String.format("Cannot add new field %s to type %s: a field of the same name already exists", fieldName, name));

            List<FieldIdentifier> newNames = new ArrayList<>(toUpdate.size() + 1);
            newNames.addAll(toUpdate.fieldNames());
            newNames.add(fieldName);

            AbstractType<?> addType = type.prepare(keyspace()).getType();
            if (addType.referencesUserType(toUpdate.getNameAsString()))
                throw new InvalidRequestException(String.format("Cannot add new field %s of type %s to type %s as this would create a circular reference", fieldName, type, name));

            List<AbstractType<?>> newTypes = new ArrayList<>(toUpdate.size() + 1);
            newTypes.addAll(toUpdate.fieldTypes());
            newTypes.add(addType);

            return new UserType(toUpdate.keyspace, toUpdate.name, newNames, newTypes, toUpdate.isMultiCell());
        }
<<<<<<< HEAD

        private UserType doAlter(UserType toUpdate, KeyspaceMetadata ksm) throws InvalidRequestException
        {
            checkTypeNotUsedByAggregate(ksm);

            int idx = toUpdate.fieldPosition(fieldName);
            if (idx < 0)
                throw new InvalidRequestException(String.format("Unknown field %s in type %s", fieldName, name));

            AbstractType<?> previous = toUpdate.fieldType(idx);
            if (!type.prepare(keyspace()).getType().isCompatibleWith(previous))
                throw new InvalidRequestException(String.format("Type %s is incompatible with previous type %s of field %s in user type %s", type, previous.asCQL3Type(), fieldName, name));

            List<FieldIdentifier> newNames = new ArrayList<>(toUpdate.fieldNames());
            List<AbstractType<?>> newTypes = new ArrayList<>(toUpdate.fieldTypes());
            newTypes.set(idx, type.prepare(keyspace()).getType());

            return new UserType(toUpdate.keyspace, toUpdate.name, newNames, newTypes, toUpdate.isMultiCell());
        }

        protected UserType makeUpdatedType(UserType toUpdate, KeyspaceMetadata ksm) throws InvalidRequestException
        {
            return isAdd ? doAdd(toUpdate) : doAlter(toUpdate, ksm);
        }
=======
>>>>>>> 5f66d48b
    }

    private static class Renames extends AlterTypeStatement
    {
        private final Map<FieldIdentifier, FieldIdentifier> renames;

        public Renames(UTName name, Map<FieldIdentifier, FieldIdentifier> renames)
        {
            super(name);
            this.renames = renames;
        }

        protected UserType makeUpdatedType(UserType toUpdate, KeyspaceMetadata ksm) throws InvalidRequestException
        {
            checkTypeNotUsedByAggregate(ksm);

            List<FieldIdentifier> newNames = new ArrayList<>(toUpdate.fieldNames());
            List<AbstractType<?>> newTypes = new ArrayList<>(toUpdate.fieldTypes());

            for (Map.Entry<FieldIdentifier, FieldIdentifier> entry : renames.entrySet())
            {
                FieldIdentifier from = entry.getKey();
                FieldIdentifier to = entry.getValue();
                int idx = toUpdate.fieldPosition(from);
                if (idx < 0)
                    throw new InvalidRequestException(String.format("Unknown field %s in type %s", from, name));
                newNames.set(idx, to);
            }

            UserType updated = new UserType(toUpdate.keyspace, toUpdate.name, newNames, newTypes, toUpdate.isMultiCell());
            CreateTypeStatement.checkForDuplicateNames(updated);
            return updated;
        }

    }
}<|MERGE_RESOLUTION|>--- conflicted
+++ resolved
@@ -239,18 +239,10 @@
 
     private static class Add extends AlterTypeStatement
     {
-<<<<<<< HEAD
-        private final boolean isAdd;
         private final FieldIdentifier fieldName;
         private final CQL3Type.Raw type;
 
-        public AddOrAlter(UTName name, boolean isAdd, FieldIdentifier fieldName, CQL3Type.Raw type)
-=======
-        private final ColumnIdentifier fieldName;
-        private final CQL3Type.Raw type;
-
-        public Add(UTName name, ColumnIdentifier fieldName, CQL3Type.Raw type)
->>>>>>> 5f66d48b
+        public Add(UTName name, FieldIdentifier fieldName, CQL3Type.Raw type)
         {
             super(name);
             this.fieldName = fieldName;
@@ -276,33 +268,6 @@
 
             return new UserType(toUpdate.keyspace, toUpdate.name, newNames, newTypes, toUpdate.isMultiCell());
         }
-<<<<<<< HEAD
-
-        private UserType doAlter(UserType toUpdate, KeyspaceMetadata ksm) throws InvalidRequestException
-        {
-            checkTypeNotUsedByAggregate(ksm);
-
-            int idx = toUpdate.fieldPosition(fieldName);
-            if (idx < 0)
-                throw new InvalidRequestException(String.format("Unknown field %s in type %s", fieldName, name));
-
-            AbstractType<?> previous = toUpdate.fieldType(idx);
-            if (!type.prepare(keyspace()).getType().isCompatibleWith(previous))
-                throw new InvalidRequestException(String.format("Type %s is incompatible with previous type %s of field %s in user type %s", type, previous.asCQL3Type(), fieldName, name));
-
-            List<FieldIdentifier> newNames = new ArrayList<>(toUpdate.fieldNames());
-            List<AbstractType<?>> newTypes = new ArrayList<>(toUpdate.fieldTypes());
-            newTypes.set(idx, type.prepare(keyspace()).getType());
-
-            return new UserType(toUpdate.keyspace, toUpdate.name, newNames, newTypes, toUpdate.isMultiCell());
-        }
-
-        protected UserType makeUpdatedType(UserType toUpdate, KeyspaceMetadata ksm) throws InvalidRequestException
-        {
-            return isAdd ? doAdd(toUpdate) : doAlter(toUpdate, ksm);
-        }
-=======
->>>>>>> 5f66d48b
     }
 
     private static class Renames extends AlterTypeStatement
