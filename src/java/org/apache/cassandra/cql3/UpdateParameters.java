--- conflicted
+++ resolved
@@ -136,22 +136,7 @@
         addTombstone(column, null);
     }
 
-<<<<<<< HEAD
     public void addTombstone(ColumnDefinition column, CellPath path) throws InvalidRequestException
-=======
-    /**
-     * Returns the prefetched list with the already performed modifications.
-     * <p>If no modification have yet been performed this method will return the fetched list.
-     * If some modifications (updates or deletions) have already been done the list returned
-     * will be the result of the merge of the fetched list and of the pending mutations.</p>
-     *
-     * @param rowKey the row key
-     * @param cql3ColumnName the column name
-     * @param cf the pending modifications
-     * @return the prefetched list with the already performed modifications
-     */
-    public List<Cell> getPrefetchedList(ByteBuffer rowKey, ColumnIdentifier cql3ColumnName, ColumnFamily cf)
->>>>>>> 5ef8a8b4
     {
         builder.addCell(BufferCell.tombstone(column, timestamp, nowInSec, path));
     }
@@ -169,7 +154,6 @@
         builder.addCell(cell);
     }
 
-<<<<<<< HEAD
     public void addCounter(ColumnDefinition column, long increment) throws InvalidRequestException
     {
         assert ttl == LivenessInfo.NO_TTL;
@@ -218,32 +202,34 @@
         return new RangeTombstone(slice, deletionTime);
     }
 
+    /**
+     * Returns the prefetched row with the already performed modifications.
+     * <p>If no modification have yet been performed this method will return the fetched row or {@code null} if
+     * the row does not exist. If some modifications (updates or deletions) have already been done the row returned
+     * will be the result of the merge of the fetched row and of the pending mutations.</p>
+     *
+     * @param key the partition key
+     * @param clustering the row clustering
+     * @return the prefetched row with the already performed modifications
+     */
     public Row getPrefetchedRow(DecoratedKey key, Clustering clustering)
     {
         if (prefetchedRows == null)
             return null;
 
         Partition partition = prefetchedRows.get(key);
-        return partition == null ? null : partition.searchIterator(ColumnFilter.selection(partition.columns()), false).next(clustering);
-=======
-        CQL3Row row = prefetchedLists.get(rowKey);
-
-        List<Cell> cql3List = row == null ? Collections.<Cell>emptyList() : row.getMultiCellColumn(cql3ColumnName);
-
-        if (!cf.isEmpty())
-        {
-            ColumnFamily currentCf = cf.cloneMe();
-
-            for (Cell c : cql3List)
-                currentCf.addColumn(c);
-
-            CFMetaData cfm = currentCf.metadata();
-            CQL3Row.RowIterator iterator = cfm.comparator.CQL3RowBuilder(cfm, timestamp).group(currentCf.iterator());
-            // We can only update one CQ3Row per partition key at a time (we don't allow IN for clustering key)
-            cql3List = iterator.hasNext() ? iterator.next().getMultiCellColumn(cql3ColumnName) : null;
-        }
-
-        return (cql3List == null) ? Collections.<Cell>emptyList() : cql3List;
->>>>>>> 5ef8a8b4
+        Row prefetchedRow = partition == null ? null : partition.searchIterator(ColumnFilter.selection(partition.columns()), false).next(clustering);
+
+        // We need to apply the pending mutations to return the row in its current state
+        Row pendingMutations = builder.copy().build();
+
+        if (pendingMutations.isEmpty())
+            return prefetchedRow;
+
+        if (prefetchedRow == null)
+            return pendingMutations;
+
+        return Rows.merge(prefetchedRow, pendingMutations, nowInSec)
+                   .purge(DeletionPurger.PURGE_ALL, nowInSec);
     }
 }