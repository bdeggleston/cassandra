/*
 * Licensed to the Apache Software Foundation (ASF) under one
 * or more contributor license agreements.  See the NOTICE file
 * distributed with this work for additional information
 * regarding copyright ownership.  The ASF licenses this file
 * to you under the Apache License, Version 2.0 (the
 * "License"); you may not use this file except in compliance
 * with the License.  You may obtain a copy of the License at
 *
 *     http://www.apache.org/licenses/LICENSE-2.0
 *
 * Unless required by applicable law or agreed to in writing, software
 * distributed under the License is distributed on an "AS IS" BASIS,
 * WITHOUT WARRANTIES OR CONDITIONS OF ANY KIND, either express or implied.
 * See the License for the specific language governing permissions and
 * limitations under the License.
 */

package org.apache.cassandra.db;

import java.io.IOException;
import java.nio.ByteBuffer;
import java.util.*;

<<<<<<< HEAD
import com.google.common.primitives.Ints;
=======
import com.google.common.annotations.VisibleForTesting;
import com.google.common.base.Verify;
>>>>>>> 5dd4c0ce

import org.apache.cassandra.config.DatabaseDescriptor;
import org.apache.cassandra.db.rows.*;
import org.apache.cassandra.io.ISerializer;
import org.apache.cassandra.io.sstable.IndexInfo;
import org.apache.cassandra.io.sstable.format.SSTableFlushObserver;
import org.apache.cassandra.io.sstable.format.Version;
import org.apache.cassandra.io.util.DataOutputBuffer;
import org.apache.cassandra.io.util.SequentialWriter;
import org.apache.cassandra.utils.ByteBufferUtil;

/**
 * Column index builder used by {@link org.apache.cassandra.io.sstable.format.big.BigTableWriter}.
 * For index entries that exceed {@link org.apache.cassandra.config.Config#column_index_cache_size_in_kb},
 * this uses the serialization logic as in {@link RowIndexEntry}.
 */
public class ColumnIndex
{
    // used, if the row-index-entry reaches config column_index_cache_size_in_kb
    private DataOutputBuffer buffer;
    // used to track the size of the serialized size of row-index-entry (unused for buffer)
    private int indexSamplesSerializedSize;
    // used, until the row-index-entry reaches config column_index_cache_size_in_kb
    private final List<IndexInfo> indexSamples = new ArrayList<>();

    private DataOutputBuffer reusableBuffer;

    public int columnIndexCount;
    private int[] indexOffsets;

    private final SerializationHeader header;
    private final int version;
    private final SequentialWriter writer;
    private long initialPosition;
    private final  ISerializer<IndexInfo> idxSerializer;
    public long headerLength;
    private long startPosition;

    private int written;
    private long previousRowStart;

    private ClusteringPrefix firstClustering;
    private ClusteringPrefix lastClustering;

    private DeletionTime openMarker;

    private final Collection<SSTableFlushObserver> observers;

    public ColumnIndex(SerializationHeader header,
                        SequentialWriter writer,
                        Version version,
                        Collection<SSTableFlushObserver> observers,
                        ISerializer<IndexInfo> indexInfoSerializer)
    {
        this.header = header;
        this.writer = writer;
        this.version = version.correspondingMessagingVersion();
        this.observers = observers;
        this.idxSerializer = indexInfoSerializer;
    }

    public void reset()
    {
        this.initialPosition = writer.position();
        this.headerLength = -1;
        this.startPosition = -1;
        this.previousRowStart = 0;
        this.columnIndexCount = 0;
        this.written = 0;
        this.indexSamplesSerializedSize = 0;
        this.indexSamples.clear();
        this.firstClustering = null;
        this.lastClustering = null;
        this.openMarker = null;
        if (this.buffer != null)
            this.reusableBuffer = this.buffer;
        this.buffer = null;
    }

    public void buildRowIndex(UnfilteredRowIterator iterator) throws IOException
    {
        writePartitionHeader(iterator);
        this.headerLength = writer.position() - initialPosition;

        while (iterator.hasNext())
            add(iterator.next());

        finish();
    }

    private void writePartitionHeader(UnfilteredRowIterator iterator) throws IOException
    {
        ByteBufferUtil.writeWithShortLength(iterator.partitionKey().getKey(), writer);
        DeletionTime.serializer.serialize(iterator.partitionLevelDeletion(), writer);
        if (header.hasStatic())
        {
            Row staticRow = iterator.staticRow();

            UnfilteredSerializer.serializer.serializeStaticRow(staticRow, header, writer, version);
            if (!observers.isEmpty())
                observers.forEach((o) -> o.nextUnfilteredCluster(staticRow));
        }
    }

    private long currentPosition()
    {
        return writer.position() - initialPosition;
    }

    public ByteBuffer buffer()
    {
        return buffer != null ? buffer.buffer() : null;
    }

    public List<IndexInfo> indexSamples()
    {
        if (indexSamplesSerializedSize + columnIndexCount * TypeSizes.sizeof(0) <= DatabaseDescriptor.getColumnIndexCacheSize())
        {
            return indexSamples;
        }

        return null;
    }

    public int[] offsets()
    {
        return indexOffsets != null
               ? Arrays.copyOf(indexOffsets, columnIndexCount)
               : null;
    }

    private void addIndexBlock() throws IOException
    {
        IndexInfo cIndexInfo = new IndexInfo(firstClustering,
                                             lastClustering,
                                             startPosition,
                                             currentPosition() - startPosition,
                                             openMarker);

        // indexOffsets is used for both shallow (ShallowIndexedEntry) and non-shallow IndexedEntry.
        // For shallow ones, we need it to serialize the offsts in finish().
        // For non-shallow ones, the offsts are passed into IndexedEntry, so we don't have to
        // calculate the offsets again.

        // indexOffsets contains the offsets of the serialized IndexInfo objects.
        // I.e. indexOffsets[0] is always 0 so we don't have to deal with a special handling
        // for index #0 and always subtracting 1 for the index (which could be error-prone).
        if (indexOffsets == null)
            indexOffsets = new int[10];
        else
        {
            if (columnIndexCount >= indexOffsets.length)
                indexOffsets = Arrays.copyOf(indexOffsets, indexOffsets.length + 10);

            //the 0th element is always 0
            if (columnIndexCount == 0)
            {
                indexOffsets[columnIndexCount] = 0;
            }
            else
            {
                indexOffsets[columnIndexCount] =
                buffer != null
                ? Ints.checkedCast(buffer.position())
                : indexSamplesSerializedSize;
            }
        }
        columnIndexCount++;

        // First, we collect the IndexInfo objects until we reach Config.column_index_cache_size_in_kb in an ArrayList.
        // When column_index_cache_size_in_kb is reached, we switch to byte-buffer mode.
        if (buffer == null)
        {
            indexSamplesSerializedSize += idxSerializer.serializedSize(cIndexInfo);
            if (indexSamplesSerializedSize + columnIndexCount * TypeSizes.sizeof(0) > DatabaseDescriptor.getColumnIndexCacheSize())
            {
                buffer = reuseOrAllocateBuffer();
                for (IndexInfo indexSample : indexSamples)
                {
                    idxSerializer.serialize(indexSample, buffer);
                }
            }
            else
            {
                indexSamples.add(cIndexInfo);
            }
        }
        // don't put an else here...
        if (buffer != null)
        {
            idxSerializer.serialize(cIndexInfo, buffer);
        }

        firstClustering = null;
    }

    private DataOutputBuffer reuseOrAllocateBuffer()
    {
        // Check whether a reusable DataOutputBuffer already exists for this
        // ColumnIndex instance and return it.
        if (reusableBuffer != null) {
            DataOutputBuffer buffer = reusableBuffer;
            buffer.clear();
            return buffer;
        }
        // don't use the standard RECYCLER as that only recycles up to 1MB and requires proper cleanup
        return new DataOutputBuffer(DatabaseDescriptor.getColumnIndexCacheSize() * 2);
    }

    private void add(Unfiltered unfiltered) throws IOException
    {
        long pos = currentPosition();

        if (firstClustering == null)
        {
            // Beginning of an index block. Remember the start and position
            firstClustering = unfiltered.clustering();
            startPosition = pos;
        }

        UnfilteredSerializer.serializer.serialize(unfiltered, header, writer, pos - previousRowStart, version);

        // notify observers about each new row
        if (!observers.isEmpty())
            observers.forEach((o) -> o.nextUnfilteredCluster(unfiltered));

<<<<<<< HEAD
        lastClustering = unfiltered.clustering();
        previousRowStart = pos;
        ++written;
=======
            Verify.verify(lastClustering == null || iterator.metadata().comparator.compare(unfiltered.clustering(), lastClustering) > 0,
                          "unfiltered being added out of clustering order");

            UnfilteredSerializer.serializer.serialize(unfiltered, header, writer, pos - previousRowStart, version);
            lastClustering = unfiltered.clustering();
            previousRowStart = pos;
            ++written;
>>>>>>> 5dd4c0ce

        if (unfiltered.kind() == Unfiltered.Kind.RANGE_TOMBSTONE_MARKER)
        {
            RangeTombstoneMarker marker = (RangeTombstoneMarker) unfiltered;
            openMarker = marker.isOpen(false) ? marker.openDeletionTime(false) : null;
        }

        // if we hit the column index size that we have to index after, go ahead and index it.
        if (currentPosition() - startPosition >= DatabaseDescriptor.getColumnIndexSize())
            addIndexBlock();
    }

    private void finish() throws IOException
    {
        UnfilteredSerializer.serializer.writeEndOfPartition(writer);

        // It's possible we add no rows, just a top level deletion
        if (written == 0)
            return;

        // the last column may have fallen on an index boundary already.  if not, index it explicitly.
        if (firstClustering != null)
            addIndexBlock();

        // If we serialize the IndexInfo objects directly in the code above into 'buffer',
        // we have to write the offsts to these here. The offsets have already been are collected
        // in indexOffsets[]. buffer is != null, if it exceeds Config.column_index_cache_size_in_kb.
        // In the other case, when buffer==null, the offsets are serialized in RowIndexEntry.IndexedEntry.serialize().
        if (buffer != null)
            RowIndexEntry.Serializer.serializeOffsets(buffer, indexOffsets, columnIndexCount);

        // we should always have at least one computed index block, but we only write it out if there is more than that.
        assert columnIndexCount > 0 && headerLength >= 0;
    }

    public int indexInfoSerializedSize()
    {
        return buffer != null
               ? buffer.buffer().limit()
               : indexSamplesSerializedSize + columnIndexCount * TypeSizes.sizeof(0);
    }
}<|MERGE_RESOLUTION|>--- conflicted
+++ resolved
@@ -22,13 +22,10 @@
 import java.nio.ByteBuffer;
 import java.util.*;
 
-<<<<<<< HEAD
 import com.google.common.primitives.Ints;
-=======
-import com.google.common.annotations.VisibleForTesting;
 import com.google.common.base.Verify;
->>>>>>> 5dd4c0ce
-
+
+import org.apache.cassandra.config.CFMetaData;
 import org.apache.cassandra.config.DatabaseDescriptor;
 import org.apache.cassandra.db.rows.*;
 import org.apache.cassandra.io.ISerializer;
@@ -113,7 +110,7 @@
         this.headerLength = writer.position() - initialPosition;
 
         while (iterator.hasNext())
-            add(iterator.next());
+            add(iterator.next(), iterator.metadata());
 
         finish();
     }
@@ -237,7 +234,7 @@
         return new DataOutputBuffer(DatabaseDescriptor.getColumnIndexCacheSize() * 2);
     }
 
-    private void add(Unfiltered unfiltered) throws IOException
+    private void add(Unfiltered unfiltered, CFMetaData metadata) throws IOException
     {
         long pos = currentPosition();
 
@@ -254,19 +251,11 @@
         if (!observers.isEmpty())
             observers.forEach((o) -> o.nextUnfilteredCluster(unfiltered));
 
-<<<<<<< HEAD
+        Verify.verify(lastClustering == null || metadata.comparator.compare(unfiltered.clustering(), lastClustering) > 0,
+                      "unfiltered being added out of clustering order");
         lastClustering = unfiltered.clustering();
         previousRowStart = pos;
         ++written;
-=======
-            Verify.verify(lastClustering == null || iterator.metadata().comparator.compare(unfiltered.clustering(), lastClustering) > 0,
-                          "unfiltered being added out of clustering order");
-
-            UnfilteredSerializer.serializer.serialize(unfiltered, header, writer, pos - previousRowStart, version);
-            lastClustering = unfiltered.clustering();
-            previousRowStart = pos;
-            ++written;
->>>>>>> 5dd4c0ce
 
         if (unfiltered.kind() == Unfiltered.Kind.RANGE_TOMBSTONE_MARKER)
         {
