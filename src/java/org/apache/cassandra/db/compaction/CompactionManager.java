--- conflicted
+++ resolved
@@ -1565,13 +1565,8 @@
         int nowInSec = FBUtilities.nowInSeconds();
 
         CompactionStrategyManager strategy = cfs.getCompactionStrategyManager();
-<<<<<<< HEAD
-        try (SSTableRewriter repairedSSTableWriter = SSTableRewriter.constructWithoutEarlyOpening(anticompactionGroup, false, groupMaxDataAge);
-             SSTableRewriter unRepairedSSTableWriter = SSTableRewriter.constructWithoutEarlyOpening(anticompactionGroup, false, groupMaxDataAge);
-=======
-        try (SSTableRewriter repairedSSTableWriter = new SSTableRewriter(anticompactionGroup, groupMaxDataAge, false, false, true);
-             SSTableRewriter unRepairedSSTableWriter = new SSTableRewriter(anticompactionGroup, groupMaxDataAge, false, false, true);
->>>>>>> 52e27991
+        try (SSTableRewriter repairedSSTableWriter = SSTableRewriter.constructWithoutEarlyOpening(anticompactionGroup, true, groupMaxDataAge);
+             SSTableRewriter unRepairedSSTableWriter = SSTableRewriter.constructWithoutEarlyOpening(anticompactionGroup, true, groupMaxDataAge);
              AbstractCompactionStrategy.ScannerList scanners = strategy.getScanners(anticompactionGroup.originals());
              CompactionController controller = new CompactionController(cfs, sstableAsSet, getDefaultGcBefore(cfs, nowInSec));
              CompactionIterator ci = new CompactionIterator(OperationType.ANTICOMPACTION, scanners.scanners, controller, nowInSec, UUIDGen.getTimeUUID(), metrics))
