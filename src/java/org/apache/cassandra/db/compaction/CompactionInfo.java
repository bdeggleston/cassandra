/*
 * Licensed to the Apache Software Foundation (ASF) under one
 * or more contributor license agreements.  See the NOTICE file
 * distributed with this work for additional information
 * regarding copyright ownership.  The ASF licenses this file
 * to you under the Apache License, Version 2.0 (the
 * "License"); you may not use this file except in compliance
 * with the License.  You may obtain a copy of the License at
 *
 *     http://www.apache.org/licenses/LICENSE-2.0
 *
 * Unless required by applicable law or agreed to in writing, software
 * distributed under the License is distributed on an "AS IS" BASIS,
 * WITHOUT WARRANTIES OR CONDITIONS OF ANY KIND, either express or implied.
 * See the License for the specific language governing permissions and
 * limitations under the License.
 */
package org.apache.cassandra.db.compaction;

import java.io.Serializable;
import java.util.HashMap;
import java.util.Map;
import java.util.UUID;

import org.apache.cassandra.schema.TableMetadata;

/** Implements serializable to allow structured info to be returned via JMX. */
public final class CompactionInfo implements Serializable
{
    private static final long serialVersionUID = 3695381572726744816L;
    private final TableMetadata metadata;
    private final OperationType tasktype;
    private final long completed;
    private final long total;
    private final Unit unit;
    private final UUID compactionId;

<<<<<<< HEAD
    public CompactionInfo(TableMetadata metadata, OperationType tasktype, long bytesComplete, long totalBytes, UUID compactionId)
    {
        this(metadata, tasktype, bytesComplete, totalBytes, "bytes", compactionId);
=======
    public static enum Unit
    {
        BYTES("bytes"), RANGES("ranges"), KEYS("keys");

        private final String name;

        private Unit(String name)
        {
            this.name = name;
        }

        @Override
        public String toString()
        {
            return name;
        }

        public static boolean isFileSize(String unit)
        {
            return BYTES.toString().equals(unit);
        }
    }

    public CompactionInfo(CFMetaData cfm, OperationType tasktype, long bytesComplete, long totalBytes, UUID compactionId)
    {
        this(cfm, tasktype, bytesComplete, totalBytes, Unit.BYTES, compactionId);
>>>>>>> bc30a6f7
    }

    public CompactionInfo(OperationType tasktype, long completed, long total, Unit unit, UUID compactionId)
    {
        this(null, tasktype, completed, total, unit, compactionId);
    }

<<<<<<< HEAD
    public CompactionInfo(TableMetadata metadata, OperationType tasktype, long completed, long total, String unit, UUID compactionId)
=======
    public CompactionInfo(CFMetaData cfm, OperationType tasktype, long completed, long total, Unit unit, UUID compactionId)
>>>>>>> bc30a6f7
    {
        this.tasktype = tasktype;
        this.completed = completed;
        this.total = total;
        this.metadata = metadata;
        this.unit = unit;
        this.compactionId = compactionId;
    }

    /** @return A copy of this CompactionInfo with updated progress. */
    public CompactionInfo forProgress(long complete, long total)
    {
        return new CompactionInfo(metadata, tasktype, complete, total, unit, compactionId);
    }

    public UUID getId()
    {
        return metadata != null ? metadata.id.asUUID() : null;
    }

    public String getKeyspace()
    {
        return metadata != null ? metadata.keyspace : null;
    }

    public String getColumnFamily()
    {
        return metadata != null ? metadata.name : null;
    }

    public TableMetadata getTableMetadata()
    {
        return metadata;
    }

    public long getCompleted()
    {
        return completed;
    }

    public long getTotal()
    {
        return total;
    }

    public OperationType getTaskType()
    {
        return tasktype;
    }

    public UUID compactionId()
    {
        return compactionId;
    }

    public String toString()
    {
        StringBuilder buff = new StringBuilder();
        buff.append(getTaskType());
        if (metadata != null)
        {
            buff.append('@').append(getId()).append('(');
            buff.append(getKeyspace()).append(", ").append(getColumnFamily()).append(", ");
        }
        else
        {
            buff.append('(');
        }
        buff.append(getCompleted()).append('/').append(getTotal());
        return buff.append(')').append(unit).toString();
    }

    public Map<String, String> asMap()
    {
        Map<String, String> ret = new HashMap<String, String>();
        ret.put("id", getId() == null ? "" : getId().toString());
        ret.put("keyspace", getKeyspace());
        ret.put("columnfamily", getColumnFamily());
        ret.put("completed", Long.toString(completed));
        ret.put("total", Long.toString(total));
        ret.put("taskType", tasktype.toString());
        ret.put("unit", unit.toString());
        ret.put("compactionId", compactionId == null ? "" : compactionId.toString());
        return ret;
    }

    public static abstract class Holder
    {
        private volatile boolean stopRequested = false;
        public abstract CompactionInfo getCompactionInfo();

        public void stop()
        {
            stopRequested = true;
        }

        public boolean isStopRequested()
        {
            return stopRequested;
        }
    }
}<|MERGE_RESOLUTION|>--- conflicted
+++ resolved
@@ -35,14 +35,14 @@
     private final Unit unit;
     private final UUID compactionId;
 
-<<<<<<< HEAD
     public CompactionInfo(TableMetadata metadata, OperationType tasktype, long bytesComplete, long totalBytes, UUID compactionId)
     {
-        this(metadata, tasktype, bytesComplete, totalBytes, "bytes", compactionId);
-=======
+        this(metadata, tasktype, bytesComplete, totalBytes, Unit.BYTES, compactionId);
+    }
+
     public static enum Unit
     {
-        BYTES("bytes"), RANGES("ranges"), KEYS("keys");
+        BYTES("bytes"), RANGES("token range parts"), KEYS("keys");
 
         private final String name;
 
@@ -54,7 +54,7 @@
         @Override
         public String toString()
         {
-            return name;
+            return this.name;
         }
 
         public static boolean isFileSize(String unit)
@@ -63,22 +63,12 @@
         }
     }
 
-    public CompactionInfo(CFMetaData cfm, OperationType tasktype, long bytesComplete, long totalBytes, UUID compactionId)
-    {
-        this(cfm, tasktype, bytesComplete, totalBytes, Unit.BYTES, compactionId);
->>>>>>> bc30a6f7
-    }
-
     public CompactionInfo(OperationType tasktype, long completed, long total, Unit unit, UUID compactionId)
     {
         this(null, tasktype, completed, total, unit, compactionId);
     }
 
-<<<<<<< HEAD
-    public CompactionInfo(TableMetadata metadata, OperationType tasktype, long completed, long total, String unit, UUID compactionId)
-=======
-    public CompactionInfo(CFMetaData cfm, OperationType tasktype, long completed, long total, Unit unit, UUID compactionId)
->>>>>>> bc30a6f7
+    public CompactionInfo(TableMetadata metadata, OperationType tasktype, long completed, long total, Unit unit, UUID compactionId)
     {
         this.tasktype = tasktype;
         this.completed = completed;
