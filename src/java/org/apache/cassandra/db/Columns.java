/*
 * Licensed to the Apache Software Foundation (ASF) under one
 * or more contributor license agreements.  See the NOTICE file
 * distributed with this work for additional information
 * regarding copyright ownership.  The ASF licenses this file
 * to you under the Apache License, Version 2.0 (the
 * "License"); you may not use this file except in compliance
 * with the License.  You may obtain a copy of the License at
 *
 *     http://www.apache.org/licenses/LICENSE-2.0
 *
 * Unless required by applicable law or agreed to in writing, software
 * distributed under the License is distributed on an "AS IS" BASIS,
 * WITHOUT WARRANTIES OR CONDITIONS OF ANY KIND, either express or implied.
 * See the License for the specific language governing permissions and
 * limitations under the License.
 */
package org.apache.cassandra.db;

import java.io.IOException;
import java.util.*;
import java.util.function.Consumer;
import java.util.function.Predicate;
import java.nio.ByteBuffer;

import com.google.common.collect.ImmutableList;
import com.google.common.collect.Iterators;

import net.nicoulaj.compilecommand.annotations.DontInline;
import org.apache.cassandra.exceptions.UnknownColumnException;
import org.apache.cassandra.schema.ColumnMetadata;
import org.apache.cassandra.schema.TableMetadata;
import org.apache.cassandra.cql3.ColumnIdentifier;
import org.apache.cassandra.db.marshal.SetType;
import org.apache.cassandra.db.marshal.UTF8Type;
import org.apache.cassandra.io.util.DataInputPlus;
import org.apache.cassandra.io.util.DataOutputPlus;
import org.apache.cassandra.utils.ByteBufferUtil;
import org.apache.cassandra.utils.SearchIterator;
import org.apache.cassandra.utils.btree.BTree;
import org.apache.cassandra.utils.btree.BTreeSearchIterator;
import org.apache.cassandra.utils.btree.BTreeRemoval;
import org.apache.cassandra.utils.btree.UpdateFunction;

/**
 * An immutable and sorted list of (non-PK) columns for a given table.
 * <p>
 * Note that in practice, it will either store only static columns, or only regular ones. When
 * we need both type of columns, we use a {@link RegularAndStaticColumns} object.
 */
public class Columns extends AbstractCollection<ColumnMetadata> implements Collection<ColumnMetadata>
{
    public static final Serializer serializer = new Serializer();
    public static final Columns NONE = new Columns(BTree.empty(), 0);

    public static final ColumnMetadata FIRST_COMPLEX_STATIC =
        new ColumnMetadata("",
                           "",
                           ColumnIdentifier.getInterned(ByteBufferUtil.EMPTY_BYTE_BUFFER, UTF8Type.instance),
                           SetType.getInstance(UTF8Type.instance, true),
                           ColumnMetadata.NO_POSITION,
                           ColumnMetadata.Kind.STATIC);

    public static final ColumnMetadata FIRST_COMPLEX_REGULAR =
        new ColumnMetadata("",
                           "",
                           ColumnIdentifier.getInterned(ByteBufferUtil.EMPTY_BYTE_BUFFER, UTF8Type.instance),
                           SetType.getInstance(UTF8Type.instance, true),
                           ColumnMetadata.NO_POSITION,
                           ColumnMetadata.Kind.REGULAR);

    private final Object[] columns;
    private final int complexIdx; // Index of the first complex column

    private Columns(Object[] columns, int complexIdx)
    {
        assert complexIdx <= BTree.size(columns);
        this.columns = columns;
        this.complexIdx = complexIdx;
    }

    private Columns(Object[] columns)
    {
        this(columns, findFirstComplexIdx(columns));
    }

    /**
     * Creates a {@code Columns} holding only the one column provided.
     *
     * @param c the column for which to create a {@code Columns} object.
     *
     * @return the newly created {@code Columns} containing only {@code c}.
     */
    public static Columns of(ColumnMetadata c)
    {
        return new Columns(BTree.singleton(c), c.isComplex() ? 0 : 1);
    }

    /**
     * Returns a new {@code Columns} object holing the same columns than the provided set.
     *
     * @param s the set from which to create the new {@code Columns}.
     * @return the newly created {@code Columns} containing the columns from {@code s}.
     */
    public static Columns from(Collection<ColumnMetadata> s)
    {
        Object[] tree = BTree.<ColumnMetadata>builder(Comparator.naturalOrder()).addAll(s).build();
        return new Columns(tree, findFirstComplexIdx(tree));
    }

    private static int findFirstComplexIdx(Object[] tree)
    {
        if (BTree.isEmpty(tree))
            return 0;

        int size = BTree.size(tree);
        ColumnMetadata last = BTree.findByIndex(tree, size - 1);
        return last.isSimple()
             ? size
             : BTree.ceilIndex(tree, Comparator.naturalOrder(), last.isStatic() ? FIRST_COMPLEX_STATIC : FIRST_COMPLEX_REGULAR);
    }

    /**
     * Whether this columns is empty.
     *
     * @return whether this columns is empty.
     */
    public boolean isEmpty()
    {
        return BTree.isEmpty(columns);
    }

    /**
     * The number of simple columns in this object.
     *
     * @return the number of simple columns in this object.
     */
    public int simpleColumnCount()
    {
        return complexIdx;
    }

    /**
     * The number of complex columns (non-frozen collections, udts, ...) in this object.
     *
     * @return the number of complex columns in this object.
     */
    public int complexColumnCount()
    {
        return BTree.size(columns) - complexIdx;
    }

    /**
     * The total number of columns in this object.
     *
     * @return the total number of columns in this object.
     */
    public int size()
    {
        return BTree.size(columns);
    }

    /**
     * Whether this objects contains simple columns.
     *
     * @return whether this objects contains simple columns.
     */
    public boolean hasSimple()
    {
        return complexIdx > 0;
    }

    /**
     * Whether this objects contains complex columns.
     *
     * @return whether this objects contains complex columns.
     */
    public boolean hasComplex()
    {
        return complexIdx < BTree.size(columns);
    }

    /**
     * Returns the ith simple column of this object.
     *
     * @param i the index for the simple column to fectch. This must
     * satisfy {@code 0 <= i < simpleColumnCount()}.
     *
     * @return the {@code i}th simple column in this object.
     */
    public ColumnMetadata getSimple(int i)
    {
        return BTree.findByIndex(columns, i);
    }

    /**
     * Returns the ith complex column of this object.
     *
     * @param i the index for the complex column to fectch. This must
     * satisfy {@code 0 <= i < complexColumnCount()}.
     *
     * @return the {@code i}th complex column in this object.
     */
    public ColumnMetadata getComplex(int i)
    {
        return BTree.findByIndex(columns, complexIdx + i);
    }

    /**
     * The index of the provided simple column in this object (if it contains
     * the provided column).
     *
     * @param c the simple column for which to return the index of.
     *
     * @return the index for simple column {@code c} if it is contains in this
     * object
     */
    public int simpleIdx(ColumnMetadata c)
    {
        return BTree.findIndex(columns, Comparator.naturalOrder(), c);
    }

    /**
     * The index of the provided complex column in this object (if it contains
     * the provided column).
     *
     * @param c the complex column for which to return the index of.
     *
     * @return the index for complex column {@code c} if it is contains in this
     * object
     */
    public int complexIdx(ColumnMetadata c)
    {
        return BTree.findIndex(columns, Comparator.naturalOrder(), c) - complexIdx;
    }

    /**
     * Whether the provided column is contained by this object.
     *
     * @param c the column to check presence of.
     *
     * @return whether {@code c} is contained by this object.
     */
    public boolean contains(ColumnMetadata c)
    {
        return BTree.findIndex(columns, Comparator.naturalOrder(), c) >= 0;
    }

    /**
     * Returns the result of merging this {@code Columns} object with the
     * provided one.
     *
     * @param other the other {@code Columns} to merge this object with.
     *
     * @return the result of merging/taking the union of {@code this} and
     * {@code other}. The returned object may be one of the operand and that
     * operand is a subset of the other operand.
     */
    public Columns mergeTo(Columns other)
    {
        if (this == other || other == NONE)
            return this;
        if (this == NONE)
            return other;

        Object[] tree = BTree.<ColumnMetadata>merge(this.columns, other.columns, Comparator.naturalOrder(),
                                                    UpdateFunction.noOp());
        if (tree == this.columns)
            return this;
        if (tree == other.columns)
            return other;

        return new Columns(tree, findFirstComplexIdx(tree));
    }

    /**
     * Whether this object is a superset of the provided other {@code Columns object}.
     *
     * @param other the other object to test for inclusion in this object.
     *
     * @return whether all the columns of {@code other} are contained by this object.
     */
    public boolean containsAll(Collection<?> other)
    {
        if (other == this)
            return true;
        if (other.size() > this.size())
            return false;

        BTreeSearchIterator<ColumnMetadata, ColumnMetadata> iter = BTree.slice(columns, Comparator.naturalOrder(), BTree.Dir.ASC);
        for (Object def : other)
            if (iter.next((ColumnMetadata) def) == null)
                return false;
        return true;
    }

    /**
     * Iterator over the simple columns of this object.
     *
     * @return an iterator over the simple columns of this object.
     */
    public Iterator<ColumnMetadata> simpleColumns()
    {
        return BTree.iterator(columns, 0, complexIdx - 1, BTree.Dir.ASC);
    }

    /**
     * Iterator over the complex columns of this object.
     *
     * @return an iterator over the complex columns of this object.
     */
    public Iterator<ColumnMetadata> complexColumns()
    {
        return BTree.iterator(columns, complexIdx, BTree.size(columns) - 1, BTree.Dir.ASC);
    }

    /**
     * Iterator over all the columns of this object.
     *
     * @return an iterator over all the columns of this object.
     */
    public BTreeSearchIterator<ColumnMetadata, ColumnMetadata> iterator()
    {
        return BTree.<ColumnMetadata, ColumnMetadata>slice(columns, Comparator.naturalOrder(), BTree.Dir.ASC);
    }

    /**
     * An iterator that returns the columns of this object in "select" order (that
     * is in global alphabetical order, where the "normal" iterator returns simple
     * columns first and the complex second).
     *
     * @return an iterator returning columns in alphabetical order.
     */
    public Iterator<ColumnMetadata> selectOrderIterator()
    {
        // In wildcard selection, we want to return all columns in alphabetical order,
        // irregarding of whether they are complex or not
        return Iterators.<ColumnMetadata>
                         mergeSorted(ImmutableList.of(simpleColumns(), complexColumns()),
                                     (s, c) ->
                                     {
                                         assert !s.kind.isPrimaryKeyKind();
                                         return s.name.bytes.compareTo(c.name.bytes);
                                     });
    }

    /**
     * Returns the equivalent of those columns but with the provided column removed.
     *
     * @param column the column to remove.
     *
     * @return newly allocated columns containing all the columns of {@code this} expect
     * for {@code column}.
     */
    public Columns without(ColumnMetadata column)
    {
        if (!contains(column))
            return this;

        Object[] newColumns = BTreeRemoval.<ColumnMetadata>remove(columns, Comparator.naturalOrder(), column);
        return new Columns(newColumns);
    }

    /**
     * Returns a predicate to test whether columns are included in this {@code Columns} object,
     * assuming that tes tested columns are passed to the predicate in sorted order.
     *
     * @return a predicate to test the inclusion of sorted columns in this object.
     */
    public Predicate<ColumnMetadata> inOrderInclusionTester()
    {
        SearchIterator<ColumnMetadata, ColumnMetadata> iter = BTree.slice(columns, Comparator.naturalOrder(), BTree.Dir.ASC);
        return column -> iter.next(column) != null;
    }

    public void digest(Digest digest)
    {
        for (ColumnMetadata c : this)
            digest.update(c.name.bytes);
    }

    /**
     * Apply a function to each column definition in forwards or reversed order.
     * @param function
     */
    public void apply(Consumer<ColumnMetadata> function)
    {
        BTree.apply(columns, function);
    }

    @Override
    public boolean equals(Object other)
    {
        if (other == this)
            return true;
        if (!(other instanceof Columns))
            return false;

        Columns that = (Columns)other;
        return this.complexIdx == that.complexIdx && BTree.equals(this.columns, that.columns);
    }

    @Override
    public int hashCode()
    {
        return Objects.hash(complexIdx, BTree.hashCode(columns));
    }

    @Override
    public String toString()
    {
        StringBuilder sb = new StringBuilder("[");
        boolean first = true;
        for (ColumnMetadata def : this)
        {
            if (first) first = false; else sb.append(" ");
            sb.append(def.name);
        }
        return sb.append("]").toString();
    }

    public static class Serializer
    {
        public void serialize(Columns columns, DataOutputPlus out) throws IOException
        {
            out.writeUnsignedVInt(columns.size());
            for (ColumnMetadata column : columns)
                ByteBufferUtil.writeWithVIntLength(column.name.bytes, out);
        }

        public long serializedSize(Columns columns)
        {
            long size = TypeSizes.sizeofUnsignedVInt(columns.size());
            for (ColumnMetadata column : columns)
                size += ByteBufferUtil.serializedSizeWithVIntLength(column.name.bytes);
            return size;
        }

<<<<<<< HEAD
        public Columns deserialize(DataInputPlus in, TableMetadata metadata) throws IOException
=======
        public Columns deserialize(DataInputPlus in, CFMetaData metadata, boolean isStatic) throws IOException
>>>>>>> 9bf1ab1a
        {
            int length = (int)in.readUnsignedVInt();
            BTree.Builder<ColumnMetadata> builder = BTree.builder(Comparator.naturalOrder());
            builder.auto(false);
            for (int i = 0; i < length; i++)
            {
                ByteBuffer name = ByteBufferUtil.readWithVIntLength(in);
                ColumnMetadata column = metadata.getColumn(name);
                if (column == null)
                {
                    // If we don't find the definition, it could be we have data for a dropped column, and we shouldn't
                    // fail deserialization because of that. So we grab a "fake" ColumnMetadata that ensure proper
                    // deserialization. The column will be ignore later on anyway.
<<<<<<< HEAD
                    column = metadata.getDroppedColumn(name);
                    if (column == null)
                        throw new UnknownColumnException("Unknown column " + UTF8Type.instance.getString(name) + " during deserialization");
=======
                    column = metadata.getDroppedColumnDefinition(name);

                    // If there's no dropped column, it may be for a column we haven't received a schema update for yet
                    // so we create a placeholder column. If this is a read, the placeholder column will let the response
                    // serializer know we're not serializing all requested columns when it writes the row flags, but it
                    // will cause mutations that try to write values for this column to fail.
                    if (column == null)
                        column = ColumnDefinition.placeholder(metadata, name, isStatic);
>>>>>>> 9bf1ab1a
                }
                builder.add(column);
            }
            return new Columns(builder.build());
        }

        public Columns deserializeStatics(DataInputPlus in, CFMetaData metadata) throws IOException
        {
            return deserialize(in, metadata, true);
        }

        public Columns deserializeRegulars(DataInputPlus in, CFMetaData metadata) throws IOException
        {
            return deserialize(in, metadata, false);
        }

        /**
         * If both ends have a pre-shared superset of the columns we are serializing, we can send them much
         * more efficiently. Both ends must provide the identically same set of columns.
         */
        public void serializeSubset(Collection<ColumnMetadata> columns, Columns superset, DataOutputPlus out) throws IOException
        {
            /**
             * We weight this towards small sets, and sets where the majority of items are present, since
             * we expect this to mostly be used for serializing result sets.
             *
             * For supersets with fewer than 64 columns, we encode a bitmap of *missing* columns,
             * which equates to a zero (single byte) when all columns are present, and otherwise
             * a positive integer that can typically be vint encoded efficiently.
             *
             * If we have 64 or more columns, we cannot neatly perform a bitmap encoding, so we just switch
             * to a vint encoded set of deltas, either adding or subtracting (whichever is most efficient).
             * We indicate this switch by sending our bitmap with every bit set, i.e. -1L
             */
            int columnCount = columns.size();
            int supersetCount = superset.size();
            if (columnCount == supersetCount)
            {
                out.writeUnsignedVInt(0);
            }
            else if (supersetCount < 64)
            {
                out.writeUnsignedVInt(encodeBitmap(columns, superset, supersetCount));
            }
            else
            {
                serializeLargeSubset(columns, columnCount, superset, supersetCount, out);
            }
        }

        public long serializedSubsetSize(Collection<ColumnMetadata> columns, Columns superset)
        {
            int columnCount = columns.size();
            int supersetCount = superset.size();
            if (columnCount == supersetCount)
            {
                return TypeSizes.sizeofUnsignedVInt(0);
            }
            else if (supersetCount < 64)
            {
                return TypeSizes.sizeofUnsignedVInt(encodeBitmap(columns, superset, supersetCount));
            }
            else
            {
                return serializeLargeSubsetSize(columns, columnCount, superset, supersetCount);
            }
        }

        public Columns deserializeSubset(Columns superset, DataInputPlus in) throws IOException
        {
            long encoded = in.readUnsignedVInt();
            if (encoded == 0L)
            {
                return superset;
            }
            else if (superset.size() >= 64)
            {
                return deserializeLargeSubset(in, superset, (int) encoded);
            }
            else
            {
                BTree.Builder<ColumnMetadata> builder = BTree.builder(Comparator.naturalOrder());
                int firstComplexIdx = 0;
                for (ColumnMetadata column : superset)
                {
                    if ((encoded & 1) == 0)
                    {
                        builder.add(column);
                        if (column.isSimple())
                            ++firstComplexIdx;
                    }
                    encoded >>>= 1;
                }
                if (encoded != 0)
                    throw new IOException("Invalid Columns subset bytes; too many bits set:" + Long.toBinaryString(encoded));
                return new Columns(builder.build(), firstComplexIdx);
            }
        }

        // encodes a 1 bit for every *missing* column, on the assumption presence is more common,
        // and because this is consistent with encoding 0 to represent all present
        private static long encodeBitmap(Collection<ColumnMetadata> columns, Columns superset, int supersetCount)
        {
            long bitmap = 0L;
            BTreeSearchIterator<ColumnMetadata, ColumnMetadata> iter = superset.iterator();
            // the index we would encounter next if all columns are present
            int expectIndex = 0;
            for (ColumnMetadata column : columns)
            {
                if (iter.next(column) == null)
                    throw new IllegalStateException(columns + " is not a subset of " + superset);

                int currentIndex = iter.indexOfCurrent();
                int count = currentIndex - expectIndex;
                // (1L << count) - 1 gives us count bits set at the bottom of the register
                // so << expectIndex moves these bits to start at expectIndex, which is where our missing portion
                // begins (assuming count > 0; if not, we're adding 0 bits, so it's a no-op)
                bitmap |= ((1L << count) - 1) << expectIndex;
                expectIndex = currentIndex + 1;
            }
            int count = supersetCount - expectIndex;
            bitmap |= ((1L << count) - 1) << expectIndex;
            return bitmap;
        }

        @DontInline
        private void serializeLargeSubset(Collection<ColumnMetadata> columns, int columnCount, Columns superset, int supersetCount, DataOutputPlus out) throws IOException
        {
            // write flag indicating we're in lengthy mode
            out.writeUnsignedVInt(supersetCount - columnCount);
            BTreeSearchIterator<ColumnMetadata, ColumnMetadata> iter = superset.iterator();
            if (columnCount < supersetCount / 2)
            {
                // write present columns
                for (ColumnMetadata column : columns)
                {
                    if (iter.next(column) == null)
                        throw new IllegalStateException();
                    out.writeUnsignedVInt(iter.indexOfCurrent());
                }
            }
            else
            {
                // write missing columns
                int prev = -1;
                for (ColumnMetadata column : columns)
                {
                    if (iter.next(column) == null)
                        throw new IllegalStateException();
                    int cur = iter.indexOfCurrent();
                    while (++prev != cur)
                        out.writeUnsignedVInt(prev);
                }
                while (++prev != supersetCount)
                    out.writeUnsignedVInt(prev);
            }
        }

        @DontInline
        private Columns deserializeLargeSubset(DataInputPlus in, Columns superset, int delta) throws IOException
        {
            int supersetCount = superset.size();
            int columnCount = supersetCount - delta;

            BTree.Builder<ColumnMetadata> builder = BTree.builder(Comparator.naturalOrder());
            if (columnCount < supersetCount / 2)
            {
                for (int i = 0 ; i < columnCount ; i++)
                {
                    int idx = (int) in.readUnsignedVInt();
                    builder.add(BTree.findByIndex(superset.columns, idx));
                }
            }
            else
            {
                Iterator<ColumnMetadata> iter = superset.iterator();
                int idx = 0;
                int skipped = 0;
                while (true)
                {
                    int nextMissingIndex = skipped < delta ? (int)in.readUnsignedVInt() : supersetCount;
                    while (idx < nextMissingIndex)
                    {
                        ColumnMetadata def = iter.next();
                        builder.add(def);
                        idx++;
                    }
                    if (idx == supersetCount)
                        break;
                    iter.next();
                    idx++;
                    skipped++;
                }
            }
            return new Columns(builder.build());
        }

        @DontInline
        private int serializeLargeSubsetSize(Collection<ColumnMetadata> columns, int columnCount, Columns superset, int supersetCount)
        {
            // write flag indicating we're in lengthy mode
            int size = TypeSizes.sizeofUnsignedVInt(supersetCount - columnCount);
            BTreeSearchIterator<ColumnMetadata, ColumnMetadata> iter = superset.iterator();
            if (columnCount < supersetCount / 2)
            {
                // write present columns
                for (ColumnMetadata column : columns)
                {
                    if (iter.next(column) == null)
                        throw new IllegalStateException();
                    size += TypeSizes.sizeofUnsignedVInt(iter.indexOfCurrent());
                }
            }
            else
            {
                // write missing columns
                int prev = -1;
                for (ColumnMetadata column : columns)
                {
                    if (iter.next(column) == null)
                        throw new IllegalStateException();
                    int cur = iter.indexOfCurrent();
                    while (++prev != cur)
                        size += TypeSizes.sizeofUnsignedVInt(prev);
                }
                while (++prev != supersetCount)
                    size += TypeSizes.sizeofUnsignedVInt(prev);
            }
            return size;
        }

    }
}<|MERGE_RESOLUTION|>--- conflicted
+++ resolved
@@ -436,11 +436,7 @@
             return size;
         }
 
-<<<<<<< HEAD
-        public Columns deserialize(DataInputPlus in, TableMetadata metadata) throws IOException
-=======
-        public Columns deserialize(DataInputPlus in, CFMetaData metadata, boolean isStatic) throws IOException
->>>>>>> 9bf1ab1a
+        private Columns deserialize(DataInputPlus in, TableMetadata metadata, boolean isStatic) throws IOException
         {
             int length = (int)in.readUnsignedVInt();
             BTree.Builder<ColumnMetadata> builder = BTree.builder(Comparator.naturalOrder());
@@ -454,32 +450,26 @@
                     // If we don't find the definition, it could be we have data for a dropped column, and we shouldn't
                     // fail deserialization because of that. So we grab a "fake" ColumnMetadata that ensure proper
                     // deserialization. The column will be ignore later on anyway.
-<<<<<<< HEAD
                     column = metadata.getDroppedColumn(name);
-                    if (column == null)
-                        throw new UnknownColumnException("Unknown column " + UTF8Type.instance.getString(name) + " during deserialization");
-=======
-                    column = metadata.getDroppedColumnDefinition(name);
 
                     // If there's no dropped column, it may be for a column we haven't received a schema update for yet
                     // so we create a placeholder column. If this is a read, the placeholder column will let the response
                     // serializer know we're not serializing all requested columns when it writes the row flags, but it
                     // will cause mutations that try to write values for this column to fail.
                     if (column == null)
-                        column = ColumnDefinition.placeholder(metadata, name, isStatic);
->>>>>>> 9bf1ab1a
+                        column = ColumnMetadata.placeholder(metadata, name, isStatic);
                 }
                 builder.add(column);
             }
             return new Columns(builder.build());
         }
 
-        public Columns deserializeStatics(DataInputPlus in, CFMetaData metadata) throws IOException
+        public Columns deserializeStatics(DataInputPlus in, TableMetadata metadata) throws IOException
         {
             return deserialize(in, metadata, true);
         }
 
-        public Columns deserializeRegulars(DataInputPlus in, CFMetaData metadata) throws IOException
+        public Columns deserializeRegulars(DataInputPlus in, TableMetadata metadata) throws IOException
         {
             return deserialize(in, metadata, false);
         }
