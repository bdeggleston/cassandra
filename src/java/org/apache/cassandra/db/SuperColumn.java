/**
 * Licensed to the Apache Software Foundation (ASF) under one
 * or more contributor license agreements.  See the NOTICE file
 * distributed with this work for additional information
 * regarding copyright ownership.  The ASF licenses this file
 * to you under the Apache License, Version 2.0 (the
 * "License"); you may not use this file except in compliance
 * with the License.  You may obtain a copy of the License at
 *
 *     http://www.apache.org/licenses/LICENSE-2.0
 *
 * Unless required by applicable law or agreed to in writing, software
 * distributed under the License is distributed on an "AS IS" BASIS,
 * WITHOUT WARRANTIES OR CONDITIONS OF ANY KIND, either express or implied.
 * See the License for the specific language governing permissions and
 * limitations under the License.
 */

package org.apache.cassandra.db;

import java.io.DataInput;
import java.io.DataOutput;
import java.io.IOException;
import java.nio.ByteBuffer;
import java.security.MessageDigest;
import java.util.Collection;
import java.util.Map;
import java.util.concurrent.ConcurrentSkipListMap;
import java.util.concurrent.atomic.AtomicInteger;
import java.util.concurrent.atomic.AtomicLong;

import org.apache.cassandra.db.marshal.AbstractType;
import org.apache.cassandra.io.IColumnSerializer;
import org.apache.cassandra.io.util.ColumnSortedMap;
import org.apache.cassandra.io.util.DataOutputBuffer;
import org.apache.cassandra.utils.ByteBufferUtil;
import org.apache.cassandra.utils.FBUtilities;


public class SuperColumn implements IColumn, IColumnContainer
{
    public static SuperColumnSerializer serializer(AbstractType comparator)
    {
        return new SuperColumnSerializer(comparator);
    }

    private ByteBuffer name_;
    private ConcurrentSkipListMap<ByteBuffer, IColumn> columns_;
    private AtomicInteger localDeletionTime = new AtomicInteger(Integer.MIN_VALUE);
    private AtomicLong markedForDeleteAt = new AtomicLong(Long.MIN_VALUE);
    private boolean isInPageCache = false;

    public SuperColumn(ByteBuffer name, AbstractType comparator)
    {
        this(name, new ConcurrentSkipListMap<ByteBuffer, IColumn>(comparator));
    }

    SuperColumn(ByteBuffer name, ConcurrentSkipListMap<ByteBuffer, IColumn> columns)
    {
        assert name != null;
        assert name.remaining() <= IColumn.MAX_NAME_LENGTH;
        name_ = name;
        columns_ = columns;
    }

    public AbstractType getComparator()
    {
        return (AbstractType)columns_.comparator();
    }

    public SuperColumn cloneMeShallow()
    {
        SuperColumn sc = new SuperColumn(name_, getComparator());
        sc.markForDeleteAt(localDeletionTime.get(), markedForDeleteAt.get());
        return sc;
    }

    public IColumn cloneMe()
    {
        SuperColumn sc = new SuperColumn(name_, new ConcurrentSkipListMap<ByteBuffer, IColumn>(columns_));
        sc.markForDeleteAt(localDeletionTime.get(), markedForDeleteAt.get());
        return sc;
    }

	public boolean isMarkedForDelete()
	{
        return markedForDeleteAt.get() > Long.MIN_VALUE;
	}

    public ByteBuffer name()
    {
    	return name_;
    }

    public Collection<IColumn> getSubColumns()
    {
    	return columns_.values();
    }

    public Collection<IColumn> getSortedColumns()
    {
        return getSubColumns();
    }

    public IColumn getSubColumn(ByteBuffer columnName)
    {
        IColumn column = columns_.get(columnName);
        assert column == null || column instanceof Column;
        return column;
    }

    /**
     * This calculates the exact size of the sub columns on the fly
     */
    public int size()
    {
        int size = 0;
        for (IColumn subColumn : getSubColumns())
        {
            size += subColumn.serializedSize();
        }
        return size;
    }

    /**
     * This returns the size of the super-column when serialized.
     * @see org.apache.cassandra.db.IColumn#serializedSize()
    */
    public int serializedSize()
    {
    	/*
    	 * We need to keep the way we are calculating the column size in sync with the
    	 * way we are calculating the size for the column family serializer.
    	 */
      return DBConstants.shortSize_ + name_.remaining() + DBConstants.intSize_ + DBConstants.longSize_ + DBConstants.intSize_ + size();
    }

    public void remove(ByteBuffer columnName)
    {
    	columns_.remove(columnName);
    }

    public long timestamp()
    {
    	throw new UnsupportedOperationException("This operation is not supported for Super Columns.");
    }

    public long mostRecentLiveChangeAt()
    {
        long max = Long.MIN_VALUE;
        for (IColumn column : columns_.values())
        {
            if (!column.isMarkedForDelete() && column.timestamp() > max)
            {
                max = column.timestamp();
            }
        }
        return max;
    }

    public ByteBuffer value()
    {
    	throw new UnsupportedOperationException("This operation is not supported for Super Columns.");
    }

    public void addColumn(IColumn column)
    {
        assert column instanceof Column : "A super column can only contain simple columns";

        ByteBuffer name = column.name();
        IColumn oldColumn;
        while ((oldColumn = columns_.putIfAbsent(name, column)) != null)
        {
            IColumn reconciledColumn = column.reconcile(oldColumn);
            if (columns_.replace(name, oldColumn, reconciledColumn))
                break;

            // We failed to replace column due to a concurrent update or a concurrent removal. Keep trying.
            // (Currently, concurrent removal should not happen (only updates), but let us support that anyway.)
        }
    }

    /*
     * Go through each sub column if it exists then as it to resolve itself
     * if the column does not exist then create it.
     */
    public void putColumn(IColumn column)
    {
        assert column instanceof SuperColumn;

        for (IColumn subColumn : column.getSubColumns())
        {
        	addColumn(subColumn);
        }
        FBUtilities.atomicSetMax(localDeletionTime, column.getLocalDeletionTime()); // do this first so we won't have a column that's "deleted" but has no local deletion time
        FBUtilities.atomicSetMax(markedForDeleteAt, column.getMarkedForDeleteAt());
    }

    public long getMarkedForDeleteAt()
    {
        return markedForDeleteAt.get();
    }

    public IColumn diff(IColumn columnNew)
    {
    	IColumn columnDiff = new SuperColumn(columnNew.name(), ((SuperColumn)columnNew).getComparator());
        if (columnNew.getMarkedForDeleteAt() > getMarkedForDeleteAt())
        {
            ((SuperColumn)columnDiff).markForDeleteAt(columnNew.getLocalDeletionTime(), columnNew.getMarkedForDeleteAt());
        }

        // (don't need to worry about columnNew containing subColumns that are shadowed by
        // the delete tombstone, since columnNew was generated by CF.resolve, which
        // takes care of those for us.)
        for (IColumn subColumn : columnNew.getSubColumns())
        {
        	IColumn columnInternal = columns_.get(subColumn.name());
        	if(columnInternal == null )
        	{
        		columnDiff.addColumn(subColumn);
        	}
        	else
        	{
            	IColumn subColumnDiff = columnInternal.diff(subColumn);
        		if(subColumnDiff != null)
        		{
            		columnDiff.addColumn(subColumnDiff);
        		}
        	}
        }

        if (!columnDiff.getSubColumns().isEmpty() || columnNew.isMarkedForDelete())
        	return columnDiff;
        else
        	return null;
    }

    public void updateDigest(MessageDigest digest)
    {
        assert name_ != null;
        digest.update(name_.duplicate());
        DataOutputBuffer buffer = new DataOutputBuffer();
        try
        {
            buffer.writeLong(markedForDeleteAt.get());
        }
        catch (IOException e)
        {
            throw new RuntimeException(e);
        }
        digest.update(buffer.getData(), 0, buffer.getLength());
        for (IColumn column : columns_.values())
        {
            column.updateDigest(digest);
        }
    }

    public String getString(AbstractType comparator)
    {
    	StringBuilder sb = new StringBuilder();
        sb.append("SuperColumn(");
    	sb.append(comparator.getString(name_));

        if (isMarkedForDelete()) {
            sb.append(" -delete at ").append(getMarkedForDeleteAt()).append("-");
        }

        sb.append(" [");
        sb.append(getComparator().getColumnsString(columns_.values()));
        sb.append("])");

        return sb.toString();
    }

    public boolean isLive()
    {
        return mostRecentLiveChangeAt() > markedForDeleteAt.get();
    }

    public int getLocalDeletionTime()
    {
        return localDeletionTime.get();
    }

    @Deprecated // TODO this is a hack to set initial value outside constructor
    public void markForDeleteAt(int localDeleteTime, long timestamp)
    {
        this.localDeletionTime.set(localDeleteTime);
        this.markedForDeleteAt.set(timestamp);
    }

    public IColumn shallowCopy()
    {
        SuperColumn sc = new SuperColumn(ByteBufferUtil.clone(name_), this.getComparator());
        sc.localDeletionTime = localDeletionTime;
        sc.markedForDeleteAt = markedForDeleteAt;
        return sc;
    }
    
    public IColumn localCopy(ColumnFamilyStore cfs)
    {
        // we don't try to intern supercolumn names, because if we're using Cassandra correctly it's almost
        // certainly just going to pollute our interning map with unique, dynamic values
        SuperColumn sc = new SuperColumn(ByteBufferUtil.clone(name_), this.getComparator());
        sc.localDeletionTime = localDeletionTime;
        sc.markedForDeleteAt = markedForDeleteAt;
        
        for(Map.Entry<ByteBuffer, IColumn> c : columns_.entrySet())
        {
            sc.addColumn(c.getValue().localCopy(cfs));
        }

        return sc;
    }

    public IColumn reconcile(IColumn c)
    {
        throw new UnsupportedOperationException("This operation is unsupported on super columns.");
    }

<<<<<<< HEAD
    public int serializationFlags()
    {
        throw new UnsupportedOperationException("Super columns don't have a serialization mask");
=======
    public boolean isInPageCache()
    {
        return isInPageCache;
    }

    public void setIsInPageCache(boolean isInPageCache)
    {
        this.isInPageCache = isInPageCache;
>>>>>>> 3a13b253
    }
}

class SuperColumnSerializer implements IColumnSerializer
{
    private AbstractType comparator;

    public SuperColumnSerializer(AbstractType comparator)
    {
        this.comparator = comparator;
    }

    public AbstractType getComparator()
    {
        return comparator;
    }

    public void serialize(IColumn column, DataOutput dos)
    {
        SuperColumn superColumn = (SuperColumn)column;
        ByteBufferUtil.writeWithShortLength(column.name(), dos);
        try
        {
            dos.writeInt(superColumn.getLocalDeletionTime());
            dos.writeLong(superColumn.getMarkedForDeleteAt());

            Collection<IColumn> columns = column.getSubColumns();
            dos.writeInt(columns.size());
            for (IColumn subColumn : columns)
            {
                Column.serializer().serialize(subColumn, dos);
            }
        }
        catch (IOException e)
        {
            throw new RuntimeException(e);
        }
    }

    public IColumn deserialize(DataInput dis) throws IOException
    {
        return deserialize(dis, null);
    }

    public IColumn deserialize(DataInput dis, ColumnFamilyStore interner) throws IOException
    {
        ByteBuffer name = ByteBufferUtil.readWithShortLength(dis);
        int localDeleteTime = dis.readInt();
        if (localDeleteTime != Integer.MIN_VALUE && localDeleteTime <= 0)
        {
            throw new IOException("Invalid localDeleteTime read: " + localDeleteTime);
        }
        long markedForDeleteAt = dis.readLong();

        /* read the number of columns */
        int size = dis.readInt();
        ColumnSerializer serializer = Column.serializer();
        ColumnSortedMap preSortedMap = new ColumnSortedMap(comparator, serializer, dis, interner, size);
        SuperColumn superColumn = new SuperColumn(name, new ConcurrentSkipListMap<ByteBuffer,IColumn>(preSortedMap));
        if (localDeleteTime != Integer.MIN_VALUE && localDeleteTime <= 0)
        {
            throw new IOException("Invalid localDeleteTime read: " + localDeleteTime);
        }
        superColumn.markForDeleteAt(localDeleteTime, markedForDeleteAt);
        return superColumn;
    }
}<|MERGE_RESOLUTION|>--- conflicted
+++ resolved
@@ -318,11 +318,11 @@
         throw new UnsupportedOperationException("This operation is unsupported on super columns.");
     }
 
-<<<<<<< HEAD
     public int serializationFlags()
     {
         throw new UnsupportedOperationException("Super columns don't have a serialization mask");
-=======
+    }
+
     public boolean isInPageCache()
     {
         return isInPageCache;
@@ -331,7 +331,6 @@
     public void setIsInPageCache(boolean isInPageCache)
     {
         this.isInPageCache = isInPageCache;
->>>>>>> 3a13b253
     }
 }
 
