--- conflicted
+++ resolved
@@ -28,14 +28,7 @@
 import com.google.common.annotations.VisibleForTesting;
 import com.google.common.base.Predicate;
 import com.google.common.base.Throwables;
-<<<<<<< HEAD
 import com.google.common.collect.*;
-=======
-import com.google.common.collect.HashMultimap;
-import com.google.common.collect.Iterables;
-import com.google.common.collect.Multimap;
-import com.google.common.collect.Ordering;
->>>>>>> 904cb5d1
 import com.google.common.util.concurrent.Uninterruptibles;
 import org.apache.commons.lang3.StringUtils;
 import org.cliffc.high_scale_lib.NonBlockingHashSet;
@@ -48,20 +41,7 @@
 import org.apache.cassandra.config.Schema;
 import org.apache.cassandra.db.*;
 import org.apache.cassandra.db.partitions.PartitionUpdate;
-<<<<<<< HEAD
 import org.apache.cassandra.io.sstable.format.SSTableReader;
-=======
-import org.apache.cassandra.exceptions.ConfigurationException;
-import org.apache.cassandra.io.util.FileSegmentInputStream;
-import org.apache.cassandra.io.util.RebufferingInputStream;
-import org.apache.cassandra.schema.CompressionParams;
-import org.apache.cassandra.io.compress.ICompressor;
-import org.apache.cassandra.io.sstable.format.SSTableReader;
-import org.apache.cassandra.io.util.ChannelProxy;
-import org.apache.cassandra.io.util.DataInputBuffer;
-import org.apache.cassandra.io.util.FileDataInput;
-import org.apache.cassandra.io.util.RandomAccessReader;
->>>>>>> 904cb5d1
 import org.apache.cassandra.utils.FBUtilities;
 import org.apache.cassandra.utils.WrappedRunnable;
 
@@ -79,34 +59,22 @@
     private final Queue<Future<Integer>> futures;
 
     private final AtomicInteger replayedCount;
-<<<<<<< HEAD
-    private final Map<UUID, ReplayPositionFilter> cfPersisted;
+    private final Map<UUID, IntervalSet<CommitLogPosition>> cfPersisted;
     private final CommitLogPosition globalPosition;
 
     // Used to throttle speed of replay of mutations if we pass the max outstanding count
     private long pendingMutationBytes = 0;
-=======
-    private final Map<UUID, IntervalSet<ReplayPosition>> cfPersisted;
-    private final ReplayPosition globalPosition;
-    private final CRC32 checksum;
-    private byte[] buffer;
-    private byte[] uncompressedBuffer;
->>>>>>> 904cb5d1
 
     private final ReplayFilter replayFilter;
     private final CommitLogArchiver archiver;
 
-<<<<<<< HEAD
     @VisibleForTesting
     protected CommitLogReader commitLogReader;
 
     CommitLogReplayer(CommitLog commitLog,
                       CommitLogPosition globalPosition,
-                      Map<UUID, ReplayPositionFilter> cfPersisted,
+                      Map<UUID, IntervalSet<CommitLogPosition>> cfPersisted,
                       ReplayFilter replayFilter)
-=======
-    CommitLogReplayer(CommitLog commitLog, ReplayPosition globalPosition, Map<UUID, IntervalSet<ReplayPosition>> cfPersisted, ReplayFilter replayFilter)
->>>>>>> 904cb5d1
     {
         this.keyspacesReplayed = new NonBlockingHashSet<Keyspace>();
         this.futures = new ArrayDeque<Future<Integer>>();
@@ -121,16 +89,10 @@
 
     public static CommitLogReplayer construct(CommitLog commitLog)
     {
-<<<<<<< HEAD
-        // compute per-CF and global commit log segment positions
-        Map<UUID, ReplayPositionFilter> cfPersisted = new HashMap<>();
+        // compute per-CF and global replay intervals
+        Map<UUID, IntervalSet<CommitLogPosition>> cfPersisted = new HashMap<>();
         ReplayFilter replayFilter = ReplayFilter.create();
-        CommitLogPosition globalPosition = null;
-=======
-        // compute per-CF and global replay intervals
-        Map<UUID, IntervalSet<ReplayPosition>> cfPersisted = new HashMap<>();
-        ReplayFilter replayFilter = ReplayFilter.create();
->>>>>>> 904cb5d1
+
         for (ColumnFamilyStore cfs : ColumnFamilyStore.all())
         {
             // but, if we've truncated the cf in question, then we need to need to start replay after the truncation
@@ -155,23 +117,11 @@
                 }
             }
 
-<<<<<<< HEAD
-            ReplayPositionFilter filter = new ReplayPositionFilter(cfs.getSSTables(), truncatedAt);
-            if (!filter.isEmpty())
-                cfPersisted.put(cfs.metadata.cfId, filter);
-            else
-                globalPosition = CommitLogPosition.NONE; // if we have no ranges for this CF, we must replay everything and filter
-        }
-        if (globalPosition == null)
-            globalPosition = firstNotCovered(cfPersisted.values());
-        logger.trace("Global commit log segment position is {} from columnfamilies {}", globalPosition, FBUtilities.toString(cfPersisted));
-=======
-            IntervalSet<ReplayPosition> filter = persistedIntervals(cfs.getLiveSSTables(), truncatedAt);
+            IntervalSet<CommitLogPosition> filter = persistedIntervals(cfs.getLiveSSTables(), truncatedAt);
             cfPersisted.put(cfs.metadata.cfId, filter);
         }
-        ReplayPosition globalPosition = firstNotCovered(cfPersisted.values());
+        CommitLogPosition globalPosition = firstNotCovered(cfPersisted.values());
         logger.debug("Global replay position is {} from columnfamilies {}", globalPosition, FBUtilities.toString(cfPersisted));
->>>>>>> 904cb5d1
         return new CommitLogReplayer(commitLog, globalPosition, cfPersisted, replayFilter);
     }
 
@@ -186,46 +136,9 @@
     }
 
     /**
-<<<<<<< HEAD
      * Flushes all keyspaces associated with this replayer in parallel, blocking until their flushes are complete.
      * @return the number of mutations replayed
      */
-=======
-     * A set of known safe-to-discard commit log replay positions, based on
-     * the range covered by on disk sstables and those prior to the most recent truncation record
-     */
-    public static IntervalSet<ReplayPosition> persistedIntervals(Iterable<SSTableReader> onDisk, ReplayPosition truncatedAt)
-    {
-        IntervalSet.Builder<ReplayPosition> builder = new IntervalSet.Builder<>();
-        for (SSTableReader reader : onDisk)
-            builder.addAll(reader.getSSTableMetadata().commitLogIntervals);
-
-        if (truncatedAt != null)
-            builder.add(ReplayPosition.NONE, truncatedAt);
-        return builder.build();
-    }
-
-    /**
-     * Find the earliest commit log position that is not covered by the known flushed ranges for some table.
-     *
-     * For efficiency this assumes that the first contiguously flushed interval we know of contains the moment that the
-     * given table was constructed* and hence we can start replay from the end of that interval.
-     *
-     * If such an interval is not known, we must replay from the beginning.
-     *
-     * * This is not true only until if the very first flush of a table stalled or failed, while the second or latter
-     *   succeeded. The chances of this happening are at most very low, and if the assumption does prove to be
-     *   incorrect during replay there is little chance that the affected deployment is in production.
-     */
-    public static ReplayPosition firstNotCovered(Collection<IntervalSet<ReplayPosition>> ranges)
-    {
-        return ranges.stream()
-                .map(intervals -> Iterables.getFirst(intervals.ends(), ReplayPosition.NONE)) 
-                .min(Ordering.natural())
-                .get(); // iteration is per known-CF, there must be at least one. 
-    }
-
->>>>>>> 904cb5d1
     public int blockForWrites()
     {
         for (Map.Entry<UUID, AtomicInteger> entry : commitLogReader.getInvalidMutations())
@@ -324,68 +237,38 @@
     }
 
     /**
-     * A filter of known safe-to-discard commit log replay positions, based on
+     * A set of known safe-to-discard commit log replay positions, based on
      * the range covered by on disk sstables and those prior to the most recent truncation record
      */
-    public static class ReplayPositionFilter
-    {
-        final NavigableMap<CommitLogPosition, CommitLogPosition> persisted = new TreeMap<>();
-        public ReplayPositionFilter(Iterable<SSTableReader> onDisk, CommitLogPosition truncatedAt)
-        {
-            for (SSTableReader reader : onDisk)
-            {
-                CommitLogPosition start = reader.getSSTableMetadata().commitLogLowerBound;
-                CommitLogPosition end = reader.getSSTableMetadata().commitLogUpperBound;
-                add(persisted, start, end);
-            }
-            if (truncatedAt != null)
-                add(persisted, CommitLogPosition.NONE, truncatedAt);
-        }
-
-        private static void add(NavigableMap<CommitLogPosition, CommitLogPosition> ranges, CommitLogPosition start, CommitLogPosition end)
-        {
-            // extend ourselves to cover any ranges we overlap
-            // record directly preceding our end may extend past us, so take the max of our end and its
-            Map.Entry<CommitLogPosition, CommitLogPosition> extend = ranges.floorEntry(end);
-            if (extend != null && extend.getValue().compareTo(end) > 0)
-                end = extend.getValue();
-
-            // record directly preceding our start may extend into us; if it does, we take it as our start
-            extend = ranges.lowerEntry(start);
-            if (extend != null && extend.getValue().compareTo(start) >= 0)
-                start = extend.getKey();
-
-            ranges.subMap(start, end).clear();
-            ranges.put(start, end);
-        }
-
-        public boolean shouldReplay(CommitLogPosition position)
-        {
-            // replay ranges are start exclusive, end inclusive
-            Map.Entry<CommitLogPosition, CommitLogPosition> range = persisted.lowerEntry(position);
-            return range == null || position.compareTo(range.getValue()) > 0;
-        }
-
-        public boolean isEmpty()
-        {
-            return persisted.isEmpty();
-        }
-    }
-
-    public static CommitLogPosition firstNotCovered(Iterable<ReplayPositionFilter> ranges)
-    {
-        CommitLogPosition min = null;
-        for (ReplayPositionFilter map : ranges)
-        {
-            CommitLogPosition first = map.persisted.firstEntry().getValue();
-            if (min == null)
-                min = first;
-            else
-                min = Ordering.natural().min(min, first);
-        }
-        if (min == null)
-            return CommitLogPosition.NONE;
-        return min;
+    public static IntervalSet<CommitLogPosition> persistedIntervals(Iterable<SSTableReader> onDisk, CommitLogPosition truncatedAt)
+    {
+        IntervalSet.Builder<CommitLogPosition> builder = new IntervalSet.Builder<>();
+        for (SSTableReader reader : onDisk)
+            builder.addAll(reader.getSSTableMetadata().commitLogIntervals);
+
+        if (truncatedAt != null)
+            builder.add(CommitLogPosition.NONE, truncatedAt);
+        return builder.build();
+    }
+
+    /**
+     * Find the earliest commit log position that is not covered by the known flushed ranges for some table.
+     *
+     * For efficiency this assumes that the first contiguously flushed interval we know of contains the moment that the
+     * given table was constructed* and hence we can start replay from the end of that interval.
+     *
+     * If such an interval is not known, we must replay from the beginning.
+     *
+     * * This is not true only until if the very first flush of a table stalled or failed, while the second or latter
+     *   succeeded. The chances of this happening are at most very low, and if the assumption does prove to be
+     *   incorrect during replay there is little chance that the affected deployment is in production.
+     */
+    public static CommitLogPosition firstNotCovered(Collection<IntervalSet<CommitLogPosition>> ranges)
+    {
+        return ranges.stream()
+                .map(intervals -> Iterables.getFirst(intervals.ends(), CommitLogPosition.NONE)) 
+                .min(Ordering.natural())
+                .get(); // iteration is per known-CF, there must be at least one. 
     }
 
     abstract static class ReplayFilter
@@ -471,12 +354,7 @@
      */
     private boolean shouldReplay(UUID cfId, CommitLogPosition position)
     {
-<<<<<<< HEAD
-        ReplayPositionFilter filter = cfPersisted.get(cfId);
-        return filter == null || filter.shouldReplay(position);
-=======
         return !cfPersisted.get(cfId).contains(position);
->>>>>>> 904cb5d1
     }
 
     protected boolean pointInTimeExceeded(Mutation fm)
