/*
 * Licensed to the Apache Software Foundation (ASF) under one
 * or more contributor license agreements.  See the NOTICE file
 * distributed with this work for additional information
 * regarding copyright ownership.  The ASF licenses this file
 * to you under the Apache License, Version 2.0 (the
 * "License"); you may not use this file except in compliance
 * with the License.  You may obtain a copy of the License at
 *
 *     http://www.apache.org/licenses/LICENSE-2.0
 *
 * Unless required by applicable law or agreed to in writing, software
 * distributed under the License is distributed on an "AS IS" BASIS,
 * WITHOUT WARRANTIES OR CONDITIONS OF ANY KIND, either express or implied.
 * See the License for the specific language governing permissions and
 * limitations under the License.
 */
package org.apache.cassandra.gms;

import java.net.UnknownHostException;
import java.util.*;
import java.util.Map.Entry;
import java.util.concurrent.*;
import java.util.concurrent.locks.ReentrantLock;
import java.util.function.BooleanSupplier;
import java.util.function.Supplier;
import java.util.stream.Collectors;

import javax.annotation.Nullable;

import com.google.common.annotations.VisibleForTesting;
import com.google.common.base.Suppliers;
import com.google.common.collect.ImmutableList;
import com.google.common.collect.ImmutableMap;
<<<<<<< HEAD
import com.google.common.collect.Iterables;
import com.google.common.collect.ImmutableSet;
=======
import com.google.common.util.concurrent.ListenableFutureTask;
>>>>>>> 11c26a35
import com.google.common.util.concurrent.Uninterruptibles;

import org.apache.cassandra.locator.InetAddressAndPort;
import org.apache.cassandra.utils.CassandraVersion;
import org.apache.cassandra.utils.MBeanWrapper;
import org.apache.cassandra.utils.Pair;
import org.slf4j.Logger;
import org.slf4j.LoggerFactory;

import org.apache.cassandra.concurrent.DebuggableScheduledThreadPoolExecutor;
import org.apache.cassandra.concurrent.JMXEnabledThreadPoolExecutor;
import org.apache.cassandra.concurrent.Stage;
import org.apache.cassandra.concurrent.StageManager;
import org.apache.cassandra.config.DatabaseDescriptor;
import org.apache.cassandra.dht.Token;
import org.apache.cassandra.net.IAsyncCallback;
import org.apache.cassandra.net.MessageIn;
import org.apache.cassandra.net.MessageOut;
import org.apache.cassandra.net.MessagingService;
import org.apache.cassandra.service.StorageService;
import org.apache.cassandra.utils.FBUtilities;
import org.apache.cassandra.utils.JVMStabilityInspector;

/**
 * This module is responsible for Gossiping information for the local endpoint. This abstraction
 * maintains the list of live and dead endpoints. Periodically i.e. every 1 second this module
 * chooses a random node and initiates a round of Gossip with it. A round of Gossip involves 3
 * rounds of messaging. For instance if node A wants to initiate a round of Gossip with node B
 * it starts off by sending node B a GossipDigestSynMessage. Node B on receipt of this message
 * sends node A a GossipDigestAckMessage. On receipt of this message node A sends node B a
 * GossipDigestAck2Message which completes a round of Gossip. This module as and when it hears one
 * of the three above mentioned messages updates the Failure Detector with the liveness information.
 * Upon hearing a GossipShutdownMessage, this module will instantly mark the remote node as down in
 * the Failure Detector.
 *
 * This class is not threadsafe and any state changes should happen in the gossip stage.
 */

public class Gossiper implements IFailureDetectionEventListener, GossiperMBean
{
    public static final String MBEAN_NAME = "org.apache.cassandra.net:type=Gossiper";

    private static final DebuggableScheduledThreadPoolExecutor executor = new DebuggableScheduledThreadPoolExecutor("GossipTasks");

    static final ApplicationState[] STATES = ApplicationState.values();
    static final List<String> DEAD_STATES = Arrays.asList(VersionedValue.REMOVING_TOKEN, VersionedValue.REMOVED_TOKEN,
                                                          VersionedValue.STATUS_LEFT, VersionedValue.HIBERNATE);
    static ArrayList<String> SILENT_SHUTDOWN_STATES = new ArrayList<>();
    static
    {
        SILENT_SHUTDOWN_STATES.addAll(DEAD_STATES);
        SILENT_SHUTDOWN_STATES.add(VersionedValue.STATUS_BOOTSTRAPPING);
        SILENT_SHUTDOWN_STATES.add(VersionedValue.STATUS_BOOTSTRAPPING_REPLACE);
    }

    private volatile ScheduledFuture<?> scheduledGossipTask;
    private static final ReentrantLock taskLock = new ReentrantLock();
    public final static int intervalInMillis = 1000;
    public final static int QUARANTINE_DELAY = StorageService.RING_DELAY * 2;
    private static final Logger logger = LoggerFactory.getLogger(Gossiper.class);
    public static final Gossiper instance = new Gossiper(true);

    // Timestamp to prevent processing any in-flight messages for we've not send any SYN yet, see CASSANDRA-12653.
    volatile long firstSynSendAt = 0L;

    public static final long aVeryLongTime = 259200 * 1000; // 3 days

    // Maximimum difference between generation value and local time we are willing to accept about a peer
    static final int MAX_GENERATION_DIFFERENCE = 86400 * 365;
    private long fatClientTimeout;
    private final Random random = new Random();

    /* subscribers for interest in EndpointState change */
    private final List<IEndpointStateChangeSubscriber> subscribers = new CopyOnWriteArrayList<IEndpointStateChangeSubscriber>();

    /* live member set */
    @VisibleForTesting
    final Set<InetAddressAndPort> liveEndpoints = new ConcurrentSkipListSet<>();

    /* unreachable member set */
    private final Map<InetAddressAndPort, Long> unreachableEndpoints = new ConcurrentHashMap<>();

    /* initial seeds for joining the cluster */
    @VisibleForTesting
    final Set<InetAddressAndPort> seeds = new ConcurrentSkipListSet<>();

    /* map where key is the endpoint and value is the state associated with the endpoint */
    final ConcurrentMap<InetAddressAndPort, EndpointState> endpointStateMap = new ConcurrentHashMap<>();

    /* map where key is endpoint and value is timestamp when this endpoint was removed from
     * gossip. We will ignore any gossip regarding these endpoints for QUARANTINE_DELAY time
     * after removal to prevent nodes from falsely reincarnating during the time when removal
     * gossip gets propagated to all nodes */
    private final Map<InetAddressAndPort, Long> justRemovedEndpoints = new ConcurrentHashMap<>();

    private final Map<InetAddressAndPort, Long> expireTimeEndpointMap = new ConcurrentHashMap<>();

    private volatile boolean inShadowRound = false;
    // seeds gathered during shadow round that indicated to be in the shadow round phase as well
    private final Set<InetAddressAndPort> seedsInShadowRound = new ConcurrentSkipListSet<>();
    // endpoint states as gathered during shadow round
    private final Map<InetAddressAndPort, EndpointState> endpointShadowStateMap = new ConcurrentHashMap<>();

    private volatile long lastProcessedMessageAt = System.currentTimeMillis();

    //This property and anything that checks it should be removed in 5.0
    private boolean haveMajorVersion3Nodes = true;

    final com.google.common.base.Supplier<Boolean> haveMajorVersion3NodesSupplier = () ->
    {
        //Once there are no prior version nodes we don't need to keep rechecking
        if (!haveMajorVersion3Nodes)
            return false;

        Iterable<InetAddressAndPort> allHosts = Iterables.concat(Gossiper.instance.getLiveMembers(), Gossiper.instance.getUnreachableMembers());
        CassandraVersion referenceVersion = null;

        for (InetAddressAndPort host : allHosts)
        {
            CassandraVersion version = getReleaseVersion(host);

            //Raced with changes to gossip state
            if (version == null)
                continue;

            if (referenceVersion == null)
                referenceVersion = version;

            if (version.major < 4)
                return true;
        }

        haveMajorVersion3Nodes = false;
        return false;
    };

    private final Supplier<Boolean> haveMajorVersion3NodesMemoized = Suppliers.memoizeWithExpiration(haveMajorVersion3NodesSupplier, 1, TimeUnit.MINUTES);

    private class GossipTask implements Runnable
    {
        public void run()
        {
            try
            {
                //wait on messaging service to start listening
                MessagingService.instance().waitUntilListening();

                taskLock.lock();

                /* Update the local heartbeat counter. */
                endpointStateMap.get(FBUtilities.getBroadcastAddressAndPort()).getHeartBeatState().updateHeartBeat();
                if (logger.isTraceEnabled())
                    logger.trace("My heartbeat is now {}", endpointStateMap.get(FBUtilities.getBroadcastAddressAndPort()).getHeartBeatState().getHeartBeatVersion());
                final List<GossipDigest> gDigests = new ArrayList<GossipDigest>();
                Gossiper.instance.makeRandomGossipDigest(gDigests);

                if (gDigests.size() > 0)
                {
                    GossipDigestSyn digestSynMessage = new GossipDigestSyn(DatabaseDescriptor.getClusterName(),
                                                                           DatabaseDescriptor.getPartitionerName(),
                                                                           gDigests);
                    MessageOut<GossipDigestSyn> message = new MessageOut<GossipDigestSyn>(MessagingService.Verb.GOSSIP_DIGEST_SYN,
                                                                                          digestSynMessage,
                                                                                          GossipDigestSyn.serializer);
                    /* Gossip to some random live member */
                    boolean gossipedToSeed = doGossipToLiveMember(message);

                    /* Gossip to some unreachable member with some probability to check if he is back up */
                    maybeGossipToUnreachableMember(message);

                    /* Gossip to a seed if we did not do so above, or we have seen less nodes
                       than there are seeds.  This prevents partitions where each group of nodes
                       is only gossiping to a subset of the seeds.

                       The most straightforward check would be to check that all the seeds have been
                       verified either as live or unreachable.  To avoid that computation each round,
                       we reason that:

                       either all the live nodes are seeds, in which case non-seeds that come online
                       will introduce themselves to a member of the ring by definition,

                       or there is at least one non-seed node in the list, in which case eventually
                       someone will gossip to it, and then do a gossip to a random seed from the
                       gossipedToSeed check.

                       See CASSANDRA-150 for more exposition. */
                    if (!gossipedToSeed || liveEndpoints.size() < seeds.size())
                        maybeGossipToSeed(message);

                    doStatusCheck();
                }
            }
            catch (Exception e)
            {
                JVMStabilityInspector.inspectThrowable(e);
                logger.error("Gossip error", e);
            }
            finally
            {
                taskLock.unlock();
            }
        }
    }

    Gossiper(boolean registerJmx)
    {
        // half of QUARATINE_DELAY, to ensure justRemovedEndpoints has enough leeway to prevent re-gossip
        fatClientTimeout = (QUARANTINE_DELAY / 2);
        /* register with the Failure Detector for receiving Failure detector events */
        FailureDetector.instance.registerFailureDetectionEventListener(this);

        // Register this instance with JMX
        if (registerJmx)
        {
            MBeanWrapper.instance.registerMBean(this, MBEAN_NAME);
        }
    }

    public void setLastProcessedMessageAt(long timeInMillis)
    {
        this.lastProcessedMessageAt = timeInMillis;
    }

    public boolean seenAnySeed()
    {
        for (Map.Entry<InetAddressAndPort, EndpointState> entry : endpointStateMap.entrySet())
        {
            if (seeds.contains(entry.getKey()))
                return true;
            try
            {
                VersionedValue internalIp = entry.getValue().getApplicationState(ApplicationState.INTERNAL_IP);
                VersionedValue internalIpAndPort = entry.getValue().getApplicationState(ApplicationState.INTERNAL_ADDRESS_AND_PORT);
                InetAddressAndPort endpoint = null;
                if (internalIpAndPort != null)
                {
                    endpoint = InetAddressAndPort.getByName(internalIpAndPort.value);
                }
                else if (internalIp != null)
                {
                    endpoint = InetAddressAndPort.getByName(internalIp.value);
                }
                if (endpoint != null && seeds.contains(endpoint))
                    return true;
            }
            catch (UnknownHostException e)
            {
                throw new RuntimeException(e);
            }
        }
        return false;
    }

    /**
     * Register for interesting state changes.
     *
     * @param subscriber module which implements the IEndpointStateChangeSubscriber
     */
    public void register(IEndpointStateChangeSubscriber subscriber)
    {
        subscribers.add(subscriber);
    }

    /**
     * Unregister interest for state changes.
     *
     * @param subscriber module which implements the IEndpointStateChangeSubscriber
     */
    public void unregister(IEndpointStateChangeSubscriber subscriber)
    {
        subscribers.remove(subscriber);
    }

    /**
     * @return a list of live gossip participants, including fat clients
     */
    public Set<InetAddressAndPort> getLiveMembers()
    {
        Set<InetAddressAndPort> liveMembers = new HashSet<>(liveEndpoints);
        if (!liveMembers.contains(FBUtilities.getBroadcastAddressAndPort()))
            liveMembers.add(FBUtilities.getBroadcastAddressAndPort());
        return liveMembers;
    }

    /**
     * @return a list of live ring members.
     */
    public Set<InetAddressAndPort> getLiveTokenOwners()
    {
        return StorageService.instance.getLiveRingMembers(true);
    }

    /**
     * @return a list of unreachable gossip participants, including fat clients
     */
    public Set<InetAddressAndPort> getUnreachableMembers()
    {
        return unreachableEndpoints.keySet();
    }

    /**
     * @return a list of unreachable token owners
     */
    public Set<InetAddressAndPort> getUnreachableTokenOwners()
    {
        Set<InetAddressAndPort> tokenOwners = new HashSet<>();
        for (InetAddressAndPort endpoint : unreachableEndpoints.keySet())
        {
            if (StorageService.instance.getTokenMetadata().isMember(endpoint))
                tokenOwners.add(endpoint);
        }

        return tokenOwners;
    }

    public long getEndpointDowntime(InetAddressAndPort ep)
    {
        Long downtime = unreachableEndpoints.get(ep);
        if (downtime != null)
            return TimeUnit.NANOSECONDS.toMillis(System.nanoTime() - downtime);
        else
            return 0L;
    }

    private boolean isShutdown(InetAddressAndPort endpoint)
    {
        EndpointState epState = endpointStateMap.get(endpoint);
        if (epState == null)
        {
            return false;
        }

        VersionedValue versionedValue = epState.getApplicationState(ApplicationState.STATUS_WITH_PORT);
        if (versionedValue == null)
        {
            versionedValue = epState.getApplicationState(ApplicationState.STATUS);
            if (versionedValue == null)
            {
                return false;
            }
        }

        String value = versionedValue.value;
        String[] pieces = value.split(VersionedValue.DELIMITER_STR, -1);
        assert (pieces.length > 0);
        String state = pieces[0];
        return state.equals(VersionedValue.SHUTDOWN);
    }

    private static void runInGossipStageBlocking(Runnable runnable)
    {
        ListenableFutureTask task = ListenableFutureTask.create(runnable, null);
        StageManager.getStage(Stage.GOSSIP).execute(task);
        try
        {
            task.get();
        }
        catch (InterruptedException | ExecutionException e)
        {
            throw new AssertionError(e);
        }
    }

    /**
     * This method is part of IFailureDetectionEventListener interface. This is invoked
     * by the Failure Detector when it convicts an end point.
     *
     * @param endpoint end point that is convicted.
     */
    public void convict(InetAddressAndPort endpoint, double phi)
    {
        runInGossipStageBlocking(() -> {
            EndpointState epState = endpointStateMap.get(endpoint);
            if (epState == null)
                return;

            if (!epState.isAlive())
                return;

            logger.debug("Convicting {} with status {} - alive {}", endpoint, getGossipStatus(epState), epState.isAlive());


<<<<<<< HEAD
        if (isShutdown(endpoint))
        {
            markAsShutdown(endpoint);
        }
        else
        {
            markDead(endpoint, epState);
        }

        GossiperDiagnostics.convicted(this, endpoint, phi);
=======
            if (isShutdown(endpoint))
            {
                markAsShutdown(endpoint);
            }
            else
            {
                markDead(endpoint, epState);
            }
        });
>>>>>>> 11c26a35
    }

    /**
     * This method is used to mark a node as shutdown; that is it gracefully exited on its own and told us about it
     * @param endpoint endpoint that has shut itself down
     */
    protected void markAsShutdown(InetAddressAndPort endpoint)
    {
        EndpointState epState = endpointStateMap.get(endpoint);
        if (epState == null)
            return;
        epState.addApplicationState(ApplicationState.STATUS_WITH_PORT, StorageService.instance.valueFactory.shutdown(true));
        epState.addApplicationState(ApplicationState.STATUS, StorageService.instance.valueFactory.shutdown(true));
        epState.addApplicationState(ApplicationState.RPC_READY, StorageService.instance.valueFactory.rpcReady(false));
        epState.getHeartBeatState().forceHighestPossibleVersionUnsafe();
        markDead(endpoint, epState);
        FailureDetector.instance.forceConviction(endpoint);
        GossiperDiagnostics.markedAsShutdown(this, endpoint);
    }

    /**
     * Return either: the greatest heartbeat or application state
     *
     * @param epState
     * @return
     */
    int getMaxEndpointStateVersion(EndpointState epState)
    {
        int maxVersion = epState.getHeartBeatState().getHeartBeatVersion();
        for (Map.Entry<ApplicationState, VersionedValue> state : epState.states())
            maxVersion = Math.max(maxVersion, state.getValue().version);
        return maxVersion;
    }

    /**
     * Removes the endpoint from gossip completely
     *
     * @param endpoint endpoint to be removed from the current membership.
     */
    private void evictFromMembership(InetAddressAndPort endpoint)
    {
        unreachableEndpoints.remove(endpoint);
        endpointStateMap.remove(endpoint);
        expireTimeEndpointMap.remove(endpoint);
        FailureDetector.instance.remove(endpoint);
        quarantineEndpoint(endpoint);
        if (logger.isDebugEnabled())
            logger.debug("evicting {} from gossip", endpoint);
        GossiperDiagnostics.evictedFromMembership(this, endpoint);
    }

    /**
     * Removes the endpoint from Gossip but retains endpoint state
     */
    public void removeEndpoint(InetAddressAndPort endpoint)
    {
        // do subscribers first so anything in the subscriber that depends on gossiper state won't get confused
        for (IEndpointStateChangeSubscriber subscriber : subscribers)
            subscriber.onRemove(endpoint);

        if(seeds.contains(endpoint))
        {
            buildSeedsList();
            seeds.remove(endpoint);
            logger.info("removed {} from seeds, updated seeds list = {}", endpoint, seeds);
        }

        liveEndpoints.remove(endpoint);
        unreachableEndpoints.remove(endpoint);
        MessagingService.instance().resetVersion(endpoint);
        quarantineEndpoint(endpoint);
        MessagingService.instance().destroyConnectionPool(endpoint);
        if (logger.isDebugEnabled())
            logger.debug("removing endpoint {}", endpoint);
        GossiperDiagnostics.removedEndpoint(this, endpoint);
    }

    /**
     * Quarantines the endpoint for QUARANTINE_DELAY
     *
     * @param endpoint
     */
    private void quarantineEndpoint(InetAddressAndPort endpoint)
    {
        quarantineEndpoint(endpoint, System.currentTimeMillis());
    }

    /**
     * Quarantines the endpoint until quarantineExpiration + QUARANTINE_DELAY
     *
     * @param endpoint
     * @param quarantineExpiration
     */
    private void quarantineEndpoint(InetAddressAndPort endpoint, long quarantineExpiration)
    {
        justRemovedEndpoints.put(endpoint, quarantineExpiration);
        GossiperDiagnostics.quarantinedEndpoint(this, endpoint, quarantineExpiration);
    }

    /**
     * Quarantine endpoint specifically for replacement purposes.
     * @param endpoint
     */
    public void replacementQuarantine(InetAddressAndPort endpoint)
    {
        // remember, quarantineEndpoint will effectively already add QUARANTINE_DELAY, so this is 2x
        logger.debug("");
        quarantineEndpoint(endpoint, System.currentTimeMillis() + QUARANTINE_DELAY);
        GossiperDiagnostics.replacementQuarantine(this, endpoint);
    }

    /**
     * Remove the Endpoint and evict immediately, to avoid gossiping about this node.
     * This should only be called when a token is taken over by a new IP address.
     *
     * @param endpoint The endpoint that has been replaced
     */
    public void replacedEndpoint(InetAddressAndPort endpoint)
    {
        removeEndpoint(endpoint);
        evictFromMembership(endpoint);
        replacementQuarantine(endpoint);
        GossiperDiagnostics.replacedEndpoint(this, endpoint);
    }

    /**
     * The gossip digest is built based on randomization
     * rather than just looping through the collection of live endpoints.
     *
     * @param gDigests list of Gossip Digests.
     */
    private void makeRandomGossipDigest(List<GossipDigest> gDigests)
    {
        EndpointState epState;
        int generation = 0;
        int maxVersion = 0;

        // local epstate will be part of endpointStateMap
        List<InetAddressAndPort> endpoints = new ArrayList<>(endpointStateMap.keySet());
        Collections.shuffle(endpoints, random);
        for (InetAddressAndPort endpoint : endpoints)
        {
            epState = endpointStateMap.get(endpoint);
            if (epState != null)
            {
                generation = epState.getHeartBeatState().getGeneration();
                maxVersion = getMaxEndpointStateVersion(epState);
            }
            gDigests.add(new GossipDigest(endpoint, generation, maxVersion));
        }

        if (logger.isTraceEnabled())
        {
            StringBuilder sb = new StringBuilder();
            for (GossipDigest gDigest : gDigests)
            {
                sb.append(gDigest);
                sb.append(" ");
            }
            logger.trace("Gossip Digests are : {}", sb);
        }
    }

    /**
     * This method will begin removing an existing endpoint from the cluster by spoofing its state
     * This should never be called unless this coordinator has had 'removenode' invoked
     *
     * @param endpoint    - the endpoint being removed
     * @param hostId      - the ID of the host being removed
     * @param localHostId - my own host ID for replication coordination
     */
    public void advertiseRemoving(InetAddressAndPort endpoint, UUID hostId, UUID localHostId)
    {
        EndpointState epState = endpointStateMap.get(endpoint);
        // remember this node's generation
        int generation = epState.getHeartBeatState().getGeneration();
        logger.info("Removing host: {}", hostId);
        logger.info("Sleeping for {}ms to ensure {} does not change", StorageService.RING_DELAY, endpoint);
        Uninterruptibles.sleepUninterruptibly(StorageService.RING_DELAY, TimeUnit.MILLISECONDS);
        // make sure it did not change
        epState = endpointStateMap.get(endpoint);
        if (epState.getHeartBeatState().getGeneration() != generation)
            throw new RuntimeException("Endpoint " + endpoint + " generation changed while trying to remove it");
        // update the other node's generation to mimic it as if it had changed it itself
        logger.info("Advertising removal for {}", endpoint);
        epState.updateTimestamp(); // make sure we don't evict it too soon
        epState.getHeartBeatState().forceNewerGenerationUnsafe();
        Map<ApplicationState, VersionedValue> states = new EnumMap<>(ApplicationState.class);
        states.put(ApplicationState.STATUS_WITH_PORT, StorageService.instance.valueFactory.removingNonlocal(hostId));
        states.put(ApplicationState.STATUS, StorageService.instance.valueFactory.removingNonlocal(hostId));
        states.put(ApplicationState.REMOVAL_COORDINATOR, StorageService.instance.valueFactory.removalCoordinator(localHostId));
        epState.addApplicationStates(states);
        endpointStateMap.put(endpoint, epState);
    }

    /**
     * Handles switching the endpoint's state from REMOVING_TOKEN to REMOVED_TOKEN
     * This should only be called after advertiseRemoving
     *
     * @param endpoint
     * @param hostId
     */
    public void advertiseTokenRemoved(InetAddressAndPort endpoint, UUID hostId)
    {
        EndpointState epState = endpointStateMap.get(endpoint);
        epState.updateTimestamp(); // make sure we don't evict it too soon
        epState.getHeartBeatState().forceNewerGenerationUnsafe();
        long expireTime = computeExpireTime();
        epState.addApplicationState(ApplicationState.STATUS_WITH_PORT, StorageService.instance.valueFactory.removedNonlocal(hostId, expireTime));
        epState.addApplicationState(ApplicationState.STATUS, StorageService.instance.valueFactory.removedNonlocal(hostId, expireTime));
        logger.info("Completing removal of {}", endpoint);
        addExpireTimeForEndpoint(endpoint, expireTime);
        endpointStateMap.put(endpoint, epState);
        // ensure at least one gossip round occurs before returning
        Uninterruptibles.sleepUninterruptibly(intervalInMillis * 2, TimeUnit.MILLISECONDS);
    }

    public void unsafeAssassinateEndpoint(String address) throws UnknownHostException
    {
        logger.warn("Gossiper.unsafeAssassinateEndpoint is deprecated and will be removed in the next release; use assassinateEndpoint instead");
        assassinateEndpoint(address);
    }

    /**
     * Do not call this method unless you know what you are doing.
     * It will try extremely hard to obliterate any endpoint from the ring,
     * even if it does not know about it.
     *
     * @param address
     * @throws UnknownHostException
     */
    public void assassinateEndpoint(String address) throws UnknownHostException
    {
<<<<<<< HEAD
        InetAddressAndPort endpoint = InetAddressAndPort.getByName(address);
        EndpointState epState = endpointStateMap.get(endpoint);
        Collection<Token> tokens = null;
        logger.warn("Assassinating {} via gossip", endpoint);
=======
        InetAddress endpoint = InetAddress.getByName(address);
        runInGossipStageBlocking(() -> {
            EndpointState epState = endpointStateMap.get(endpoint);
            Collection<Token> tokens = null;
            logger.warn("Assassinating {} via gossip", endpoint);
>>>>>>> 11c26a35

            if (epState == null)
            {
                epState = new EndpointState(new HeartBeatState((int) ((System.currentTimeMillis() + 60000) / 1000), 9999));
            }
            else
            {
                int generation = epState.getHeartBeatState().getGeneration();
                int heartbeat = epState.getHeartBeatState().getHeartBeatVersion();
                logger.info("Sleeping for {}ms to ensure {} does not change", StorageService.RING_DELAY, endpoint);
                Uninterruptibles.sleepUninterruptibly(StorageService.RING_DELAY, TimeUnit.MILLISECONDS);
                // make sure it did not change
                EndpointState newState = endpointStateMap.get(endpoint);
                if (newState == null)
                    logger.warn("Endpoint {} disappeared while trying to assassinate, continuing anyway", endpoint);
                else if (newState.getHeartBeatState().getGeneration() != generation)
                    throw new RuntimeException("Endpoint still alive: " + endpoint + " generation changed while trying to assassinate it");
                else if (newState.getHeartBeatState().getHeartBeatVersion() != heartbeat)
                    throw new RuntimeException("Endpoint still alive: " + endpoint + " heartbeat changed while trying to assassinate it");
                epState.updateTimestamp(); // make sure we don't evict it too soon
                epState.getHeartBeatState().forceNewerGenerationUnsafe();
            }

            try
            {
                tokens = StorageService.instance.getTokenMetadata().getTokens(endpoint);
            }
            catch (Throwable th)
            {
                JVMStabilityInspector.inspectThrowable(th);
                // TODO this is broken
                logger.warn("Unable to calculate tokens for {}.  Will use a random one", address);
                tokens = Collections.singletonList(StorageService.instance.getTokenMetadata().partitioner.getRandomToken());
            }

<<<<<<< HEAD
        // do not pass go, do not collect 200 dollars, just gtfo
        long expireTime = computeExpireTime();
        epState.addApplicationState(ApplicationState.STATUS_WITH_PORT, StorageService.instance.valueFactory.left(tokens, expireTime));
        epState.addApplicationState(ApplicationState.STATUS, StorageService.instance.valueFactory.left(tokens, expireTime));
        handleMajorStateChange(endpoint, epState);
        Uninterruptibles.sleepUninterruptibly(intervalInMillis * 4, TimeUnit.MILLISECONDS);
        logger.warn("Finished assassinating {}", endpoint);
=======
            // do not pass go, do not collect 200 dollars, just gtfo
            epState.addApplicationState(ApplicationState.STATUS, StorageService.instance.valueFactory.left(tokens, computeExpireTime()));
            handleMajorStateChange(endpoint, epState);
            Uninterruptibles.sleepUninterruptibly(intervalInMillis * 4, TimeUnit.MILLISECONDS);
            logger.warn("Finished assassinating {}", endpoint);
        });
>>>>>>> 11c26a35
    }

    public boolean isKnownEndpoint(InetAddressAndPort endpoint)
    {
        return endpointStateMap.containsKey(endpoint);
    }

    public int getCurrentGenerationNumber(InetAddressAndPort endpoint)
    {
        return endpointStateMap.get(endpoint).getHeartBeatState().getGeneration();
    }

    /**
     * Returns true if the chosen target was also a seed. False otherwise
     *
     * @param message
     * @param epSet   a set of endpoint from which a random endpoint is chosen.
     * @return true if the chosen endpoint is also a seed.
     */
    private boolean sendGossip(MessageOut<GossipDigestSyn> message, Set<InetAddressAndPort> epSet)
    {
        List<InetAddressAndPort> liveEndpoints = ImmutableList.copyOf(epSet);

        int size = liveEndpoints.size();
        if (size < 1)
            return false;
        /* Generate a random number from 0 -> size */
        int index = (size == 1) ? 0 : random.nextInt(size);
        InetAddressAndPort to = liveEndpoints.get(index);
        if (logger.isTraceEnabled())
            logger.trace("Sending a GossipDigestSyn to {} ...", to);
        if (firstSynSendAt == 0)
            firstSynSendAt = System.nanoTime();
        MessagingService.instance().sendOneWay(message, to);

        boolean isSeed = seeds.contains(to);
        GossiperDiagnostics.sendGossipDigestSyn(this, to);
        return isSeed;
    }

    /* Sends a Gossip message to a live member and returns true if the recipient was a seed */
    private boolean doGossipToLiveMember(MessageOut<GossipDigestSyn> message)
    {
        int size = liveEndpoints.size();
        if (size == 0)
            return false;
        return sendGossip(message, liveEndpoints);
    }

    /* Sends a Gossip message to an unreachable member */
    private void maybeGossipToUnreachableMember(MessageOut<GossipDigestSyn> message)
    {
        double liveEndpointCount = liveEndpoints.size();
        double unreachableEndpointCount = unreachableEndpoints.size();
        if (unreachableEndpointCount > 0)
        {
            /* based on some probability */
            double prob = unreachableEndpointCount / (liveEndpointCount + 1);
            double randDbl = random.nextDouble();
            if (randDbl < prob)
                sendGossip(message, unreachableEndpoints.keySet());
        }
    }

    /* Possibly gossip to a seed for facilitating partition healing */
    private void maybeGossipToSeed(MessageOut<GossipDigestSyn> prod)
    {
        int size = seeds.size();
        if (size > 0)
        {
            if (size == 1 && seeds.contains(FBUtilities.getBroadcastAddressAndPort()))
            {
                return;
            }

            if (liveEndpoints.size() == 0)
            {
                sendGossip(prod, seeds);
            }
            else
            {
                /* Gossip with the seed with some probability. */
                double probability = seeds.size() / (double) (liveEndpoints.size() + unreachableEndpoints.size());
                double randDbl = random.nextDouble();
                if (randDbl <= probability)
                    sendGossip(prod, seeds);
            }
        }
    }

    public boolean isGossipOnlyMember(InetAddressAndPort endpoint)
    {
        EndpointState epState = endpointStateMap.get(endpoint);
        if (epState == null)
        {
            return false;
        }
        return !isDeadState(epState) && !StorageService.instance.getTokenMetadata().isMember(endpoint);
    }

    /**
     * Check if this node can safely be started and join the ring.
     * If the node is bootstrapping, examines gossip state for any previous status to decide whether
     * it's safe to allow this node to start and bootstrap. If not bootstrapping, compares the host ID
     * that the node itself has (obtained by reading from system.local or generated if not present)
     * with the host ID obtained from gossip for the endpoint address (if any). This latter case
     * prevents a non-bootstrapping, new node from being started with the same address of a
     * previously started, but currently down predecessor.
     *
     * @param endpoint - the endpoint to check
     * @param localHostUUID - the host id to check
     * @param isBootstrapping - whether the node intends to bootstrap when joining
     * @param epStates - endpoint states in the cluster
     * @return true if it is safe to start the node, false otherwise
     */
    public boolean isSafeForStartup(InetAddressAndPort endpoint, UUID localHostUUID, boolean isBootstrapping,
                                    Map<InetAddressAndPort, EndpointState> epStates)
    {
        EndpointState epState = epStates.get(endpoint);
        // if there's no previous state, or the node was previously removed from the cluster, we're good
        if (epState == null || isDeadState(epState))
            return true;

        if (isBootstrapping)
        {
            String status = getGossipStatus(epState);
            // these states are not allowed to join the cluster as it would not be safe
            final List<String> unsafeStatuses = new ArrayList<String>()
            {{
                add("");                           // failed bootstrap but we did start gossiping
                add(VersionedValue.STATUS_NORMAL); // node is legit in the cluster or it was stopped with kill -9
                add(VersionedValue.SHUTDOWN);      // node was shutdown
            }};
            return !unsafeStatuses.contains(status);
        }
        else
        {
            // if the previous UUID matches what we currently have (i.e. what was read from
            // system.local at startup), then we're good to start up. Otherwise, something
            // is amiss and we need to replace the previous node
            VersionedValue previous = epState.getApplicationState(ApplicationState.HOST_ID);
            return UUID.fromString(previous.value).equals(localHostUUID);
        }
    }

    private void doStatusCheck()
    {
        if (logger.isTraceEnabled())
            logger.trace("Performing status check ...");

        long now = System.currentTimeMillis();
        long nowNano = System.nanoTime();

        long pending = ((JMXEnabledThreadPoolExecutor) StageManager.getStage(Stage.GOSSIP)).metrics.pendingTasks.getValue();
        if (pending > 0 && lastProcessedMessageAt < now - 1000)
        {
            // if some new messages just arrived, give the executor some time to work on them
            Uninterruptibles.sleepUninterruptibly(100, TimeUnit.MILLISECONDS);

            // still behind?  something's broke
            if (lastProcessedMessageAt < now - 1000)
            {
                logger.warn("Gossip stage has {} pending tasks; skipping status check (no nodes will be marked down)", pending);
                return;
            }
        }

        Set<InetAddressAndPort> eps = endpointStateMap.keySet();
        for (InetAddressAndPort endpoint : eps)
        {
            if (endpoint.equals(FBUtilities.getBroadcastAddressAndPort()))
                continue;

            FailureDetector.instance.interpret(endpoint);
            EndpointState epState = endpointStateMap.get(endpoint);
            if (epState != null)
            {
                // check if this is a fat client. fat clients are removed automatically from
                // gossip after FatClientTimeout.  Do not remove dead states here.
                if (isGossipOnlyMember(endpoint)
                    && !justRemovedEndpoints.containsKey(endpoint)
                    && TimeUnit.NANOSECONDS.toMillis(nowNano - epState.getUpdateTimestamp()) > fatClientTimeout)
                {
                    logger.info("FatClient {} has been silent for {}ms, removing from gossip", endpoint, fatClientTimeout);
                    removeEndpoint(endpoint); // will put it in justRemovedEndpoints to respect quarantine delay
                    evictFromMembership(endpoint); // can get rid of the state immediately
                }

                // check for dead state removal
                long expireTime = getExpireTimeForEndpoint(endpoint);
                if (!epState.isAlive() && (now > expireTime)
                    && (!StorageService.instance.getTokenMetadata().isMember(endpoint)))
                {
                    if (logger.isDebugEnabled())
                    {
                        logger.debug("time is expiring for endpoint : {} ({})", endpoint, expireTime);
                    }
                    evictFromMembership(endpoint);
                }
            }
        }

        if (!justRemovedEndpoints.isEmpty())
        {
            for (Entry<InetAddressAndPort, Long> entry : justRemovedEndpoints.entrySet())
            {
                if ((now - entry.getValue()) > QUARANTINE_DELAY)
                {
                    if (logger.isDebugEnabled())
                        logger.debug("{} elapsed, {} gossip quarantine over", QUARANTINE_DELAY, entry.getKey());
                    justRemovedEndpoints.remove(entry.getKey());
                }
            }
        }
    }

    protected long getExpireTimeForEndpoint(InetAddressAndPort endpoint)
    {
        /* default expireTime is aVeryLongTime */
        Long storedTime = expireTimeEndpointMap.get(endpoint);
        return storedTime == null ? computeExpireTime() : storedTime;
    }

    public EndpointState getEndpointStateForEndpoint(InetAddressAndPort ep)
    {
        return endpointStateMap.get(ep);
    }

    public ImmutableSet<InetAddressAndPort> getEndpoints()
    {
        return ImmutableSet.copyOf(endpointStateMap.keySet());
    }

    public int getEndpointCount()
    {
        return endpointStateMap.size();
    }

    Map<InetAddressAndPort, EndpointState> getEndpointStateMap()
    {
        return ImmutableMap.copyOf(endpointStateMap);
    }

    Map<InetAddressAndPort, Long> getJustRemovedEndpoints()
    {
        return ImmutableMap.copyOf(justRemovedEndpoints);
    }

    Map<InetAddressAndPort, Long> getUnreachableEndpoints()
    {
        return ImmutableMap.copyOf(unreachableEndpoints);
    }

    Set<InetAddressAndPort> getSeedsInShadowRound()
    {
        return ImmutableSet.copyOf(seedsInShadowRound);
    }

    long getLastProcessedMessageAt()
    {
        return lastProcessedMessageAt;
    }

    public UUID getHostId(InetAddressAndPort endpoint)
    {
        return getHostId(endpoint, endpointStateMap);
    }

    public UUID getHostId(InetAddressAndPort endpoint, Map<InetAddressAndPort, EndpointState> epStates)
    {
        return UUID.fromString(epStates.get(endpoint).getApplicationState(ApplicationState.HOST_ID).value);
    }

    EndpointState getStateForVersionBiggerThan(InetAddressAndPort forEndpoint, int version)
    {
        EndpointState epState = endpointStateMap.get(forEndpoint);
        EndpointState reqdEndpointState = null;

        if (epState != null)
        {
            /*
             * Here we try to include the Heart Beat state only if it is
             * greater than the version passed in. It might happen that
             * the heart beat version maybe lesser than the version passed
             * in and some application state has a version that is greater
             * than the version passed in. In this case we also send the old
             * heart beat and throw it away on the receiver if it is redundant.
            */
            HeartBeatState heartBeatState = epState.getHeartBeatState();
            int localHbGeneration = heartBeatState.getGeneration();
            int localHbVersion = heartBeatState.getHeartBeatVersion();
            if (localHbVersion > version)
            {
                reqdEndpointState = new EndpointState(new HeartBeatState(localHbGeneration, localHbVersion));
                if (logger.isTraceEnabled())
                    logger.trace("local heartbeat version {} greater than {} for {}", localHbVersion, version, forEndpoint);
            }
            /* Accumulate all application states whose versions are greater than "version" variable */
            Map<ApplicationState, VersionedValue> states = new EnumMap<>(ApplicationState.class);
            for (Entry<ApplicationState, VersionedValue> entry : epState.states())
            {
                VersionedValue value = entry.getValue();
                if (value.version > version)
                {
                    if (reqdEndpointState == null)
                    {
                        reqdEndpointState = new EndpointState(new HeartBeatState(localHbGeneration, localHbVersion));
                    }
                    final ApplicationState key = entry.getKey();
                    if (logger.isTraceEnabled())
                        logger.trace("Adding state {}: {}" , key, value.value);

                    states.put(key, value);
                }
            }
            if (reqdEndpointState != null)
                reqdEndpointState.addApplicationStates(states);
        }
        return reqdEndpointState;
    }

    /**
     * determine which endpoint started up earlier
     */
    public int compareEndpointStartup(InetAddressAndPort addr1, InetAddressAndPort addr2)
    {
        EndpointState ep1 = getEndpointStateForEndpoint(addr1);
        EndpointState ep2 = getEndpointStateForEndpoint(addr2);
        assert ep1 != null && ep2 != null;
        return ep1.getHeartBeatState().getGeneration() - ep2.getHeartBeatState().getGeneration();
    }

    void notifyFailureDetector(Map<InetAddressAndPort, EndpointState> remoteEpStateMap)
    {
        for (Entry<InetAddressAndPort, EndpointState> entry : remoteEpStateMap.entrySet())
        {
            notifyFailureDetector(entry.getKey(), entry.getValue());
        }
    }

    void notifyFailureDetector(InetAddressAndPort endpoint, EndpointState remoteEndpointState)
    {
        EndpointState localEndpointState = endpointStateMap.get(endpoint);
        /*
         * If the local endpoint state exists then report to the FD only
         * if the versions workout.
        */
        if (localEndpointState != null)
        {
            IFailureDetector fd = FailureDetector.instance;
            int localGeneration = localEndpointState.getHeartBeatState().getGeneration();
            int remoteGeneration = remoteEndpointState.getHeartBeatState().getGeneration();
            if (remoteGeneration > localGeneration)
            {
                localEndpointState.updateTimestamp();
                // this node was dead and the generation changed, this indicates a reboot, or possibly a takeover
                // we will clean the fd intervals for it and relearn them
                if (!localEndpointState.isAlive())
                {
                    logger.debug("Clearing interval times for {} due to generation change", endpoint);
                    fd.remove(endpoint);
                }
                fd.report(endpoint);
                return;
            }

            if (remoteGeneration == localGeneration)
            {
                int localVersion = getMaxEndpointStateVersion(localEndpointState);
                int remoteVersion = remoteEndpointState.getHeartBeatState().getHeartBeatVersion();
                if (remoteVersion > localVersion)
                {
                    localEndpointState.updateTimestamp();
                    // just a version change, report to the fd
                    fd.report(endpoint);
                }
            }
        }

    }

    private void markAlive(final InetAddressAndPort addr, final EndpointState localState)
    {
        localState.markDead();

        MessageOut<EchoMessage> echoMessage = new MessageOut<EchoMessage>(MessagingService.Verb.ECHO, EchoMessage.instance, EchoMessage.serializer);
        logger.trace("Sending a EchoMessage to {}", addr);
        IAsyncCallback echoHandler = new IAsyncCallback()
        {
            public boolean isLatencyForSnitch()
            {
                return false;
            }

            public void response(MessageIn msg)
            {
                // force processing of the echo response onto the gossip stage, as it comes in on the REQUEST_RESPONSE stage
                StageManager.getStage(Stage.GOSSIP).submit(() -> realMarkAlive(addr, localState));
            }
        };

        MessagingService.instance().sendRR(echoMessage, addr, echoHandler);

        GossiperDiagnostics.markedAlive(this, addr, localState);
    }

    @VisibleForTesting
    public void realMarkAlive(final InetAddressAndPort addr, final EndpointState localState)
    {
        if (logger.isTraceEnabled())
            logger.trace("marking as alive {}", addr);
        localState.markAlive();
        localState.updateTimestamp(); // prevents doStatusCheck from racing us and evicting if it was down > aVeryLongTime
        liveEndpoints.add(addr);
        unreachableEndpoints.remove(addr);
        expireTimeEndpointMap.remove(addr);
        logger.debug("removing expire time for endpoint : {}", addr);
        logger.info("InetAddress {} is now UP", addr);
        for (IEndpointStateChangeSubscriber subscriber : subscribers)
            subscriber.onAlive(addr, localState);
        if (logger.isTraceEnabled())
            logger.trace("Notified {}", subscribers);

        GossiperDiagnostics.realMarkedAlive(this, addr, localState);
    }

    @VisibleForTesting
    public void markDead(InetAddressAndPort addr, EndpointState localState)
    {
        if (logger.isTraceEnabled())
            logger.trace("marking as down {}", addr);
        localState.markDead();
        liveEndpoints.remove(addr);
        unreachableEndpoints.put(addr, System.nanoTime());
        logger.info("InetAddress {} is now DOWN", addr);
        for (IEndpointStateChangeSubscriber subscriber : subscribers)
            subscriber.onDead(addr, localState);
        if (logger.isTraceEnabled())
            logger.trace("Notified {}", subscribers);

        GossiperDiagnostics.markedDead(this, addr, localState);
    }

    /**
     * This method is called whenever there is a "big" change in ep state (a generation change for a known node).
     *
     * @param ep      endpoint
     * @param epState EndpointState for the endpoint
     */
    private void handleMajorStateChange(InetAddressAndPort ep, EndpointState epState)
    {
        EndpointState localEpState = endpointStateMap.get(ep);
        if (!isDeadState(epState))
        {
            if (localEpState != null)
                logger.info("Node {} has restarted, now UP", ep);
            else
                logger.info("Node {} is now part of the cluster", ep);
        }
        if (logger.isTraceEnabled())
            logger.trace("Adding endpoint state for {}", ep);
        endpointStateMap.put(ep, epState);

        if (localEpState != null)
        {   // the node restarted: it is up to the subscriber to take whatever action is necessary
            for (IEndpointStateChangeSubscriber subscriber : subscribers)
                subscriber.onRestart(ep, localEpState);
        }

        if (!isDeadState(epState))
            markAlive(ep, epState);
        else
        {
            logger.debug("Not marking {} alive due to dead state", ep);
            markDead(ep, epState);
        }
        for (IEndpointStateChangeSubscriber subscriber : subscribers)
            subscriber.onJoin(ep, epState);
        // check this at the end so nodes will learn about the endpoint
        if (isShutdown(ep))
            markAsShutdown(ep);

        GossiperDiagnostics.majorStateChangeHandled(this, ep, epState);
    }

    public boolean isAlive(InetAddressAndPort endpoint)
    {
        EndpointState epState = getEndpointStateForEndpoint(endpoint);
        if (epState == null)
            return false;
        return epState.isAlive() && !isDeadState(epState);
    }

    public boolean isDeadState(EndpointState epState)
    {
        String status = getGossipStatus(epState);
        if (status.isEmpty())
            return false;

        return DEAD_STATES.contains(status);
    }

    public boolean isSilentShutdownState(EndpointState epState)
    {
        String status = getGossipStatus(epState);
        if (status.isEmpty())
            return false;

        return SILENT_SHUTDOWN_STATES.contains(status);
    }

    private static String getGossipStatus(EndpointState epState)
    {
        if (epState == null)
        {
            return "";
        }

        VersionedValue versionedValue = epState.getApplicationState(ApplicationState.STATUS_WITH_PORT);
        if (versionedValue == null)
        {
            versionedValue = epState.getApplicationState(ApplicationState.STATUS);
            if (versionedValue == null)
            {
                return "";
            }
        }

        String value = versionedValue.value;
        String[] pieces = value.split(VersionedValue.DELIMITER_STR, -1);
        assert (pieces.length > 0);
        return pieces[0];
    }

    void applyStateLocally(Map<InetAddressAndPort, EndpointState> epStateMap)
    {
        for (Entry<InetAddressAndPort, EndpointState> entry : epStateMap.entrySet())
        {
            InetAddressAndPort ep = entry.getKey();
            if ( ep.equals(FBUtilities.getBroadcastAddressAndPort()) && !isInShadowRound())
                continue;
            if (justRemovedEndpoints.containsKey(ep))
            {
                if (logger.isTraceEnabled())
                    logger.trace("Ignoring gossip for {} because it is quarantined", ep);
                continue;
            }

            EndpointState localEpStatePtr = endpointStateMap.get(ep);
            EndpointState remoteState = entry.getValue();

            /*
                If state does not exist just add it. If it does then add it if the remote generation is greater.
                If there is a generation tie, attempt to break it by heartbeat version.
            */
            if (localEpStatePtr != null)
            {
                int localGeneration = localEpStatePtr.getHeartBeatState().getGeneration();
                int remoteGeneration = remoteState.getHeartBeatState().getGeneration();
                long localTime = System.currentTimeMillis()/1000;
                if (logger.isTraceEnabled())
                    logger.trace("{} local generation {}, remote generation {}", ep, localGeneration, remoteGeneration);

                // We measure generation drift against local time, based on the fact that generation is initialized by time
                if (remoteGeneration > localTime + MAX_GENERATION_DIFFERENCE)
                {
                    // assume some peer has corrupted memory and is broadcasting an unbelievable generation about another peer (or itself)
                    logger.warn("received an invalid gossip generation for peer {}; local time = {}, received generation = {}", ep, localTime, remoteGeneration);
                }
                else if (remoteGeneration > localGeneration)
                {
                    if (logger.isTraceEnabled())
                        logger.trace("Updating heartbeat state generation to {} from {} for {}", remoteGeneration, localGeneration, ep);
                    // major state change will handle the update by inserting the remote state directly
                    handleMajorStateChange(ep, remoteState);
                }
                else if (remoteGeneration == localGeneration) // generation has not changed, apply new states
                {
                    /* find maximum state */
                    int localMaxVersion = getMaxEndpointStateVersion(localEpStatePtr);
                    int remoteMaxVersion = getMaxEndpointStateVersion(remoteState);
                    if (remoteMaxVersion > localMaxVersion)
                    {
                        // apply states, but do not notify since there is no major change
                        applyNewStates(ep, localEpStatePtr, remoteState);
                    }
                    else if (logger.isTraceEnabled())
                            logger.trace("Ignoring remote version {} <= {} for {}", remoteMaxVersion, localMaxVersion, ep);

                    if (!localEpStatePtr.isAlive() && !isDeadState(localEpStatePtr)) // unless of course, it was dead
                        markAlive(ep, localEpStatePtr);
                }
                else
                {
                    if (logger.isTraceEnabled())
                        logger.trace("Ignoring remote generation {} < {}", remoteGeneration, localGeneration);
                }
            }
            else
            {
                // this is a new node, report it to the FD in case it is the first time we are seeing it AND it's not alive
                FailureDetector.instance.report(ep);
                handleMajorStateChange(ep, remoteState);
            }
        }
    }

    private void applyNewStates(InetAddressAndPort addr, EndpointState localState, EndpointState remoteState)
    {
        // don't assert here, since if the node restarts the version will go back to zero
        int oldVersion = localState.getHeartBeatState().getHeartBeatVersion();

        localState.setHeartBeatState(remoteState.getHeartBeatState());
        if (logger.isTraceEnabled())
            logger.trace("Updating heartbeat state version to {} from {} for {} ...", localState.getHeartBeatState().getHeartBeatVersion(), oldVersion, addr);

        Set<Entry<ApplicationState, VersionedValue>> remoteStates = remoteState.states();
        assert remoteState.getHeartBeatState().getGeneration() == localState.getHeartBeatState().getGeneration();
        localState.addApplicationStates(remoteStates);

        //Filter out pre-4.0 versions of data for more complete 4.0 versions
        Set<Entry<ApplicationState, VersionedValue>> filtered = remoteStates.stream().filter(entry -> {
           switch (entry.getKey())
           {
               case INTERNAL_IP:
                    return remoteState.getApplicationState(ApplicationState.INTERNAL_ADDRESS_AND_PORT) == null;
               case STATUS:
                   return remoteState.getApplicationState(ApplicationState.STATUS_WITH_PORT) == null;
               case RPC_ADDRESS:
                   return remoteState.getApplicationState(ApplicationState.NATIVE_ADDRESS_AND_PORT) == null;
               default:
                   return true;
           }
        }).collect(Collectors.toSet());

        for (Entry<ApplicationState, VersionedValue> remoteEntry : filtered)
            doOnChangeNotifications(addr, remoteEntry.getKey(), remoteEntry.getValue());
    }

    // notify that a local application state is going to change (doesn't get triggered for remote changes)
    private void doBeforeChangeNotifications(InetAddressAndPort addr, EndpointState epState, ApplicationState apState, VersionedValue newValue)
    {
        for (IEndpointStateChangeSubscriber subscriber : subscribers)
        {
            subscriber.beforeChange(addr, epState, apState, newValue);
        }
    }

    // notify that an application state has changed
    private void doOnChangeNotifications(InetAddressAndPort addr, ApplicationState state, VersionedValue value)
    {
        for (IEndpointStateChangeSubscriber subscriber : subscribers)
        {
            subscriber.onChange(addr, state, value);
        }
    }

    /* Request all the state for the endpoint in the gDigest */
    private void requestAll(GossipDigest gDigest, List<GossipDigest> deltaGossipDigestList, int remoteGeneration)
    {
        /* We are here since we have no data for this endpoint locally so request everthing. */
        deltaGossipDigestList.add(new GossipDigest(gDigest.getEndpoint(), remoteGeneration, 0));
        if (logger.isTraceEnabled())
            logger.trace("requestAll for {}", gDigest.getEndpoint());
    }

    /* Send all the data with version greater than maxRemoteVersion */
    private void sendAll(GossipDigest gDigest, Map<InetAddressAndPort, EndpointState> deltaEpStateMap, int maxRemoteVersion)
    {
        EndpointState localEpStatePtr = getStateForVersionBiggerThan(gDigest.getEndpoint(), maxRemoteVersion);
        if (localEpStatePtr != null)
            deltaEpStateMap.put(gDigest.getEndpoint(), localEpStatePtr);
    }

    /*
        This method is used to figure the state that the Gossiper has but Gossipee doesn't. The delta digests
        and the delta state are built up.
    */
    void examineGossiper(List<GossipDigest> gDigestList, List<GossipDigest> deltaGossipDigestList, Map<InetAddressAndPort, EndpointState> deltaEpStateMap)
    {
        if (gDigestList.size() == 0)
        {
           /* we've been sent a *completely* empty syn, which should normally never happen since an endpoint will at least send a syn with itself.
              If this is happening then the node is attempting shadow gossip, and we should reply with everything we know.
            */
            logger.debug("Shadow request received, adding all states");
            for (Map.Entry<InetAddressAndPort, EndpointState> entry : endpointStateMap.entrySet())
            {
                gDigestList.add(new GossipDigest(entry.getKey(), 0, 0));
            }
        }
        for ( GossipDigest gDigest : gDigestList )
        {
            int remoteGeneration = gDigest.getGeneration();
            int maxRemoteVersion = gDigest.getMaxVersion();
            /* Get state associated with the end point in digest */
            EndpointState epStatePtr = endpointStateMap.get(gDigest.getEndpoint());
            /*
                Here we need to fire a GossipDigestAckMessage. If we have some data associated with this endpoint locally
                then we follow the "if" path of the logic. If we have absolutely nothing for this endpoint we need to
                request all the data for this endpoint.
            */
            if (epStatePtr != null)
            {
                int localGeneration = epStatePtr.getHeartBeatState().getGeneration();
                /* get the max version of all keys in the state associated with this endpoint */
                int maxLocalVersion = getMaxEndpointStateVersion(epStatePtr);
                if (remoteGeneration == localGeneration && maxRemoteVersion == maxLocalVersion)
                    continue;

                if (remoteGeneration > localGeneration)
                {
                    /* we request everything from the gossiper */
                    requestAll(gDigest, deltaGossipDigestList, remoteGeneration);
                }
                else if (remoteGeneration < localGeneration)
                {
                    /* send all data with generation = localgeneration and version > 0 */
                    sendAll(gDigest, deltaEpStateMap, 0);
                }
                else if (remoteGeneration == localGeneration)
                {
                    /*
                        If the max remote version is greater then we request the remote endpoint send us all the data
                        for this endpoint with version greater than the max version number we have locally for this
                        endpoint.
                        If the max remote version is lesser, then we send all the data we have locally for this endpoint
                        with version greater than the max remote version.
                    */
                    if (maxRemoteVersion > maxLocalVersion)
                    {
                        deltaGossipDigestList.add(new GossipDigest(gDigest.getEndpoint(), remoteGeneration, maxLocalVersion));
                    }
                    else if (maxRemoteVersion < maxLocalVersion)
                    {
                        /* send all data with generation = localgeneration and version > maxRemoteVersion */
                        sendAll(gDigest, deltaEpStateMap, maxRemoteVersion);
                    }
                }
            }
            else
            {
                /* We are here since we have no data for this endpoint locally so request everything. */
                requestAll(gDigest, deltaGossipDigestList, remoteGeneration);
            }
        }
    }

    public void start(int generationNumber)
    {
        start(generationNumber, new EnumMap<ApplicationState, VersionedValue>(ApplicationState.class));
    }

    /**
     * Start the gossiper with the generation number, preloading the map of application states before starting
     */
    public void start(int generationNbr, Map<ApplicationState, VersionedValue> preloadLocalStates)
    {
        buildSeedsList();
        /* initialize the heartbeat state for this localEndpoint */
        maybeInitializeLocalState(generationNbr);
        EndpointState localState = endpointStateMap.get(FBUtilities.getBroadcastAddressAndPort());
        localState.addApplicationStates(preloadLocalStates);

        //notify snitches that Gossiper is about to start
        DatabaseDescriptor.getEndpointSnitch().gossiperStarting();
        if (logger.isTraceEnabled())
            logger.trace("gossip started with generation {}", localState.getHeartBeatState().getGeneration());

        scheduledGossipTask = executor.scheduleWithFixedDelay(new GossipTask(),
                                                              Gossiper.intervalInMillis,
                                                              Gossiper.intervalInMillis,
                                                              TimeUnit.MILLISECONDS);
    }

    public synchronized Map<InetAddressAndPort, EndpointState> doShadowRound()
    {
        return doShadowRound(Collections.EMPTY_SET);
    }

    /**
     * Do a single 'shadow' round of gossip by retrieving endpoint states that will be stored exclusively in the
     * map return value, instead of endpointStateMap.
     *
     * Used when preparing to join the ring:
     * <ul>
     *     <li>when replacing a node, to get and assume its tokens</li>
     *     <li>when joining, to check that the local host id matches any previous id for the endpoint address</li>
     * </ul>
     *
     * Method is synchronized, as we use an in-progress flag to indicate that shadow round must be cleared
     * again by calling {@link Gossiper#maybeFinishShadowRound(InetAddressAndPort, boolean, Map)}. This will update
     * {@link Gossiper#endpointShadowStateMap} with received values, in order to return an immutable copy to the
     * caller of {@link Gossiper#doShadowRound()}. Therefor only a single shadow round execution is permitted at
     * the same time.
     *
     * @param peers Additional peers to try gossiping with.
     * @return endpoint states gathered during shadow round or empty map
     */
    public synchronized Map<InetAddressAndPort, EndpointState> doShadowRound(Set<InetAddressAndPort> peers)
    {
        buildSeedsList();
        // it may be that the local address is the only entry in the seed + peers
        // list in which case, attempting a shadow round is pointless
        if (seeds.isEmpty() && peers.isEmpty())
            return endpointShadowStateMap;

        boolean isSeed = DatabaseDescriptor.getSeeds().contains(FBUtilities.getBroadcastAddressAndPort());
        // We double RING_DELAY if we're not a seed to increase chance of successful startup during a full cluster bounce,
        // giving the seeds a chance to startup before we fail the shadow round
        int shadowRoundDelay =  isSeed ? StorageService.RING_DELAY : StorageService.RING_DELAY * 2;
        seedsInShadowRound.clear();
        endpointShadowStateMap.clear();
        // send a completely empty syn
        List<GossipDigest> gDigests = new ArrayList<GossipDigest>();
        GossipDigestSyn digestSynMessage = new GossipDigestSyn(DatabaseDescriptor.getClusterName(),
                DatabaseDescriptor.getPartitionerName(),
                gDigests);
        MessageOut<GossipDigestSyn> message = new MessageOut<GossipDigestSyn>(MessagingService.Verb.GOSSIP_DIGEST_SYN,
                digestSynMessage,
                GossipDigestSyn.serializer);

        inShadowRound = true;
        boolean includePeers = false;
        int slept = 0;
        try
        {
            while (true)
            {
                if (slept % 5000 == 0)
                { // CASSANDRA-8072, retry at the beginning and every 5 seconds
                    logger.trace("Sending shadow round GOSSIP DIGEST SYN to seeds {}", seeds);

                    for (InetAddressAndPort seed : seeds)
                        MessagingService.instance().sendOneWay(message, seed);

                    // Send to any peers we already know about, but only if a seed didn't respond.
                    if (includePeers)
                    {
                        logger.trace("Sending shadow round GOSSIP DIGEST SYN to known peers {}", peers);
                        for (InetAddressAndPort peer : peers)
                            MessagingService.instance().sendOneWay(message, peer);
                    }
                    includePeers = true;
                }

                Thread.sleep(1000);
                if (!inShadowRound)
                    break;

                slept += 1000;
                if (slept > shadowRoundDelay)
                {
                    // if we got here no peers could be gossiped to. If we're a seed that's OK, but otherwise we stop. See CASSANDRA-13851
                    if (!isSeed)
                        throw new RuntimeException("Unable to gossip with any peers");

                    inShadowRound = false;
                    break;
                }
            }
        }
        catch (InterruptedException wtf)
        {
            throw new RuntimeException(wtf);
        }

        return ImmutableMap.copyOf(endpointShadowStateMap);
    }

    @VisibleForTesting
    void buildSeedsList()
    {
        for (InetAddressAndPort seed : DatabaseDescriptor.getSeeds())
        {
            if (seed.equals(FBUtilities.getBroadcastAddressAndPort()))
                continue;
            seeds.add(seed);
        }
    }

    /**
     * JMX interface for triggering an update of the seed node list.
     */
    public List<String> reloadSeeds()
    {
        logger.trace("Triggering reload of seed node list");

        // Get the new set in the same that buildSeedsList does
        Set<InetAddressAndPort> tmp = new HashSet<>();
        try
        {
            for (InetAddressAndPort seed : DatabaseDescriptor.getSeeds())
            {
                if (seed.equals(FBUtilities.getBroadcastAddressAndPort()))
                    continue;
                tmp.add(seed);
            }
        }
        // If using the SimpleSeedProvider invalid yaml added to the config since startup could
        // cause this to throw. Additionally, third party seed providers may throw exceptions.
        // Handle the error and return a null to indicate that there was a problem.
        catch (Throwable e)
        {
            JVMStabilityInspector.inspectThrowable(e);
            logger.warn("Error while getting seed node list: {}", e.getLocalizedMessage());
            return null;
        }

        if (tmp.size() == 0)
        {
            logger.trace("New seed node list is empty. Not updating seed list.");
            return getSeeds();
        }

        if (tmp.equals(seeds))
        {
            logger.trace("New seed node list matches the existing list.");
            return getSeeds();
        }

        // Add the new entries
        seeds.addAll(tmp);
        // Remove the old entries
        seeds.retainAll(tmp);
        logger.trace("New seed node list after reload {}", seeds);
        return getSeeds();
    }

    /**
     * JMX endpoint for getting the list of seeds from the node
     */
    public List<String> getSeeds()
    {
        List<String> seedList = new ArrayList<String>();
        for (InetAddressAndPort seed : seeds)
        {
            seedList.add(seed.toString());
        }
        return seedList;
    }

    // initialize local HB state if needed, i.e., if gossiper has never been started before.
    public void maybeInitializeLocalState(int generationNbr)
    {
        HeartBeatState hbState = new HeartBeatState(generationNbr);
        EndpointState localState = new EndpointState(hbState);
        localState.markAlive();
        endpointStateMap.putIfAbsent(FBUtilities.getBroadcastAddressAndPort(), localState);
    }

    public void forceNewerGeneration()
    {
        EndpointState epstate = endpointStateMap.get(FBUtilities.getBroadcastAddressAndPort());
        epstate.getHeartBeatState().forceNewerGenerationUnsafe();
    }


    /**
     * Add an endpoint we knew about previously, but whose state is unknown
     */
    public void addSavedEndpoint(InetAddressAndPort ep)
    {
        if (ep.equals(FBUtilities.getBroadcastAddressAndPort()))
        {
            logger.debug("Attempt to add self as saved endpoint");
            return;
        }

        //preserve any previously known, in-memory data about the endpoint (such as DC, RACK, and so on)
        EndpointState epState = endpointStateMap.get(ep);
        if (epState != null)
        {
            logger.debug("not replacing a previous epState for {}, but reusing it: {}", ep, epState);
            epState.setHeartBeatState(new HeartBeatState(0));
        }
        else
        {
            epState = new EndpointState(new HeartBeatState(0));
        }

        epState.markDead();
        endpointStateMap.put(ep, epState);
        unreachableEndpoints.put(ep, System.nanoTime());
        if (logger.isTraceEnabled())
            logger.trace("Adding saved endpoint {} {}", ep, epState.getHeartBeatState().getGeneration());
    }

    private void addLocalApplicationStateInternal(ApplicationState state, VersionedValue value)
    {
        assert taskLock.isHeldByCurrentThread();
        EndpointState epState = endpointStateMap.get(FBUtilities.getBroadcastAddressAndPort());
        InetAddressAndPort epAddr = FBUtilities.getBroadcastAddressAndPort();
        assert epState != null;
        // Fire "before change" notifications:
        doBeforeChangeNotifications(epAddr, epState, state, value);
        // Notifications may have taken some time, so preventively raise the version
        // of the new value, otherwise it could be ignored by the remote node
        // if another value with a newer version was received in the meantime:
        value = StorageService.instance.valueFactory.cloneWithHigherVersion(value);
        // Add to local application state and fire "on change" notifications:
        epState.addApplicationState(state, value);
        doOnChangeNotifications(epAddr, state, value);
    }

    public void addLocalApplicationState(ApplicationState applicationState, VersionedValue value)
    {
        addLocalApplicationStates(Arrays.asList(Pair.create(applicationState, value)));
    }

    public void addLocalApplicationStates(List<Pair<ApplicationState, VersionedValue>> states)
    {
        taskLock.lock();
        try
        {
            for (Pair<ApplicationState, VersionedValue> pair : states)
            {
               addLocalApplicationStateInternal(pair.left, pair.right);
            }
        }
        finally
        {
            taskLock.unlock();
        }

    }

    public void stop()
    {
        EndpointState mystate = endpointStateMap.get(FBUtilities.getBroadcastAddressAndPort());
        if (mystate != null && !isSilentShutdownState(mystate) && StorageService.instance.isJoined())
        {
            logger.info("Announcing shutdown");
            addLocalApplicationState(ApplicationState.STATUS_WITH_PORT, StorageService.instance.valueFactory.shutdown(true));
            addLocalApplicationState(ApplicationState.STATUS, StorageService.instance.valueFactory.shutdown(true));
            MessageOut message = new MessageOut(MessagingService.Verb.GOSSIP_SHUTDOWN);
            for (InetAddressAndPort ep : liveEndpoints)
                MessagingService.instance().sendOneWay(message, ep);
            Uninterruptibles.sleepUninterruptibly(Integer.getInteger("cassandra.shutdown_announce_in_ms", 2000), TimeUnit.MILLISECONDS);
        }
        else
            logger.warn("No local state, state is in silent shutdown, or node hasn't joined, not announcing shutdown");
        if (scheduledGossipTask != null)
            scheduledGossipTask.cancel(false);
    }

    public boolean isEnabled()
    {
        return (scheduledGossipTask != null) && (!scheduledGossipTask.isCancelled());
    }

    protected void maybeFinishShadowRound(InetAddressAndPort respondent, boolean isInShadowRound, Map<InetAddressAndPort, EndpointState> epStateMap)
    {
        if (inShadowRound)
        {
            if (!isInShadowRound)
            {
                if (!seeds.contains(respondent))
                    logger.warn("Received an ack from {}, who isn't a seed. Ensure your seed list includes a live node. Exiting shadow round",
                                respondent);
                logger.debug("Received a regular ack from {}, can now exit shadow round", respondent);
                // respondent sent back a full ack, so we can exit our shadow round
                endpointShadowStateMap.putAll(epStateMap);
                inShadowRound = false;
                seedsInShadowRound.clear();
            }
            else
            {
                // respondent indicates it too is in a shadow round, if all seeds
                // are in this state then we can exit our shadow round. Otherwise,
                // we keep retrying the SR until one responds with a full ACK or
                // we learn that all seeds are in SR.
                logger.debug("Received an ack from {} indicating it is also in shadow round", respondent);
                seedsInShadowRound.add(respondent);
                if (seedsInShadowRound.containsAll(seeds))
                {
                    logger.debug("All seeds are in a shadow round, clearing this node to exit its own");
                    inShadowRound = false;
                    seedsInShadowRound.clear();
                }
            }
        }
    }

    protected boolean isInShadowRound()
    {
        return inShadowRound;
    }

    @VisibleForTesting
    public void initializeNodeUnsafe(InetAddressAndPort addr, UUID uuid, int generationNbr)
    {
        HeartBeatState hbState = new HeartBeatState(generationNbr);
        EndpointState newState = new EndpointState(hbState);
        newState.markAlive();
        EndpointState oldState = endpointStateMap.putIfAbsent(addr, newState);
        EndpointState localState = oldState == null ? newState : oldState;

        // always add the version state
        Map<ApplicationState, VersionedValue> states = new EnumMap<>(ApplicationState.class);
        states.put(ApplicationState.NET_VERSION, StorageService.instance.valueFactory.networkVersion());
        states.put(ApplicationState.HOST_ID, StorageService.instance.valueFactory.hostId(uuid));
        localState.addApplicationStates(states);
    }

    @VisibleForTesting
    public void injectApplicationState(InetAddressAndPort endpoint, ApplicationState state, VersionedValue value)
    {
        EndpointState localState = endpointStateMap.get(endpoint);
        localState.addApplicationState(state, value);
    }

    public long getEndpointDowntime(String address) throws UnknownHostException
    {
        return getEndpointDowntime(InetAddressAndPort.getByName(address));
    }

    public int getCurrentGenerationNumber(String address) throws UnknownHostException
    {
        return getCurrentGenerationNumber(InetAddressAndPort.getByName(address));
    }

    public void addExpireTimeForEndpoint(InetAddressAndPort endpoint, long expireTime)
    {
        if (logger.isDebugEnabled())
        {
            logger.debug("adding expire time for endpoint : {} ({})", endpoint, expireTime);
        }
        expireTimeEndpointMap.put(endpoint, expireTime);
    }

    public static long computeExpireTime()
    {
        return System.currentTimeMillis() + Gossiper.aVeryLongTime;
    }

    @Nullable
    public CassandraVersion getReleaseVersion(InetAddressAndPort ep)
    {
        EndpointState state = getEndpointStateForEndpoint(ep);
        return state != null ? state.getReleaseVersion() : null;
    }

    public Map<String, List<String>> getReleaseVersionsWithPort()
    {
        Map<String, List<String>> results = new HashMap<String, List<String>>();
        Iterable<InetAddressAndPort> allHosts = Iterables.concat(Gossiper.instance.getLiveMembers(), Gossiper.instance.getUnreachableMembers());

        for (InetAddressAndPort host : allHosts)
        {
            CassandraVersion version = getReleaseVersion(host);
            String stringVersion = version == null ? "" : version.toString();
            List<String> hosts = results.get(stringVersion);
            if (hosts == null)
            {
                hosts = new ArrayList<>();
                results.put(stringVersion, hosts);
            }
            hosts.add(host.getHostAddress(true));
        }

        return results;
    }

    @Nullable
    public UUID getSchemaVersion(InetAddressAndPort ep)
    {
        EndpointState state = getEndpointStateForEndpoint(ep);
        return state != null ? state.getSchemaVersion() : null;
    }

    public static void waitToSettle()
    {
        int forceAfter = Integer.getInteger("cassandra.skip_wait_for_gossip_to_settle", -1);
        if (forceAfter == 0)
        {
            return;
        }
        final int GOSSIP_SETTLE_MIN_WAIT_MS = 5000;
        final int GOSSIP_SETTLE_POLL_INTERVAL_MS = 1000;
        final int GOSSIP_SETTLE_POLL_SUCCESSES_REQUIRED = 3;

        logger.info("Waiting for gossip to settle...");
        Uninterruptibles.sleepUninterruptibly(GOSSIP_SETTLE_MIN_WAIT_MS, TimeUnit.MILLISECONDS);
        int totalPolls = 0;
        int numOkay = 0;
        int epSize = Gossiper.instance.getEndpointCount();
        while (numOkay < GOSSIP_SETTLE_POLL_SUCCESSES_REQUIRED)
        {
            Uninterruptibles.sleepUninterruptibly(GOSSIP_SETTLE_POLL_INTERVAL_MS, TimeUnit.MILLISECONDS);
            int currentSize = Gossiper.instance.getEndpointCount();
            totalPolls++;
            if (currentSize == epSize)
            {
                logger.debug("Gossip looks settled.");
                numOkay++;
            }
            else
            {
                logger.info("Gossip not settled after {} polls.", totalPolls);
                numOkay = 0;
            }
            epSize = currentSize;
            if (forceAfter > 0 && totalPolls > forceAfter)
            {
                logger.warn("Gossip not settled but startup forced by cassandra.skip_wait_for_gossip_to_settle. Gossip total polls: {}",
                            totalPolls);
                break;
            }
        }
        if (totalPolls > GOSSIP_SETTLE_POLL_SUCCESSES_REQUIRED)
            logger.info("Gossip settled after {} extra polls; proceeding", totalPolls - GOSSIP_SETTLE_POLL_SUCCESSES_REQUIRED);
        else
            logger.info("No gossip backlog; proceeding");
    }

    /**
     * Blockingly wait for all live nodes to agree on the current schema version.
     *
     * @param maxWait maximum time to wait for schema agreement
     * @param unit TimeUnit of maxWait
     * @return true if agreement was reached, false if not
     */
    public boolean waitForSchemaAgreement(long maxWait, TimeUnit unit, BooleanSupplier abortCondition)
    {
        int waited = 0;
        int toWait = 50;

        Set<InetAddressAndPort> members = getLiveTokenOwners();

        while (true)
        {
            if (nodesAgreeOnSchema(members))
                return true;

            if (waited >= unit.toMillis(maxWait) || abortCondition.getAsBoolean())
                return false;

            Uninterruptibles.sleepUninterruptibly(toWait, TimeUnit.MILLISECONDS);
            waited += toWait;
            toWait = Math.min(1000, toWait * 2);
        }
    }

    public boolean haveMajorVersion3Nodes()
    {
        return haveMajorVersion3NodesMemoized.get();
    }

    private boolean nodesAgreeOnSchema(Collection<InetAddressAndPort> nodes)
    {
        UUID expectedVersion = null;

        for (InetAddressAndPort node : nodes)
        {
            EndpointState state = getEndpointStateForEndpoint(node);
            UUID remoteVersion = state.getSchemaVersion();

            if (null == expectedVersion)
                expectedVersion = remoteVersion;

            if (null == expectedVersion || !expectedVersion.equals(remoteVersion))
                return false;
        }

        return true;
    }
}<|MERGE_RESOLUTION|>--- conflicted
+++ resolved
@@ -32,12 +32,9 @@
 import com.google.common.base.Suppliers;
 import com.google.common.collect.ImmutableList;
 import com.google.common.collect.ImmutableMap;
-<<<<<<< HEAD
 import com.google.common.collect.Iterables;
 import com.google.common.collect.ImmutableSet;
-=======
 import com.google.common.util.concurrent.ListenableFutureTask;
->>>>>>> 11c26a35
 import com.google.common.util.concurrent.Uninterruptibles;
 
 import org.apache.cassandra.locator.InetAddressAndPort;
@@ -419,19 +416,6 @@
 
             logger.debug("Convicting {} with status {} - alive {}", endpoint, getGossipStatus(epState), epState.isAlive());
 
-
-<<<<<<< HEAD
-        if (isShutdown(endpoint))
-        {
-            markAsShutdown(endpoint);
-        }
-        else
-        {
-            markDead(endpoint, epState);
-        }
-
-        GossiperDiagnostics.convicted(this, endpoint, phi);
-=======
             if (isShutdown(endpoint))
             {
                 markAsShutdown(endpoint);
@@ -440,8 +424,9 @@
             {
                 markDead(endpoint, epState);
             }
+
+            GossiperDiagnostics.convicted(this, endpoint, phi);
         });
->>>>>>> 11c26a35
     }
 
     /**
@@ -675,18 +660,11 @@
      */
     public void assassinateEndpoint(String address) throws UnknownHostException
     {
-<<<<<<< HEAD
         InetAddressAndPort endpoint = InetAddressAndPort.getByName(address);
-        EndpointState epState = endpointStateMap.get(endpoint);
-        Collection<Token> tokens = null;
-        logger.warn("Assassinating {} via gossip", endpoint);
-=======
-        InetAddress endpoint = InetAddress.getByName(address);
         runInGossipStageBlocking(() -> {
             EndpointState epState = endpointStateMap.get(endpoint);
             Collection<Token> tokens = null;
             logger.warn("Assassinating {} via gossip", endpoint);
->>>>>>> 11c26a35
 
             if (epState == null)
             {
@@ -722,22 +700,14 @@
                 tokens = Collections.singletonList(StorageService.instance.getTokenMetadata().partitioner.getRandomToken());
             }
 
-<<<<<<< HEAD
-        // do not pass go, do not collect 200 dollars, just gtfo
-        long expireTime = computeExpireTime();
-        epState.addApplicationState(ApplicationState.STATUS_WITH_PORT, StorageService.instance.valueFactory.left(tokens, expireTime));
-        epState.addApplicationState(ApplicationState.STATUS, StorageService.instance.valueFactory.left(tokens, expireTime));
-        handleMajorStateChange(endpoint, epState);
-        Uninterruptibles.sleepUninterruptibly(intervalInMillis * 4, TimeUnit.MILLISECONDS);
-        logger.warn("Finished assassinating {}", endpoint);
-=======
             // do not pass go, do not collect 200 dollars, just gtfo
-            epState.addApplicationState(ApplicationState.STATUS, StorageService.instance.valueFactory.left(tokens, computeExpireTime()));
+            long expireTime = computeExpireTime();
+            epState.addApplicationState(ApplicationState.STATUS_WITH_PORT, StorageService.instance.valueFactory.left(tokens, expireTime));
+            epState.addApplicationState(ApplicationState.STATUS, StorageService.instance.valueFactory.left(tokens, expireTime));
             handleMajorStateChange(endpoint, epState);
             Uninterruptibles.sleepUninterruptibly(intervalInMillis * 4, TimeUnit.MILLISECONDS);
             logger.warn("Finished assassinating {}", endpoint);
         });
->>>>>>> 11c26a35
     }
 
     public boolean isKnownEndpoint(InetAddressAndPort endpoint)
