/*
 * Licensed to the Apache Software Foundation (ASF) under one
 * or more contributor license agreements.  See the NOTICE file
 * distributed with this work for additional information
 * regarding copyright ownership.  The ASF licenses this file
 * to you under the Apache License, Version 2.0 (the
 * "License"); you may not use this file except in compliance
 * with the License.  You may obtain a copy of the License at
 *
 *     http://www.apache.org/licenses/LICENSE-2.0
 *
 * Unless required by applicable law or agreed to in writing, software
 * distributed under the License is distributed on an "AS IS" BASIS,
 * WITHOUT WARRANTIES OR CONDITIONS OF ANY KIND, either express or implied.
 * See the License for the specific language governing permissions and
 * limitations under the License.
 */

package org.apache.cassandra.distributed.impl;

import java.io.File;
import java.net.InetSocketAddress;
import java.util.ArrayList;
import java.util.Arrays;
import java.util.Collection;
import java.util.Collections;
import java.util.HashMap;
import java.util.List;
import java.util.Map;
import java.util.Set;
import java.util.concurrent.CopyOnWriteArrayList;
import java.util.concurrent.Future;
import java.util.concurrent.TimeUnit;
import java.util.concurrent.atomic.AtomicInteger;
import java.util.function.BiConsumer;
import java.util.function.BiPredicate;
import java.util.function.Consumer;
import java.util.function.Predicate;
import java.util.stream.Collectors;
import java.util.stream.IntStream;
import java.util.stream.Stream;

import com.google.common.collect.Sets;
import org.slf4j.Logger;
import org.slf4j.LoggerFactory;

import org.apache.cassandra.db.ColumnFamilyStore;
import org.apache.cassandra.db.Keyspace;
import org.apache.cassandra.distributed.api.ConsistencyLevel;
import org.apache.cassandra.distributed.api.Feature;
import org.apache.cassandra.distributed.api.ICluster;
import org.apache.cassandra.dht.IPartitioner;
import org.apache.cassandra.dht.Token;
import org.apache.cassandra.distributed.api.ICoordinator;
import org.apache.cassandra.distributed.api.IInstance;
import org.apache.cassandra.distributed.api.IInstanceConfig;
import org.apache.cassandra.distributed.api.IInvokableInstance;
import org.apache.cassandra.distributed.api.IIsolatedExecutor;
import org.apache.cassandra.distributed.api.IListen;
import org.apache.cassandra.distributed.api.IMessage;
import org.apache.cassandra.distributed.api.IMessageFilters;
import org.apache.cassandra.distributed.api.IUpgradeableInstance;
import org.apache.cassandra.distributed.api.NodeToolResult;
import org.apache.cassandra.distributed.api.TokenSupplier;
import org.apache.cassandra.distributed.shared.InstanceClassLoader;
import org.apache.cassandra.distributed.shared.MessageFilters;
import org.apache.cassandra.distributed.shared.NetworkTopology;
import org.apache.cassandra.distributed.shared.ShutdownException;
import org.apache.cassandra.distributed.shared.Versions;
import org.apache.cassandra.io.util.FileUtils;
import org.apache.cassandra.net.Verb;
import org.apache.cassandra.utils.FBUtilities;
import org.apache.cassandra.utils.concurrent.SimpleCondition;

import static org.apache.cassandra.distributed.shared.NetworkTopology.addressAndPort;

/**
 * AbstractCluster creates, initializes and manages Cassandra instances ({@link Instance}.
 *
 * All instances created under the same cluster will have a shared ClassLoader that'll preload
 * common classes required for configuration and communication (byte buffers, primitives, config
 * objects etc). Shared classes are listed in {@link InstanceClassLoader}.
 *
 * Each instance has its own class loader that will load logging, yaml libraries and all non-shared
 * Cassandra package classes. The rule of thumb is that we'd like to have all Cassandra-specific things
 * (unless explitily shared through the common classloader) on a per-classloader basis in order to
 * allow creating more than one instance of DatabaseDescriptor and other Cassandra singletones.
 *
 * All actions (reading, writing, schema changes, etc) are executed by serializing lambda/runnables,
 * transferring them to instance-specific classloaders, deserializing and running them there. Most of
 * the things can be simply captured in closure or passed through `apply` method of the wrapped serializable
 * function/callable. You can use {@link Instance#{applies|runs|consumes}OnInstance} for executing
 * code on specific instance.
 *
 * Each instance has its own logger. Each instance log line will contain INSTANCE{instance_id}.
 *
 * As of today, messaging is faked by hooking into MessagingService, so we're not using usual Cassandra
 * handlers for internode to have more control over it. Messaging is wired by passing verbs manually.
 * coordinator-handling code and hooks to the callbacks can be found in {@link Coordinator}.
 */
public abstract class AbstractCluster<I extends IInstance> implements ICluster<I>, AutoCloseable
{
    public static Versions.Version CURRENT_VERSION = new Versions.Version(FBUtilities.getReleaseVersionString(), Versions.getClassPath());;

    // WARNING: we have this logger not (necessarily) for logging, but
    // to ensure we have instantiated the main classloader's LoggerFactory (and any LogbackStatusListener)
    // before we instantiate any for a new instance
    private static final Logger logger = LoggerFactory.getLogger(AbstractCluster.class);
    private static final AtomicInteger GENERATION = new AtomicInteger();

    private final File root;
    private final ClassLoader sharedClassLoader;
    private final int subnet;
    private final TokenSupplier tokenSupplier;
    private final Map<Integer, NetworkTopology.DcAndRack> nodeIdTopology;
    private final Consumer<IInstanceConfig> configUpdater;
    private final int broadcastPort;

    // mutated by starting/stopping a node
    private final List<I> instances;
    private final Map<InetSocketAddress, I> instanceMap;

    private final Versions.Version initialVersion;

    // mutated by user-facing API
    private final MessageFilters filters;
    private final INodeProvisionStrategy.Strategy nodeProvisionStrategy;
    private final BiConsumer<ClassLoader, Integer> instanceInitializer;
<<<<<<< HEAD
=======
    private final int datadirCount;
    private volatile BiPredicate<Integer, Throwable> ignoreUncaughtThrowable = null;
    private final List<Throwable> uncaughtExceptions = new CopyOnWriteArrayList<>();

>>>>>>> b1efb8e4
    private volatile Thread.UncaughtExceptionHandler previousHandler = null;

    /**
     * Common builder, add methods that are applicable to both Cluster and Upgradable cluster here.
     */
    public static abstract class AbstractBuilder<I extends IInstance, C extends ICluster, B extends AbstractBuilder<I, C, B>>
        extends org.apache.cassandra.distributed.shared.AbstractBuilder<I, C, B>
    {
        private INodeProvisionStrategy.Strategy nodeProvisionStrategy = INodeProvisionStrategy.Strategy.MultipleNetworkInterfaces;

        public AbstractBuilder(Factory<I, C, B> factory)
        {
            super(factory);
        }

        public B withNodeProvisionStrategy(INodeProvisionStrategy.Strategy nodeProvisionStrategy)
        {
            this.nodeProvisionStrategy = nodeProvisionStrategy;
            return (B) this;
        }
    }


    protected class Wrapper extends DelegatingInvokableInstance implements IUpgradeableInstance
    {
        private final int generation;
        private final IInstanceConfig config;
        private volatile IInvokableInstance delegate;
        private volatile Versions.Version version;
        private volatile boolean isShutdown = true;

        protected IInvokableInstance delegate()
        {
            if (delegate == null)
                throw new IllegalStateException("Can't use shut down instances, delegate is null");
            return delegate;
        }

        protected IInvokableInstance delegateForStartup()
        {
            if (delegate == null)
                delegate = newInstance(generation);
            return delegate;
        }

        public Wrapper(int generation, Versions.Version version, IInstanceConfig config)
        {
            this.generation = generation;
            this.config = config;
            this.version = version;
            // we ensure there is always a non-null delegate, so that the executor may be used while the node is offline
            this.delegate = newInstance(generation);
        }

        private IInvokableInstance newInstance(int generation)
        {
            ClassLoader classLoader = new InstanceClassLoader(generation, config.num(), version.classpath, sharedClassLoader);
            if (instanceInitializer != null)
                instanceInitializer.accept(classLoader, config.num());
            return Instance.transferAdhoc((SerializableBiFunction<IInstanceConfig, ClassLoader, Instance>)Instance::new, classLoader)
                                        .apply(config.forVersion(version.major), classLoader);
        }

        public IInstanceConfig config()
        {
            return config;
        }

        public boolean isShutdown()
        {
            return isShutdown;
        }

        @Override
        public synchronized void startup()
        {
            startup(AbstractCluster.this);
        }

        public synchronized void startup(ICluster cluster)
        {
            if (cluster != AbstractCluster.this)
                throw new IllegalArgumentException("Only the owning cluster can be used for startup");
            if (!isShutdown)
                throw new IllegalStateException();
            delegateForStartup().startup(cluster);
            isShutdown = false;
            updateMessagingVersions();
        }

        @Override
        public synchronized Future<Void> shutdown()
        {
            return shutdown(true);
        }

        @Override
        public synchronized Future<Void> shutdown(boolean graceful)
        {
            if (isShutdown)
                throw new IllegalStateException();
            isShutdown = true;
            Future<Void> future = delegate.shutdown(graceful);
            delegate = null;
            return future;
        }

        public int liveMemberCount()
        {
            if (!isShutdown && delegate != null)
                return delegate().liveMemberCount();

            throw new IllegalStateException("Cannot get live member count on shutdown instance");
        }

        public NodeToolResult nodetoolResult(boolean withNotifications, String... commandAndArgs)
        {
            return delegate().nodetoolResult(withNotifications, commandAndArgs);
        }

        public long killAttempts()
        {
            IInvokableInstance local = delegate;
            // if shutdown cleared the delegate, then no longer know how many kill attempts happened, so return -1
            if (local == null)
                return -1;
            return local.killAttempts();
        }

        @Override
        public void receiveMessage(IMessage message)
        {
            IInvokableInstance delegate = this.delegate;
            if (!isShutdown && delegate != null) // since we sync directly on the other node, we drop messages immediately if we are shutdown
                delegate.receiveMessage(message);
        }

        @Override
        public synchronized void setVersion(Versions.Version version)
        {
            if (!isShutdown)
                throw new IllegalStateException("Must be shutdown before version can be modified");
            // re-initialise
            this.version = version;
            if (delegate != null)
            {
                // we can have a non-null delegate even thought we are shutdown, if delegate() has been invoked since shutdown.
                delegate.shutdown();
                delegate = null;
            }
        }

        public void uncaughtException(Thread thread, Throwable throwable)
        {
            IInvokableInstance delegate = this.delegate;
            if (delegate != null)
                delegate.uncaughtException(thread, throwable);
            else
                logger.error("uncaught exception in thread {}", thread, throwable);
        }
    }

    protected AbstractCluster(AbstractBuilder<I, ? extends ICluster<I>, ?> builder)
    {
        this.root = builder.getRoot();
        this.sharedClassLoader = builder.getSharedClassLoader();
        this.subnet = builder.getSubnet();
        this.tokenSupplier = builder.getTokenSupplier();
        this.nodeIdTopology = builder.getNodeIdTopology();
        this.configUpdater = builder.getConfigUpdater();
        this.broadcastPort = builder.getBroadcastPort();
        this.nodeProvisionStrategy = builder.nodeProvisionStrategy;
        this.instances = new ArrayList<>();
        this.instanceMap = new HashMap<>();
        this.initialVersion = builder.getVersion();
        this.filters = new MessageFilters();
        this.instanceInitializer = builder.getInstanceInitializer();
        this.datadirCount = builder.getDatadirCount();

        int generation = GENERATION.incrementAndGet();
        for (int i = 0; i < builder.getNodeCount(); ++i)
        {
            int nodeNum = i + 1;
            InstanceConfig config = createInstanceConfig(nodeNum);

            I instance = newInstanceWrapperInternal(generation, initialVersion, config);
            instances.add(instance);
            // we use the config().broadcastAddressAndPort() here because we have not initialised the Instance
            I prev = instanceMap.put(instance.config().broadcastAddress(), instance);
            if (null != prev)
                throw new IllegalStateException("Cluster cannot have multiple nodes with same InetAddressAndPort: " + instance.broadcastAddress() + " vs " + prev.broadcastAddress());
        }
    }

    public InstanceConfig newInstanceConfig()
    {
        return createInstanceConfig(size() + 1);
    }

    private InstanceConfig createInstanceConfig(int nodeNum)
    {
        INodeProvisionStrategy provisionStrategy = nodeProvisionStrategy.create(subnet);
        long token = tokenSupplier.token(nodeNum);
<<<<<<< HEAD
        NetworkTopology topology = buildNetworkTopology(provisionStrategy, nodeIdTopology);
        InstanceConfig config = InstanceConfig.generate(nodeNum, provisionStrategy, topology, root, Long.toString(token));
=======

        NetworkTopology topology = NetworkTopology.build(ipPrefix, broadcastPort, nodeIdTopology);

        InstanceConfig config = InstanceConfig.generate(nodeNum, ipAddress, topology, root, String.valueOf(token), seedIp, datadirCount);
>>>>>>> b1efb8e4
        if (configUpdater != null)
            configUpdater.accept(config);

        return config;
    }

    public static NetworkTopology buildNetworkTopology(INodeProvisionStrategy provisionStrategy,
                                                       Map<Integer, NetworkTopology.DcAndRack> nodeIdTopology)
    {
        NetworkTopology topology = NetworkTopology.build("", 0, Collections.emptyMap());

        IntStream.rangeClosed(1, nodeIdTopology.size()).forEach(nodeId -> {
            InetSocketAddress addressAndPort = addressAndPort(provisionStrategy.ipAddress(nodeId), provisionStrategy.storagePort(nodeId));
            NetworkTopology.DcAndRack dcAndRack = nodeIdTopology.get(nodeId);
            topology.put(addressAndPort, dcAndRack);
        });
        return topology;
    }


    protected abstract I newInstanceWrapper(int generation, Versions.Version version, IInstanceConfig config);

    protected I newInstanceWrapperInternal(int generation, Versions.Version version, IInstanceConfig config)
    {
        config.validate();
        return newInstanceWrapper(generation, version, config);
    }

    public I bootstrap(IInstanceConfig config)
    {
        if (!config.has(Feature.GOSSIP) || !config.has(Feature.NETWORK))
            throw new IllegalStateException("New nodes can only be bootstrapped when gossip and networking is enabled.");

        I instance = newInstanceWrapperInternal(0, initialVersion, config);

        instances.add(instance);

        I prev = instanceMap.put(config.broadcastAddress(), instance);

        if (null != prev)
        {
            throw new IllegalStateException(String.format("This cluster already contains a node (%d) with with same address and port: %s",
                                                          config.num(),
                                                          instance));
        }

        return instance;
    }

    /**
     * WARNING: we index from 1 here, for consistency with inet address!
     */
    public ICoordinator coordinator(int node)
    {
        return instances.get(node - 1).coordinator();
    }

    /**
     * WARNING: we index from 1 here, for consistency with inet address!
     */
    public I get(int node)
    {
        return instances.get(node - 1);
    }

    public I get(InetSocketAddress addr)
    {
        return instanceMap.get(addr);
    }

    public int size()
    {
        return instances.size();
    }

    public Stream<I> stream()
    {
        return instances.stream();
    }

    public Stream<I> stream(String dcName)
    {
        return instances.stream().filter(i -> i.config().localDatacenter().equals(dcName));
    }

    public Stream<I> stream(String dcName, String rackName)
    {
        return instances.stream().filter(i -> i.config().localDatacenter().equals(dcName) &&
                                              i.config().localRack().equals(rackName));
    }

    public void forEach(IIsolatedExecutor.SerializableRunnable runnable)
    {
        forEach(i -> i.sync(runnable));
    }

    public void forEach(Consumer<? super I> consumer)
    {
        forEach(instances, consumer);
    }

    public void forEach(List<I> instancesForOp, Consumer<? super I> consumer)
    {
        instancesForOp.forEach(consumer);
    }

    public void parallelForEach(IIsolatedExecutor.SerializableConsumer<? super I> consumer, long timeout, TimeUnit unit)
    {
        parallelForEach(instances, consumer, timeout, unit);
    }

    public void parallelForEach(List<I> instances, IIsolatedExecutor.SerializableConsumer<? super I> consumer, long timeout, TimeUnit unit)
    {
        FBUtilities.waitOnFutures(instances.stream()
                                           .map(i -> i.async(consumer).apply(i))
                                           .collect(Collectors.toList()),
                                  timeout, unit);
    }

    public IMessageFilters filters()
    {
        return filters;
    }

    public IMessageFilters.Builder verbs(Verb... verbs)
    {
        int[] ids = new int[verbs.length];
        for (int i = 0; i < verbs.length; ++i)
            ids[i] = verbs[i].id;
        return filters.verbs(ids);
    }

    public void disableAutoCompaction(String keyspace)
    {
        forEach(() -> {
            for (ColumnFamilyStore cs : Keyspace.open(keyspace).getColumnFamilyStores())
                cs.disableAutoCompaction();
        });
    }

    public void schemaChange(String query)
    {
        get(1).sync(() -> {
            try (SchemaChangeMonitor monitor = new SchemaChangeMonitor())
            {
                // execute the schema change
                coordinator(1).execute(query, ConsistencyLevel.ALL);
                monitor.waitForCompletion();
            }
        }).run();
    }

    public void schemaChange(String statement, int instance)
    {
        get(instance).schemaChangeInternal(statement);
    }

    private void updateMessagingVersions()
    {
        for (IInstance reportTo : instances)
        {
            if (reportTo.isShutdown())
                continue;

            for (IInstance reportFrom : instances)
            {
                if (reportFrom == reportTo || reportFrom.isShutdown())
                    continue;

                int minVersion = Math.min(reportFrom.getMessagingVersion(), reportTo.getMessagingVersion());
                reportTo.setMessagingVersion(reportFrom.broadcastAddress(), minVersion);
            }
        }
    }

    public abstract class ChangeMonitor implements AutoCloseable
    {
        final List<IListen.Cancel> cleanup;
        final SimpleCondition completed;
        private final long timeOut;
        private final TimeUnit timeoutUnit;
        volatile boolean changed;

        public ChangeMonitor(long timeOut, TimeUnit timeoutUnit)
        {
            this.timeOut = timeOut;
            this.timeoutUnit = timeoutUnit;
            this.cleanup = new ArrayList<>(instances.size());
            this.completed = new SimpleCondition();
        }

        protected void signal()
        {
            if (changed && isCompleted())
                completed.signalAll();
        }

        @Override
        public void close()
        {
            for (IListen.Cancel cancel : cleanup)
                cancel.cancel();
        }

        public void waitForCompletion()
        {
            startPolling();
            changed = true;
            signal();
            try
            {
                if (!completed.await(timeOut, timeoutUnit))
                    throw new InterruptedException();
            }
            catch (InterruptedException e)
            {
                throw new IllegalStateException(getMonitorTimeoutMessage());
            }
        }

        private void startPolling()
        {
            for (IInstance instance : instances)
                cleanup.add(startPolling(instance));
        }

        protected abstract IListen.Cancel startPolling(IInstance instance);

        protected abstract boolean isCompleted();

        protected abstract String getMonitorTimeoutMessage();
    }


    /**
     * Will wait for a schema change AND agreement that occurs after it is created
     * (and precedes the invocation to waitForAgreement)
     * <p>
     * Works by simply checking if all UUIDs agree after any schema version change event,
     * so long as the waitForAgreement method has been entered (indicating the change has
     * taken place on the coordinator)
     * <p>
     * This could perhaps be made a little more robust, but this should more than suffice.
     */
    public class SchemaChangeMonitor extends ChangeMonitor
    {
        public SchemaChangeMonitor()
        {
            super(70, TimeUnit.SECONDS);
        }

        protected IListen.Cancel startPolling(IInstance instance)
        {
            return instance.listen().schema(this::signal);
        }

        protected boolean isCompleted()
        {
            return 1 == instances.stream().map(IInstance::schemaVersion).distinct().count();
        }

        protected String getMonitorTimeoutMessage()
        {
            return "Schema agreement not reached";
        }
    }

    public class AllMembersAliveMonitor extends ChangeMonitor
    {
        public AllMembersAliveMonitor()
        {
            super(60, TimeUnit.SECONDS);
        }

        protected IListen.Cancel startPolling(IInstance instance)
        {
            return instance.listen().liveMembers(this::signal);
        }

        protected boolean isCompleted()
        {
            return instances.stream().allMatch(i -> !i.config().has(Feature.GOSSIP) || i.liveMemberCount() == instances.size());
        }

        protected String getMonitorTimeoutMessage()
        {
            return "Live member count did not converge across all instances";
        }
    }

    public void startup()
    {
        previousHandler = Thread.getDefaultUncaughtExceptionHandler();
        Thread.setDefaultUncaughtExceptionHandler(this::uncaughtExceptions);
        try (AllMembersAliveMonitor monitor = new AllMembersAliveMonitor())
        {
            // Start any instances with auto_bootstrap enabled first, and in series to avoid issues
            // with multiple nodes bootstrapping with consistent range movement enabled,
            // and then start any instances with it disabled in parallel.
            List<I> startSequentially = new ArrayList<>();
            List<I> startParallel = new ArrayList<>();
            for (int i = 0; i < instances.size(); i++)
            {
                I instance = instances.get(i);

                if (i == 0 || (boolean) instance.config().get("auto_bootstrap"))
                    startSequentially.add(instance);
                else
                    startParallel.add(instance);
            }

            forEach(startSequentially, I::startup);
            parallelForEach(startParallel, I::startup, 0, null);
            monitor.waitForCompletion();
        }
    }

    private void uncaughtExceptions(Thread thread, Throwable error)
    {
        if (!(thread.getContextClassLoader() instanceof InstanceClassLoader))
        {
            Thread.UncaughtExceptionHandler handler = previousHandler;
            if (null != handler)
                handler.uncaughtException(thread, error);
            return;
        }

        InstanceClassLoader cl = (InstanceClassLoader) thread.getContextClassLoader();
        get(cl.getInstanceId()).uncaughtException(thread, error);

        BiPredicate<Integer, Throwable> ignore = ignoreUncaughtThrowable;
        I instance = get(cl.getInstanceId());
        if ((ignore == null || !ignore.test(cl.getInstanceId(), error)) && instance != null && !instance.isShutdown())
            uncaughtExceptions.add(error);
    }

    @Override
    public void setUncaughtExceptionsFilter(BiPredicate<Integer, Throwable> ignoreUncaughtThrowable)
    {
        this.ignoreUncaughtThrowable = ignoreUncaughtThrowable;
    }

    @Override
    public void close()
    {
        FBUtilities.waitOnFutures(instances.stream()
                                           .filter(i -> !i.isShutdown())
                                           .map(IInstance::shutdown)
                                           .collect(Collectors.toList()),
                                  1L, TimeUnit.MINUTES);

        instances.clear();
        instanceMap.clear();
        // Make sure to only delete directory when threads are stopped
        if (root.exists())
            FileUtils.deleteRecursive(root);
        Thread.setDefaultUncaughtExceptionHandler(previousHandler);
        previousHandler = null;
        checkAndResetUncaughtExceptions();

        //checkForThreadLeaks();
        //withThreadLeakCheck(futures);
    }

<<<<<<< HEAD
    private void checkForThreadLeaks()
    {
        //This is an alternate version of the thread leak check that just checks to see if any threads are still alive
        // with the context classloader.
        Set<Thread> threadSet = Thread.getAllStackTraces().keySet();
        threadSet.stream().filter(t->t.getContextClassLoader() instanceof InstanceClassLoader).forEach(t->{
            t.setContextClassLoader(null);
            throw new RuntimeException("Unterminated thread detected " + t.getName() + " in group " + t.getThreadGroup().getName());
        });
=======
    @Override
    public void checkAndResetUncaughtExceptions()
    {
        List<Throwable> drain = new ArrayList<>(uncaughtExceptions.size());
        uncaughtExceptions.removeIf(e -> {
            drain.add(e);
            return true;
        });
        if (!drain.isEmpty())
            throw new ShutdownException(drain);
>>>>>>> b1efb8e4
    }

    // We do not want this check to run every time until we fix problems with tread stops
    private void withThreadLeakCheck(List<Future<?>> futures)
    {
        FBUtilities.waitOnFutures(futures);

        Set<Thread> threadSet = Thread.getAllStackTraces().keySet();
        threadSet = Sets.difference(threadSet, Collections.singletonMap(Thread.currentThread(), null).keySet());
        if (!threadSet.isEmpty())
        {
            for (Thread thread : threadSet)
            {
                System.out.println(thread);
                System.out.println(Arrays.toString(thread.getStackTrace()));
            }
            throw new RuntimeException(String.format("Not all threads have shut down. %d threads are still running: %s", threadSet.size(), threadSet));
        }
    }

    public List<Token> tokens()
    {
        return stream()
               .map(i ->
                    {
                        try
                        {
                            IPartitioner partitioner = ((IPartitioner)Class.forName(i.config().getString("partitioner")).newInstance());
                            return partitioner.getTokenFactory().fromString(i.config().getString("initial_token"));
                        }
                        catch (Throwable t)
                        {
                            throw new RuntimeException(t);
                        }
                    })
               .collect(Collectors.toList());
    }

}
<|MERGE_RESOLUTION|>--- conflicted
+++ resolved
@@ -126,14 +126,10 @@
     private final MessageFilters filters;
     private final INodeProvisionStrategy.Strategy nodeProvisionStrategy;
     private final BiConsumer<ClassLoader, Integer> instanceInitializer;
-<<<<<<< HEAD
-=======
     private final int datadirCount;
+    private volatile Thread.UncaughtExceptionHandler previousHandler = null;
     private volatile BiPredicate<Integer, Throwable> ignoreUncaughtThrowable = null;
     private final List<Throwable> uncaughtExceptions = new CopyOnWriteArrayList<>();
-
->>>>>>> b1efb8e4
-    private volatile Thread.UncaughtExceptionHandler previousHandler = null;
 
     /**
      * Common builder, add methods that are applicable to both Cluster and Upgradable cluster here.
@@ -336,15 +332,8 @@
     {
         INodeProvisionStrategy provisionStrategy = nodeProvisionStrategy.create(subnet);
         long token = tokenSupplier.token(nodeNum);
-<<<<<<< HEAD
         NetworkTopology topology = buildNetworkTopology(provisionStrategy, nodeIdTopology);
-        InstanceConfig config = InstanceConfig.generate(nodeNum, provisionStrategy, topology, root, Long.toString(token));
-=======
-
-        NetworkTopology topology = NetworkTopology.build(ipPrefix, broadcastPort, nodeIdTopology);
-
-        InstanceConfig config = InstanceConfig.generate(nodeNum, ipAddress, topology, root, String.valueOf(token), seedIp, datadirCount);
->>>>>>> b1efb8e4
+        InstanceConfig config = InstanceConfig.generate(nodeNum, provisionStrategy, topology, root, Long.toString(token), datadirCount);
         if (configUpdater != null)
             configUpdater.accept(config);
 
@@ -704,12 +693,22 @@
         Thread.setDefaultUncaughtExceptionHandler(previousHandler);
         previousHandler = null;
         checkAndResetUncaughtExceptions();
-
         //checkForThreadLeaks();
         //withThreadLeakCheck(futures);
     }
 
-<<<<<<< HEAD
+    @Override
+    public void checkAndResetUncaughtExceptions()
+    {
+        List<Throwable> drain = new ArrayList<>(uncaughtExceptions.size());
+        uncaughtExceptions.removeIf(e -> {
+            drain.add(e);
+            return true;
+        });
+        if (!drain.isEmpty())
+            throw new ShutdownException(drain);
+    }
+
     private void checkForThreadLeaks()
     {
         //This is an alternate version of the thread leak check that just checks to see if any threads are still alive
@@ -719,18 +718,6 @@
             t.setContextClassLoader(null);
             throw new RuntimeException("Unterminated thread detected " + t.getName() + " in group " + t.getThreadGroup().getName());
         });
-=======
-    @Override
-    public void checkAndResetUncaughtExceptions()
-    {
-        List<Throwable> drain = new ArrayList<>(uncaughtExceptions.size());
-        uncaughtExceptions.removeIf(e -> {
-            drain.add(e);
-            return true;
-        });
-        if (!drain.isEmpty())
-            throw new ShutdownException(drain);
->>>>>>> b1efb8e4
     }
 
     // We do not want this check to run every time until we fix problems with tread stops
