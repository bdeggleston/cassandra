--- conflicted
+++ resolved
@@ -115,13 +115,9 @@
                 .set("storage_port", 7012)
                 .set("endpoint_snitch", DistributedTestSnitch.class.getName())
                 .set("seed_provider", new ParameterizedClass(SimpleSeedProvider.class.getName(),
-<<<<<<< HEAD
-                        Collections.singletonMap("seeds", "127.0.0.1:7012")))
+                        Collections.singletonMap("seeds", seedIp + ":7012")))
                 // required settings for dtest functionality
                 .set("diagnostic_events_enabled", true)
-=======
-                        Collections.singletonMap("seeds", seedIp)))
->>>>>>> 78143bc6
                 .set("auto_bootstrap", false)
                 // capacities that are based on `totalMemory` that should be fixed size
                 .set("index_summary_capacity_in_mb", 50l)
