--- conflicted
+++ resolved
@@ -30,15 +30,13 @@
 import org.junit.BeforeClass;
 import org.junit.Test;
 
+import org.apache.cassandra.SchemaLoader;
 import org.apache.cassandra.config.CFMetaData;
 import org.apache.cassandra.config.Config;
 import org.apache.cassandra.config.Schema;
 import org.apache.cassandra.cql3.QueryProcessor;
 import org.apache.cassandra.cql3.UntypedResultSet;
-<<<<<<< HEAD
 import org.apache.cassandra.db.Keyspace;
-=======
->>>>>>> fb67c41a
 import org.apache.cassandra.dht.Range;
 import org.apache.cassandra.dht.Token;
 import org.apache.cassandra.service.StorageService;
@@ -53,6 +51,7 @@
     @BeforeClass
     public static void setup() throws Exception
     {
+        SchemaLoader.cleanupAndLeaveDirs();
         Keyspace.setInitialized();
         StorageService.instance.initServer();
     }
@@ -260,11 +259,7 @@
 
         loader.stream().get();
 
-<<<<<<< HEAD
-        UntypedResultSet rs = QueryProcessor.executeInternal("SELECT * FROM cql_keyspace.table2;");
-=======
-        UntypedResultSet rs = QueryProcessor.processInternal("SELECT * FROM cql_keyspace2.table2;");
->>>>>>> fb67c41a
+        UntypedResultSet rs = QueryProcessor.executeInternal("SELECT * FROM cql_keyspace2.table2;");
         assertEquals(threads.length * NUMBER_WRITES_IN_RUNNABLE, rs.size());
     }
 }