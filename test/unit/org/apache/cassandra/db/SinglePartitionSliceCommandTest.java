--- conflicted
+++ resolved
@@ -23,12 +23,9 @@
 import static org.junit.Assert.*;
 
 import java.io.IOException;
-<<<<<<< HEAD
-=======
 import java.nio.ByteBuffer;
 import java.util.ArrayList;
 import java.util.Collections;
->>>>>>> 626fcd84
 import java.util.Iterator;
 import java.util.List;
 
@@ -46,11 +43,8 @@
 import org.apache.cassandra.config.DatabaseDescriptor;
 import org.apache.cassandra.schema.Schema;
 import org.apache.cassandra.cql3.ColumnIdentifier;
-<<<<<<< HEAD
 import org.apache.cassandra.Util;
-=======
 import org.apache.cassandra.cql3.QueryOptions;
->>>>>>> 626fcd84
 import org.apache.cassandra.cql3.QueryProcessor;
 import org.apache.cassandra.cql3.UntypedResultSet;
 import org.apache.cassandra.cql3.statements.SelectStatement;
@@ -342,12 +336,12 @@
 
     public static List<Unfiltered> getUnfilteredsFromSinglePartition(String q)
     {
-        SelectStatement stmt = (SelectStatement) QueryProcessor.parseStatement(q).prepare(ClientState.forInternalCalls()).statement;
+        SelectStatement stmt = (SelectStatement) QueryProcessor.parseStatement(q).prepare(ClientState.forInternalCalls());
 
         List<Unfiltered> unfiltereds = new ArrayList<>();
-        SinglePartitionReadCommand.Group query = (SinglePartitionReadCommand.Group) stmt.getQuery(QueryOptions.DEFAULT, FBUtilities.nowInSeconds());
-        Assert.assertEquals(1, query.commands.size());
-        SinglePartitionReadCommand command = Iterables.getOnlyElement(query.commands);
+        SinglePartitionReadQuery.Group<SinglePartitionReadCommand> query = (SinglePartitionReadQuery.Group<SinglePartitionReadCommand>) stmt.getQuery(QueryOptions.DEFAULT, FBUtilities.nowInSeconds());
+        Assert.assertEquals(1, query.queries.size());
+        SinglePartitionReadCommand command = Iterables.getOnlyElement(query.queries);
         try (ReadExecutionController controller = ReadExecutionController.forCommand(command);
              UnfilteredPartitionIterator partitions = command.executeLocally(controller))
         {
@@ -376,8 +370,8 @@
         QueryProcessor.executeOnceInternal("INSERT INTO ks.legacy_mc_inaccurate_min_max (k, c1, c2, c3, v) VALUES (100, 2, 2, 2, 2)");
         QueryProcessor.executeOnceInternal("DELETE FROM ks.legacy_mc_inaccurate_min_max WHERE k=100 AND c1=1");
 
-        CFMetaData metadata = Schema.instance.getCFMetaData("ks", "legacy_mc_inaccurate_min_max");
-        ColumnFamilyStore cfs = Schema.instance.getColumnFamilyStoreInstance(metadata.cfId);
+        TableMetadata metadata = Schema.instance.getTableMetadata("ks", "legacy_mc_inaccurate_min_max");
+        ColumnFamilyStore cfs = Schema.instance.getColumnFamilyStoreInstance(metadata.id);
 
         List<Unfiltered> preFlush = getUnfilteredsFromSinglePartition("SELECT * FROM ks.legacy_mc_inaccurate_min_max WHERE k=100 AND c1=1 AND c2=1");
         Assert.assertEquals(2, preFlush.size());
