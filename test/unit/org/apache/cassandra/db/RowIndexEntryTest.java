/*
 * Licensed to the Apache Software Foundation (ASF) under one
 * or more contributor license agreements.  See the NOTICE file
 * distributed with this work for additional information
 * regarding copyright ownership.  The ASF licenses this file
 * to you under the Apache License, Version 2.0 (the
 * "License"); you may not use this file except in compliance
 * with the License.  You may obtain a copy of the License at
 *
 *     http://www.apache.org/licenses/LICENSE-2.0
 *
 * Unless required by applicable law or agreed to in writing, software
 * distributed under the License is distributed on an "AS IS" BASIS,
 * WITHOUT WARRANTIES OR CONDITIONS OF ANY KIND, either express or implied.
 * See the License for the specific language governing permissions and
 * limitations under the License.
 */
package org.apache.cassandra.db;

import java.io.File;
import java.io.IOException;
import java.nio.ByteBuffer;
import java.util.ArrayList;
import java.util.Arrays;
import java.util.Collection;
import java.util.Collections;
import java.util.Iterator;
import java.util.List;

<<<<<<< HEAD
import com.google.common.primitives.Ints;
import org.junit.Assert;
import org.junit.Test;
=======
import com.google.common.base.VerifyException;
import com.google.common.collect.Lists;
>>>>>>> 5dd4c0ce

import org.apache.cassandra.Util;
import org.apache.cassandra.cache.IMeasurableMemory;
import org.apache.cassandra.config.CFMetaData;
import org.apache.cassandra.config.DatabaseDescriptor;
import org.apache.cassandra.cql3.CQLTester;
import org.apache.cassandra.db.columniterator.AbstractSSTableIterator;
import org.apache.cassandra.db.marshal.AbstractType;
import org.apache.cassandra.db.marshal.LongType;
<<<<<<< HEAD
import org.apache.cassandra.db.partitions.ImmutableBTreePartition;
import org.apache.cassandra.db.rows.AbstractUnfilteredRowIterator;
import org.apache.cassandra.db.rows.BTreeRow;
import org.apache.cassandra.db.rows.BufferCell;
import org.apache.cassandra.db.rows.ColumnData;
import org.apache.cassandra.db.rows.EncodingStats;
import org.apache.cassandra.db.rows.RangeTombstoneMarker;
import org.apache.cassandra.db.rows.Row;
import org.apache.cassandra.db.rows.Unfiltered;
import org.apache.cassandra.db.rows.UnfilteredRowIterator;
import org.apache.cassandra.db.rows.UnfilteredSerializer;
import org.apache.cassandra.dht.Murmur3Partitioner;
import org.apache.cassandra.dht.Token;
import org.apache.cassandra.io.sstable.IndexInfo;
import org.apache.cassandra.io.sstable.format.SSTableFlushObserver;
import org.apache.cassandra.io.sstable.format.Version;
import org.apache.cassandra.io.sstable.format.big.BigFormat;
import org.apache.cassandra.io.util.*;
import org.apache.cassandra.serializers.LongSerializer;
=======
import org.apache.cassandra.db.rows.AbstractUnfilteredRowIterator;
import org.apache.cassandra.db.rows.EncodingStats;
import org.apache.cassandra.db.partitions.*;
import org.apache.cassandra.db.rows.RangeTombstoneBoundMarker;
import org.apache.cassandra.db.rows.Rows;
import org.apache.cassandra.db.rows.Unfiltered;
import org.apache.cassandra.db.rows.UnfilteredRowIterator;
import org.apache.cassandra.io.sstable.IndexHelper;
import org.apache.cassandra.io.sstable.format.big.BigFormat;
import org.apache.cassandra.io.util.DataInputBuffer;
import org.apache.cassandra.io.util.DataOutputBuffer;
import org.apache.cassandra.io.util.SequentialWriter;
>>>>>>> 5dd4c0ce
import org.apache.cassandra.utils.ByteBufferUtil;
import org.apache.cassandra.utils.FBUtilities;
import org.apache.cassandra.utils.ObjectSizes;
import org.apache.cassandra.utils.btree.BTree;

import static junit.framework.Assert.assertEquals;
import static junit.framework.Assert.assertTrue;

public class RowIndexEntryTest extends CQLTester
{
    private static final List<AbstractType<?>> clusterTypes = Collections.singletonList(LongType.instance);
    private static final ClusteringComparator comp = new ClusteringComparator(clusterTypes);

    private static final byte[] dummy_100k = new byte[100000];

    private static Clustering cn(long l)
    {
        return Util.clustering(comp, l);
    }

    @Test
    public void testC11206AgainstPreviousArray() throws Exception
    {
        DatabaseDescriptor.setColumnIndexCacheSize(99999);
        testC11206AgainstPrevious();
    }

    @Test
    public void testC11206AgainstPreviousShallow() throws Exception
    {
        DatabaseDescriptor.setColumnIndexCacheSize(0);
        testC11206AgainstPrevious();
    }

    private static void testC11206AgainstPrevious() throws Exception
    {
        // partition without IndexInfo
        try (DoubleSerializer doubleSerializer = new DoubleSerializer())
        {
            doubleSerializer.build(null, partitionKey(42L),
                                   Collections.singletonList(cn(42)),
                                   0L);
            assertEquals(doubleSerializer.rieOldSerialized, doubleSerializer.rieNewSerialized);
        }

        // partition with multiple IndexInfo
        try (DoubleSerializer doubleSerializer = new DoubleSerializer())
        {
            doubleSerializer.build(null, partitionKey(42L),
                                   Arrays.asList(cn(42), cn(43), cn(44)),
                                   0L);
            assertEquals(doubleSerializer.rieOldSerialized, doubleSerializer.rieNewSerialized);
        }

        // partition with multiple IndexInfo
        try (DoubleSerializer doubleSerializer = new DoubleSerializer())
        {
            doubleSerializer.build(null, partitionKey(42L),
                                   Arrays.asList(cn(42), cn(43), cn(44), cn(45), cn(46), cn(47), cn(48), cn(49), cn(50), cn(51)),
                                   0L);
            assertEquals(doubleSerializer.rieOldSerialized, doubleSerializer.rieNewSerialized);
        }
    }

    private static DecoratedKey partitionKey(long l)
    {
        ByteBuffer key = LongSerializer.instance.serialize(l);
        Token token = Murmur3Partitioner.instance.getToken(key);
        return new BufferDecoratedKey(token, key);
    }

    private static class DoubleSerializer implements AutoCloseable
    {
        CFMetaData cfMeta = CFMetaData.compile("CREATE TABLE pipe.dev_null (pk bigint, ck bigint, val text, PRIMARY KEY(pk, ck))", "foo");
        Version version = BigFormat.latestVersion;

        DeletionTime deletionInfo = new DeletionTime(FBUtilities.timestampMicros(), FBUtilities.nowInSeconds());
        LivenessInfo primaryKeyLivenessInfo = LivenessInfo.EMPTY;
        Row.Deletion deletion = Row.Deletion.LIVE;

        SerializationHeader header = new SerializationHeader(true, cfMeta, cfMeta.partitionColumns(), EncodingStats.NO_STATS);

        // create C-11206 + old serializer instances
        RowIndexEntry.IndexSerializer rieSerializer = new RowIndexEntry.Serializer(cfMeta, version, header);
        Pre_C_11206_RowIndexEntry.Serializer oldSerializer = new Pre_C_11206_RowIndexEntry.Serializer(cfMeta, version, header);

        @SuppressWarnings({ "resource", "IOResourceOpenedButNotSafelyClosed" })
        final DataOutputBuffer rieOutput = new DataOutputBuffer(1024);
        @SuppressWarnings({ "resource", "IOResourceOpenedButNotSafelyClosed" })
        final DataOutputBuffer oldOutput = new DataOutputBuffer(1024);

        final SequentialWriter dataWriterNew;
        final SequentialWriter dataWriterOld;
        final org.apache.cassandra.db.ColumnIndex columnIndex;

        RowIndexEntry rieNew;
        ByteBuffer rieNewSerialized;
        Pre_C_11206_RowIndexEntry rieOld;
        ByteBuffer rieOldSerialized;

        DoubleSerializer() throws IOException
        {
            SequentialWriterOption option = SequentialWriterOption.newBuilder().bufferSize(1024).build();
            File f = File.createTempFile("RowIndexEntryTest-", "db");
            dataWriterNew = new SequentialWriter(f, option);
            columnIndex = new org.apache.cassandra.db.ColumnIndex(header, dataWriterNew, version, Collections.emptyList(),
                                                                  rieSerializer.indexInfoSerializer());

            f = File.createTempFile("RowIndexEntryTest-", "db");
            dataWriterOld = new SequentialWriter(f, option);
        }

        public void close() throws Exception
        {
            dataWriterNew.close();
            dataWriterOld.close();
        }

        void build(Row staticRow, DecoratedKey partitionKey,
                   Collection<Clustering> clusterings, long startPosition) throws IOException
        {

            Iterator<Clustering> clusteringIter = clusterings.iterator();
            columnIndex.buildRowIndex(makeRowIter(staticRow, partitionKey, clusteringIter, dataWriterNew));
            rieNew = RowIndexEntry.create(startPosition, 0L,
                                          deletionInfo, columnIndex.headerLength, columnIndex.columnIndexCount,
                                          columnIndex.indexInfoSerializedSize(),
                                          columnIndex.indexSamples(), columnIndex.offsets(),
                                          rieSerializer.indexInfoSerializer());
            rieSerializer.serialize(rieNew, rieOutput, columnIndex.buffer());
            rieNewSerialized = rieOutput.buffer().duplicate();

            Iterator<Clustering> clusteringIter2 = clusterings.iterator();
            ColumnIndex columnIndex = RowIndexEntryTest.ColumnIndex.writeAndBuildIndex(makeRowIter(staticRow, partitionKey, clusteringIter2, dataWriterOld),
                                                                                       dataWriterOld, header, Collections.emptySet(), BigFormat.latestVersion);
            rieOld = Pre_C_11206_RowIndexEntry.create(startPosition, deletionInfo, columnIndex);
            oldSerializer.serialize(rieOld, oldOutput);
            rieOldSerialized = oldOutput.buffer().duplicate();
        }

        private AbstractUnfilteredRowIterator makeRowIter(Row staticRow, DecoratedKey partitionKey,
                                                          Iterator<Clustering> clusteringIter, SequentialWriter dataWriter)
        {
            return new AbstractUnfilteredRowIterator(cfMeta, partitionKey, deletionInfo, cfMeta.partitionColumns(),
                                                     staticRow, false, new EncodingStats(0, 0, 0))
            {
                protected Unfiltered computeNext()
                {
                    if (!clusteringIter.hasNext())
                        return endOfData();
                    try
                    {
                        // write some fake bytes to the data file to force writing the IndexInfo object
                        dataWriter.write(dummy_100k);
                    }
                    catch (IOException e)
                    {
                        throw new RuntimeException(e);
                    }
                    return buildRow(clusteringIter.next());
                }
            };
        }

        private Unfiltered buildRow(Clustering clustering)
        {
            BTree.Builder<ColumnData> builder = BTree.builder(ColumnData.comparator);
            builder.add(BufferCell.live(cfMeta.partitionColumns().iterator().next(),
                                        1L,
                                        ByteBuffer.allocate(0)));
            return BTreeRow.create(clustering, primaryKeyLivenessInfo, deletion, builder.build());
        }
    }

    /**
     * Pre C-11206 code.
     */
    static final class ColumnIndex
    {
        final long partitionHeaderLength;
        final List<IndexInfo> columnsIndex;

        private static final ColumnIndex EMPTY = new ColumnIndex(-1, Collections.emptyList());

        private ColumnIndex(long partitionHeaderLength, List<IndexInfo> columnsIndex)
        {
            assert columnsIndex != null;

            this.partitionHeaderLength = partitionHeaderLength;
            this.columnsIndex = columnsIndex;
        }

        static ColumnIndex writeAndBuildIndex(UnfilteredRowIterator iterator,
                                              SequentialWriter output,
                                              SerializationHeader header,
                                              Collection<SSTableFlushObserver> observers,
                                              Version version) throws IOException
        {
            assert !iterator.isEmpty() && version.storeRows();

            Builder builder = new Builder(iterator, output, header, observers, version.correspondingMessagingVersion());
            return builder.build();
        }

        public static ColumnIndex nothing()
        {
            return EMPTY;
        }

        /**
         * Help to create an index for a column family based on size of columns,
         * and write said columns to disk.
         */
        private static class Builder
        {
            private final UnfilteredRowIterator iterator;
            private final SequentialWriter writer;
            private final SerializationHeader header;
            private final int version;

            private final List<IndexInfo> columnsIndex = new ArrayList<>();
            private final long initialPosition;
            private long headerLength = -1;

            private long startPosition = -1;

            private int written;
            private long previousRowStart;

            private ClusteringPrefix firstClustering;
            private ClusteringPrefix lastClustering;

            private DeletionTime openMarker;

            private final Collection<SSTableFlushObserver> observers;

            Builder(UnfilteredRowIterator iterator,
                           SequentialWriter writer,
                           SerializationHeader header,
                           Collection<SSTableFlushObserver> observers,
                           int version)
            {
                this.iterator = iterator;
                this.writer = writer;
                this.header = header;
                this.version = version;
                this.observers = observers == null ? Collections.emptyList() : observers;
                this.initialPosition = writer.position();
            }

            private void writePartitionHeader(UnfilteredRowIterator iterator) throws IOException
            {
                ByteBufferUtil.writeWithShortLength(iterator.partitionKey().getKey(), writer);
                DeletionTime.serializer.serialize(iterator.partitionLevelDeletion(), writer);
                if (header.hasStatic())
                    UnfilteredSerializer.serializer.serializeStaticRow(iterator.staticRow(), header, writer, version);
            }

            public ColumnIndex build() throws IOException
            {
                writePartitionHeader(iterator);
                this.headerLength = writer.position() - initialPosition;

                while (iterator.hasNext())
                    add(iterator.next());

                return close();
            }

            private long currentPosition()
            {
                return writer.position() - initialPosition;
            }

            private void addIndexBlock()
            {
                IndexInfo cIndexInfo = new IndexInfo(firstClustering,
                                                     lastClustering,
                                                     startPosition,
                                                                             currentPosition() - startPosition,
                                                     openMarker);
                columnsIndex.add(cIndexInfo);
                firstClustering = null;
            }

            private void add(Unfiltered unfiltered) throws IOException
            {
                long pos = currentPosition();

                if (firstClustering == null)
                {
                    // Beginning of an index block. Remember the start and position
                    firstClustering = unfiltered.clustering();
                    startPosition = pos;
                }

                UnfilteredSerializer.serializer.serialize(unfiltered, header, writer, pos - previousRowStart, version);

                // notify observers about each new row
                if (!observers.isEmpty())
                    observers.forEach((o) -> o.nextUnfilteredCluster(unfiltered));

                lastClustering = unfiltered.clustering();
                previousRowStart = pos;
                ++written;

                if (unfiltered.kind() == Unfiltered.Kind.RANGE_TOMBSTONE_MARKER)
                {
                    RangeTombstoneMarker marker = (RangeTombstoneMarker)unfiltered;
                    openMarker = marker.isOpen(false) ? marker.openDeletionTime(false) : null;
                }

                // if we hit the column index size that we have to index after, go ahead and index it.
                if (currentPosition() - startPosition >= DatabaseDescriptor.getColumnIndexSize())
                    addIndexBlock();

            }

            private ColumnIndex close() throws IOException
            {
                UnfilteredSerializer.serializer.writeEndOfPartition(writer);

                // It's possible we add no rows, just a top level deletion
                if (written == 0)
                    return RowIndexEntryTest.ColumnIndex.EMPTY;

                // the last column may have fallen on an index boundary already.  if not, index it explicitly.
                if (firstClustering != null)
                    addIndexBlock();

                // we should always have at least one computed index block, but we only write it out if there is more than that.
                assert !columnsIndex.isEmpty() && headerLength >= 0;
                return new ColumnIndex(headerLength, columnsIndex);
            }
        }
    }

    @Test
    public void testSerializedSize() throws Throwable
    {
        String tableName = createTable("CREATE TABLE %s (a int, b text, c int, PRIMARY KEY(a, b))");
        ColumnFamilyStore cfs = Keyspace.open(KEYSPACE).getColumnFamilyStore(tableName);

        Pre_C_11206_RowIndexEntry simple = new Pre_C_11206_RowIndexEntry(123);

        DataOutputBuffer buffer = new DataOutputBuffer();
        SerializationHeader header = new SerializationHeader(true, cfs.metadata, cfs.metadata.partitionColumns(), EncodingStats.NO_STATS);
        Pre_C_11206_RowIndexEntry.Serializer serializer = new Pre_C_11206_RowIndexEntry.Serializer(cfs.metadata, BigFormat.latestVersion, header);

        serializer.serialize(simple, buffer);

        assertEquals(buffer.getLength(), serializer.serializedSize(simple));

        // write enough rows to ensure we get a few column index entries
        for (int i = 0; i <= DatabaseDescriptor.getColumnIndexSize() / 4; i++)
            execute("INSERT INTO %s (a, b, c) VALUES (?, ?, ?)", 0, String.valueOf(i), i);

        ImmutableBTreePartition partition = Util.getOnlyPartitionUnfiltered(Util.cmd(cfs).build());

        File tempFile = File.createTempFile("row_index_entry_test", null);
        tempFile.deleteOnExit();
        SequentialWriter writer = new SequentialWriter(tempFile);
        ColumnIndex columnIndex = RowIndexEntryTest.ColumnIndex.writeAndBuildIndex(partition.unfilteredIterator(), writer, header, Collections.emptySet(), BigFormat.latestVersion);
        Pre_C_11206_RowIndexEntry withIndex = Pre_C_11206_RowIndexEntry.create(0xdeadbeef, DeletionTime.LIVE, columnIndex);
        IndexInfo.Serializer indexSerializer = cfs.metadata.serializers().indexInfoSerializer(BigFormat.latestVersion, header);

        // sanity check
        assertTrue(columnIndex.columnsIndex.size() >= 3);

        buffer = new DataOutputBuffer();
        serializer.serialize(withIndex, buffer);
        assertEquals(buffer.getLength(), serializer.serializedSize(withIndex));

        // serialization check

        ByteBuffer bb = buffer.buffer();
        DataInputBuffer input = new DataInputBuffer(bb, false);
        serializationCheck(withIndex, indexSerializer, bb, input);

        // test with an output stream that doesn't support a file-pointer
        buffer = new DataOutputBuffer()
        {
            public boolean hasPosition()
            {
                return false;
            }

            public long position()
            {
                throw new UnsupportedOperationException();
            }
        };
        serializer.serialize(withIndex, buffer);
        bb = buffer.buffer();
        input = new DataInputBuffer(bb, false);
        serializationCheck(withIndex, indexSerializer, bb, input);

        //

        bb = buffer.buffer();
        input = new DataInputBuffer(bb, false);
        Pre_C_11206_RowIndexEntry.Serializer.skip(input, BigFormat.latestVersion);
        Assert.assertEquals(0, bb.remaining());
    }

<<<<<<< HEAD
    private static void serializationCheck(Pre_C_11206_RowIndexEntry withIndex, IndexInfo.Serializer indexSerializer, ByteBuffer bb, DataInputBuffer input) throws IOException
=======
    void writeRow(ColumnFamilyStore cfs, SequentialWriter writer, Iterable<Unfiltered> unfiltereds) throws IOException
    {
        SerializationHeader header = new SerializationHeader(true, cfs.metadata, cfs.metadata.partitionColumns(), EncodingStats.NO_STATS);
        UnfilteredRowIterator iterator = new AbstractUnfilteredRowIterator(cfs.metadata,
                                                                           cfs.getPartitioner().decorateKey(ByteBufferUtil.bytes(1)),
                                                                           DeletionTime.LIVE,
                                                                           cfs.metadata.partitionColumns(),
                                                                           Rows.EMPTY_STATIC_ROW,
                                                                           false,
                                                                           EncodingStats.NO_STATS)
        {
            Iterator<Unfiltered> src = unfiltereds.iterator();
            protected Unfiltered computeNext()
            {
                return src.hasNext() ? src.next() : null;
            }
        };
        ColumnIndex.writeAndBuildIndex(iterator, writer, header, BigFormat.latestVersion);
    }

    @Test(expected = VerifyException.class)
    public void clusteringOrderValidation() throws Exception
    {
        String tableName = createTable("CREATE TABLE %s (k int, c int, v int, PRIMARY KEY(k, c))");
        ColumnFamilyStore cfs = Keyspace.open(KEYSPACE).getColumnFamilyStore(tableName);

        File tempFile = File.createTempFile("clustering_order_validation_test", null);
        tempFile.deleteOnExit();
        SequentialWriter writer = SequentialWriter.open(tempFile);

        Unfiltered openMarker = RangeTombstoneBoundMarker.inclusiveOpen(false, Util.clustering(cfs.metadata.comparator, 5).values, DeletionTime.LIVE);
        Unfiltered closeMarker = RangeTombstoneBoundMarker.inclusiveClose(false, Util.clustering(cfs.metadata.comparator, 3).values, DeletionTime.LIVE);
        writeRow(cfs, writer, Lists.newArrayList(openMarker, closeMarker));
    }

    private void serializationCheck(RowIndexEntry<IndexHelper.IndexInfo> withIndex, IndexHelper.IndexInfo.Serializer indexSerializer, ByteBuffer bb, DataInputBuffer input) throws IOException
>>>>>>> 5dd4c0ce
    {
        Assert.assertEquals(0xdeadbeef, input.readUnsignedVInt());
        Assert.assertEquals(withIndex.promotedSize(indexSerializer), input.readUnsignedVInt());

        Assert.assertEquals(withIndex.headerLength(), input.readUnsignedVInt());
        Assert.assertEquals(withIndex.deletionTime(), DeletionTime.serializer.deserialize(input));
        Assert.assertEquals(withIndex.columnsIndex().size(), input.readUnsignedVInt());

        int offset = bb.position();
        int[] offsets = new int[withIndex.columnsIndex().size()];
        for (int i = 0; i < withIndex.columnsIndex().size(); i++)
        {
            int pos = bb.position();
            offsets[i] = pos - offset;
            IndexInfo info = indexSerializer.deserialize(input);
            int end = bb.position();

            Assert.assertEquals(indexSerializer.serializedSize(info), end - pos);

            Assert.assertEquals(withIndex.columnsIndex().get(i).offset, info.offset);
            Assert.assertEquals(withIndex.columnsIndex().get(i).width, info.width);
            Assert.assertEquals(withIndex.columnsIndex().get(i).endOpenMarker, info.endOpenMarker);
            Assert.assertEquals(withIndex.columnsIndex().get(i).firstName, info.firstName);
            Assert.assertEquals(withIndex.columnsIndex().get(i).lastName, info.lastName);
        }

        for (int i = 0; i < withIndex.columnsIndex().size(); i++)
            Assert.assertEquals(offsets[i], input.readInt());

        Assert.assertEquals(0, bb.remaining());
    }

    static class Pre_C_11206_RowIndexEntry implements IMeasurableMemory
    {
        private static final long EMPTY_SIZE = ObjectSizes.measure(new Pre_C_11206_RowIndexEntry(0));

        public final long position;

        Pre_C_11206_RowIndexEntry(long position)
        {
            this.position = position;
        }

        protected int promotedSize(IndexInfo.Serializer idxSerializer)
        {
            return 0;
        }

        public static Pre_C_11206_RowIndexEntry create(long position, DeletionTime deletionTime, ColumnIndex index)
        {
            assert index != null;
            assert deletionTime != null;

            // we only consider the columns summary when determining whether to create an IndexedEntry,
            // since if there are insufficient columns to be worth indexing we're going to seek to
            // the beginning of the row anyway, so we might as well read the tombstone there as well.
            if (index.columnsIndex.size() > 1)
                return new Pre_C_11206_RowIndexEntry.IndexedEntry(position, deletionTime, index.partitionHeaderLength, index.columnsIndex);
            else
                return new Pre_C_11206_RowIndexEntry(position);
        }

        /**
         * @return true if this index entry contains the row-level tombstone and column summary.  Otherwise,
         * caller should fetch these from the row header.
         */
        public boolean isIndexed()
        {
            return !columnsIndex().isEmpty();
        }

        public DeletionTime deletionTime()
        {
            throw new UnsupportedOperationException();
        }

        /**
         * The length of the row header (partition key, partition deletion and static row).
         * This value is only provided for indexed entries and this method will throw
         * {@code UnsupportedOperationException} if {@code !isIndexed()}.
         */
        public long headerLength()
        {
            throw new UnsupportedOperationException();
        }

        public List<IndexInfo> columnsIndex()
        {
            return Collections.emptyList();
        }

        public long unsharedHeapSize()
        {
            return EMPTY_SIZE;
        }

        public static class Serializer
        {
            private final IndexInfo.Serializer idxSerializer;
            private final Version version;

            Serializer(CFMetaData metadata, Version version, SerializationHeader header)
            {
                this.idxSerializer = metadata.serializers().indexInfoSerializer(version, header);
                this.version = version;
            }

            public void serialize(Pre_C_11206_RowIndexEntry rie, DataOutputPlus out) throws IOException
            {
                assert version.storeRows() : "We read old index files but we should never write them";

                out.writeUnsignedVInt(rie.position);
                out.writeUnsignedVInt(rie.promotedSize(idxSerializer));

                if (rie.isIndexed())
                {
                    out.writeUnsignedVInt(rie.headerLength());
                    DeletionTime.serializer.serialize(rie.deletionTime(), out);
                    out.writeUnsignedVInt(rie.columnsIndex().size());

                    // Calculate and write the offsets to the IndexInfo objects.

                    int[] offsets = new int[rie.columnsIndex().size()];

                    if (out.hasPosition())
                    {
                        // Out is usually a SequentialWriter, so using the file-pointer is fine to generate the offsets.
                        // A DataOutputBuffer also works.
                        long start = out.position();
                        int i = 0;
                        for (IndexInfo info : rie.columnsIndex())
                        {
                            offsets[i] = i == 0 ? 0 : (int)(out.position() - start);
                            i++;
                            idxSerializer.serialize(info, out);
                        }
                    }
                    else
                    {
                        // Not sure this branch will ever be needed, but if it is called, it has to calculate the
                        // serialized sizes instead of simply using the file-pointer.
                        int i = 0;
                        int offset = 0;
                        for (IndexInfo info : rie.columnsIndex())
                        {
                            offsets[i++] = offset;
                            idxSerializer.serialize(info, out);
                            offset += idxSerializer.serializedSize(info);
                        }
                    }

                    for (int off : offsets)
                        out.writeInt(off);
                }
            }

            public Pre_C_11206_RowIndexEntry deserialize(DataInputPlus in) throws IOException
            {
                if (!version.storeRows())
                {
                    long position = in.readLong();

                    int size = in.readInt();
                    if (size > 0)
                    {
                        DeletionTime deletionTime = DeletionTime.serializer.deserialize(in);

                        int entries = in.readInt();
                        List<IndexInfo> columnsIndex = new ArrayList<>(entries);

                        long headerLength = 0L;
                        for (int i = 0; i < entries; i++)
                        {
                            IndexInfo info = idxSerializer.deserialize(in);
                            columnsIndex.add(info);
                            if (i == 0)
                                headerLength = info.offset;
                        }

                        return new Pre_C_11206_RowIndexEntry.IndexedEntry(position, deletionTime, headerLength, columnsIndex);
                    }
                    else
                    {
                        return new Pre_C_11206_RowIndexEntry(position);
                    }
                }

                long position = in.readUnsignedVInt();

                int size = (int)in.readUnsignedVInt();
                if (size > 0)
                {
                    long headerLength = in.readUnsignedVInt();
                    DeletionTime deletionTime = DeletionTime.serializer.deserialize(in);
                    int entries = (int)in.readUnsignedVInt();
                    List<IndexInfo> columnsIndex = new ArrayList<>(entries);
                    for (int i = 0; i < entries; i++)
                        columnsIndex.add(idxSerializer.deserialize(in));

                    in.skipBytesFully(entries * TypeSizes.sizeof(0));

                    return new Pre_C_11206_RowIndexEntry.IndexedEntry(position, deletionTime, headerLength, columnsIndex);
                }
                else
                {
                    return new Pre_C_11206_RowIndexEntry(position);
                }
            }

            // Reads only the data 'position' of the index entry and returns it. Note that this left 'in' in the middle
            // of reading an entry, so this is only useful if you know what you are doing and in most case 'deserialize'
            // should be used instead.
            static long readPosition(DataInputPlus in, Version version) throws IOException
            {
                return version.storeRows() ? in.readUnsignedVInt() : in.readLong();
            }

            public static void skip(DataInputPlus in, Version version) throws IOException
            {
                readPosition(in, version);
                skipPromotedIndex(in, version);
            }

            private static void skipPromotedIndex(DataInputPlus in, Version version) throws IOException
            {
                int size = version.storeRows() ? (int)in.readUnsignedVInt() : in.readInt();
                if (size <= 0)
                    return;

                in.skipBytesFully(size);
            }

            public int serializedSize(Pre_C_11206_RowIndexEntry rie)
            {
                assert version.storeRows() : "We read old index files but we should never write them";

                int indexedSize = 0;
                if (rie.isIndexed())
                {
                    List<IndexInfo> index = rie.columnsIndex();

                    indexedSize += TypeSizes.sizeofUnsignedVInt(rie.headerLength());
                    indexedSize += DeletionTime.serializer.serializedSize(rie.deletionTime());
                    indexedSize += TypeSizes.sizeofUnsignedVInt(index.size());

                    for (IndexInfo info : index)
                        indexedSize += idxSerializer.serializedSize(info);

                    indexedSize += index.size() * TypeSizes.sizeof(0);
                }

                return TypeSizes.sizeofUnsignedVInt(rie.position) + TypeSizes.sizeofUnsignedVInt(indexedSize) + indexedSize;
            }
        }

        /**
         * An entry in the row index for a row whose columns are indexed.
         */
        private static final class IndexedEntry extends Pre_C_11206_RowIndexEntry
        {
            private final DeletionTime deletionTime;

            // The offset in the file when the index entry end
            private final long headerLength;
            private final List<IndexInfo> columnsIndex;
            private static final long BASE_SIZE =
            ObjectSizes.measure(new IndexedEntry(0, DeletionTime.LIVE, 0, Arrays.asList(null, null)))
            + ObjectSizes.measure(new ArrayList<>(1));

            private IndexedEntry(long position, DeletionTime deletionTime, long headerLength, List<IndexInfo> columnsIndex)
            {
                super(position);
                assert deletionTime != null;
                assert columnsIndex != null && columnsIndex.size() > 1;
                this.deletionTime = deletionTime;
                this.headerLength = headerLength;
                this.columnsIndex = columnsIndex;
            }

            @Override
            public DeletionTime deletionTime()
            {
                return deletionTime;
            }

            @Override
            public long headerLength()
            {
                return headerLength;
            }

            @Override
            public List<IndexInfo> columnsIndex()
            {
                return columnsIndex;
            }

            @Override
            protected int promotedSize(IndexInfo.Serializer idxSerializer)
            {
                long size = TypeSizes.sizeofUnsignedVInt(headerLength)
                            + DeletionTime.serializer.serializedSize(deletionTime)
                            + TypeSizes.sizeofUnsignedVInt(columnsIndex.size()); // number of entries
                for (IndexInfo info : columnsIndex)
                    size += idxSerializer.serializedSize(info);

                size += columnsIndex.size() * TypeSizes.sizeof(0);

                return Ints.checkedCast(size);
            }

            @Override
            public long unsharedHeapSize()
            {
                long entrySize = 0;
                for (IndexInfo idx : columnsIndex)
                    entrySize += idx.unsharedHeapSize();

                return BASE_SIZE
                       + entrySize
                       + deletionTime.unsharedHeapSize()
                       + ObjectSizes.sizeOfReferenceArray(columnsIndex.size());
            }
        }
    }

    @Test
    public void testIndexFor() throws IOException
    {
        DeletionTime deletionInfo = new DeletionTime(FBUtilities.timestampMicros(), FBUtilities.nowInSeconds());

        List<IndexInfo> indexes = new ArrayList<>();
        indexes.add(new IndexInfo(cn(0L), cn(5L), 0, 0, deletionInfo));
        indexes.add(new IndexInfo(cn(10L), cn(15L), 0, 0, deletionInfo));
        indexes.add(new IndexInfo(cn(20L), cn(25L), 0, 0, deletionInfo));

        RowIndexEntry rie = new RowIndexEntry(0L)
        {
            public IndexInfoRetriever openWithIndex(FileHandle indexFile)
            {
                return new IndexInfoRetriever()
                {
                    public IndexInfo columnsIndex(int index)
                    {
                        return indexes.get(index);
                    }

                    public void close()
                    {
                    }
                };
            }

            public int columnsIndexCount()
            {
                return indexes.size();
            }
        };
        
        AbstractSSTableIterator.IndexState indexState = new AbstractSSTableIterator.IndexState(
            null, comp, rie, false, null                                                                                              
        );
        
        assertEquals(0, indexState.indexFor(cn(-1L), -1));
        assertEquals(0, indexState.indexFor(cn(5L), -1));
        assertEquals(1, indexState.indexFor(cn(12L), -1));
        assertEquals(2, indexState.indexFor(cn(17L), -1));
        assertEquals(3, indexState.indexFor(cn(100L), -1));
        assertEquals(3, indexState.indexFor(cn(100L), 0));
        assertEquals(3, indexState.indexFor(cn(100L), 1));
        assertEquals(3, indexState.indexFor(cn(100L), 2));
        assertEquals(3, indexState.indexFor(cn(100L), 3));

        indexState = new AbstractSSTableIterator.IndexState(
            null, comp, rie, true, null
        );

        assertEquals(-1, indexState.indexFor(cn(-1L), -1));
        assertEquals(0, indexState.indexFor(cn(5L), 3));
        assertEquals(0, indexState.indexFor(cn(5L), 2));
        assertEquals(1, indexState.indexFor(cn(17L), 3));
        assertEquals(2, indexState.indexFor(cn(100L), 3));
        assertEquals(2, indexState.indexFor(cn(100L), 4));
        assertEquals(1, indexState.indexFor(cn(12L), 3));
        assertEquals(1, indexState.indexFor(cn(12L), 2));
        assertEquals(1, indexState.indexFor(cn(100L), 1));
        assertEquals(2, indexState.indexFor(cn(100L), 2));
    }
}<|MERGE_RESOLUTION|>--- conflicted
+++ resolved
@@ -27,14 +27,11 @@
 import java.util.Iterator;
 import java.util.List;
 
-<<<<<<< HEAD
 import com.google.common.primitives.Ints;
 import org.junit.Assert;
 import org.junit.Test;
-=======
 import com.google.common.base.VerifyException;
 import com.google.common.collect.Lists;
->>>>>>> 5dd4c0ce
 
 import org.apache.cassandra.Util;
 import org.apache.cassandra.cache.IMeasurableMemory;
@@ -44,15 +41,16 @@
 import org.apache.cassandra.db.columniterator.AbstractSSTableIterator;
 import org.apache.cassandra.db.marshal.AbstractType;
 import org.apache.cassandra.db.marshal.LongType;
-<<<<<<< HEAD
 import org.apache.cassandra.db.partitions.ImmutableBTreePartition;
 import org.apache.cassandra.db.rows.AbstractUnfilteredRowIterator;
 import org.apache.cassandra.db.rows.BTreeRow;
 import org.apache.cassandra.db.rows.BufferCell;
 import org.apache.cassandra.db.rows.ColumnData;
 import org.apache.cassandra.db.rows.EncodingStats;
+import org.apache.cassandra.db.rows.RangeTombstoneBoundMarker;
 import org.apache.cassandra.db.rows.RangeTombstoneMarker;
 import org.apache.cassandra.db.rows.Row;
+import org.apache.cassandra.db.rows.Rows;
 import org.apache.cassandra.db.rows.Unfiltered;
 import org.apache.cassandra.db.rows.UnfilteredRowIterator;
 import org.apache.cassandra.db.rows.UnfilteredSerializer;
@@ -64,20 +62,6 @@
 import org.apache.cassandra.io.sstable.format.big.BigFormat;
 import org.apache.cassandra.io.util.*;
 import org.apache.cassandra.serializers.LongSerializer;
-=======
-import org.apache.cassandra.db.rows.AbstractUnfilteredRowIterator;
-import org.apache.cassandra.db.rows.EncodingStats;
-import org.apache.cassandra.db.partitions.*;
-import org.apache.cassandra.db.rows.RangeTombstoneBoundMarker;
-import org.apache.cassandra.db.rows.Rows;
-import org.apache.cassandra.db.rows.Unfiltered;
-import org.apache.cassandra.db.rows.UnfilteredRowIterator;
-import org.apache.cassandra.io.sstable.IndexHelper;
-import org.apache.cassandra.io.sstable.format.big.BigFormat;
-import org.apache.cassandra.io.util.DataInputBuffer;
-import org.apache.cassandra.io.util.DataOutputBuffer;
-import org.apache.cassandra.io.util.SequentialWriter;
->>>>>>> 5dd4c0ce
 import org.apache.cassandra.utils.ByteBufferUtil;
 import org.apache.cassandra.utils.FBUtilities;
 import org.apache.cassandra.utils.ObjectSizes;
@@ -483,9 +467,6 @@
         Assert.assertEquals(0, bb.remaining());
     }
 
-<<<<<<< HEAD
-    private static void serializationCheck(Pre_C_11206_RowIndexEntry withIndex, IndexInfo.Serializer indexSerializer, ByteBuffer bb, DataInputBuffer input) throws IOException
-=======
     void writeRow(ColumnFamilyStore cfs, SequentialWriter writer, Iterable<Unfiltered> unfiltereds) throws IOException
     {
         SerializationHeader header = new SerializationHeader(true, cfs.metadata, cfs.metadata.partitionColumns(), EncodingStats.NO_STATS);
@@ -503,7 +484,15 @@
                 return src.hasNext() ? src.next() : null;
             }
         };
-        ColumnIndex.writeAndBuildIndex(iterator, writer, header, BigFormat.latestVersion);
+
+        Version version = BigFormat.latestVersion;
+        IndexInfo.Serializer serializer = new Serializers(cfs.metadata).indexInfoSerializer(version, header);
+        org.apache.cassandra.db.ColumnIndex ci = new org.apache.cassandra.db.ColumnIndex(header,
+                                                                                         writer,
+                                                                                         version,
+                                                                                         Collections.emptyList(),
+                                                                                         serializer);
+        ci.buildRowIndex(iterator);
     }
 
     @Test(expected = VerifyException.class)
@@ -514,15 +503,14 @@
 
         File tempFile = File.createTempFile("clustering_order_validation_test", null);
         tempFile.deleteOnExit();
-        SequentialWriter writer = SequentialWriter.open(tempFile);
-
-        Unfiltered openMarker = RangeTombstoneBoundMarker.inclusiveOpen(false, Util.clustering(cfs.metadata.comparator, 5).values, DeletionTime.LIVE);
-        Unfiltered closeMarker = RangeTombstoneBoundMarker.inclusiveClose(false, Util.clustering(cfs.metadata.comparator, 3).values, DeletionTime.LIVE);
+        SequentialWriter writer = new SequentialWriter(tempFile);
+
+        Unfiltered openMarker = RangeTombstoneBoundMarker.inclusiveOpen(false, Util.clustering(cfs.metadata.comparator, 5).getRawValues(), DeletionTime.LIVE);
+        Unfiltered closeMarker = RangeTombstoneBoundMarker.inclusiveClose(false, Util.clustering(cfs.metadata.comparator, 3).getRawValues(), DeletionTime.LIVE);
         writeRow(cfs, writer, Lists.newArrayList(openMarker, closeMarker));
     }
 
-    private void serializationCheck(RowIndexEntry<IndexHelper.IndexInfo> withIndex, IndexHelper.IndexInfo.Serializer indexSerializer, ByteBuffer bb, DataInputBuffer input) throws IOException
->>>>>>> 5dd4c0ce
+    private static void serializationCheck(Pre_C_11206_RowIndexEntry withIndex, IndexInfo.Serializer indexSerializer, ByteBuffer bb, DataInputBuffer input) throws IOException
     {
         Assert.assertEquals(0xdeadbeef, input.readUnsignedVInt());
         Assert.assertEquals(withIndex.promotedSize(indexSerializer), input.readUnsignedVInt());
