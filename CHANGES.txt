<<<<<<< HEAD
3.0.15
 * Allow different NUMACTL_ARGS to be passed in (CASSANDRA-13557)
 * Allow native function calls in CQLSSTableWriter (CASSANDRA-12606)
 * Fix secondary index queries on COMPACT tables (CASSANDRA-13627)
 * Nodetool listsnapshots output is missing a newline, if there are no snapshots (CASSANDRA-13568)
 Merged from 2.2:
* Fix nested Tuples/UDTs validation (CASSANDRA-13646)

3.0.14
 * Ensure int overflow doesn't occur when calculating large partition warning size (CASSANDRA-13172)
 * Ensure consistent view of partition columns between coordinator and replica in ColumnFilter (CASSANDRA-13004)
 * Failed unregistering mbean during drop keyspace (CASSANDRA-13346)
 * nodetool scrub/cleanup/upgradesstables exit code is wrong (CASSANDRA-13542)
 * Fix the reported number of sstable data files accessed per read (CASSANDRA-13120)
 * Fix schema digest mismatch during rolling upgrades from versions before 3.0.12 (CASSANDRA-13559)
 * Upgrade JNA version to 4.4.0 (CASSANDRA-13072)
 * Interned ColumnIdentifiers should use minimal ByteBuffers (CASSANDRA-13533)
 * ReverseIndexedReader may drop rows during 2.1 to 3.0 upgrade (CASSANDRA-13525)
 * Fix repair process violating start/end token limits for small ranges (CASSANDRA-13052)
 * Add storage port options to sstableloader (CASSANDRA-13518)
 * Properly handle quoted index names in cqlsh DESCRIBE output (CASSANDRA-12847)
 * Avoid reading static row twice from old format sstables (CASSANDRA-13236)
 * Fix NPE in StorageService.excise() (CASSANDRA-13163)
 * Expire OutboundTcpConnection messages by a single Thread (CASSANDRA-13265)
 * Fail repair if insufficient responses received (CASSANDRA-13397)
 * Fix SSTableLoader fail when the loaded table contains dropped columns (CASSANDRA-13276)
 * Avoid name clashes in CassandraIndexTest (CASSANDRA-13427)
 * Handling partially written hint files (CASSANDRA-12728)
 * Interrupt replaying hints on decommission (CASSANDRA-13308)
 * Fix schema version calculation for rolling upgrades (CASSANDRA-13441)
Merged from 2.2:
=======
2.2.11
 * Fix toJSONString for the UDT, tuple and collection types (CASSANDRA-13592)
 * Fix nested Tuples/UDTs validation (CASSANDRA-13646)
 * Remove unused max_value_size_in_mb config setting from yaml (CASSANDRA-13625


2.2.10
>>>>>>> cb6fad3e
 * Nodes started with join_ring=False should be able to serve requests when authentication is enabled (CASSANDRA-11381)
 * cqlsh COPY FROM: increment error count only for failures, not for attempts (CASSANDRA-13209)

3.0.13
 * Make reading of range tombstones more reliable (CASSANDRA-12811)
 * Fix startup problems due to schema tables not completely flushed (CASSANDRA-12213)
 * Fix view builder bug that can filter out data on restart (CASSANDRA-13405)
 * Fix 2i page size calculation when there are no regular columns (CASSANDRA-13400)
 * Fix the conversion of 2.X expired rows without regular column data (CASSANDRA-13395)
 * Fix hint delivery when using ext+internal IPs with prefer_local enabled (CASSANDRA-13020)
 * Fix possible NPE on upgrade to 3.0/3.X in case of IO errors (CASSANDRA-13389)
 * Legacy deserializer can create empty range tombstones (CASSANDRA-13341)
 * Use the Kernel32 library to retrieve the PID on Windows and fix startup checks (CASSANDRA-13333)
 * Fix code to not exchange schema across major versions (CASSANDRA-13274)
 * Dropping column results in "corrupt" SSTable (CASSANDRA-13337)
 * Bugs handling range tombstones in the sstable iterators (CASSANDRA-13340)
 * Fix CONTAINS filtering for null collections (CASSANDRA-13246)
 * Applying: Use a unique metric reservoir per test run when using Cassandra-wide metrics residing in MBeans (CASSANDRA-13216)
 * Propagate row deletions in 2i tables on upgrade (CASSANDRA-13320)
 * Slice.isEmpty() returns false for some empty slices (CASSANDRA-13305)
 * Add formatted row output to assertEmpty in CQL Tester (CASSANDRA-13238)
 * Legacy caching options can prevent 3.0 upgrade (CASSANDRA-13384)
 * Nodetool upgradesstables/scrub/compact ignores system tables (CASSANDRA-13410)
 * Fix NPE issue in StorageService (CASSANDRA-13060)
Merged from 2.2:
 * Avoid starting gossiper in RemoveTest (CASSANDRA-13407)
 * Fix weightedSize() for row-cache reported by JMX and NodeTool (CASSANDRA-13393)
 * Honor truststore-password parameter in cassandra-stress (CASSANDRA-12773)
 * Discard in-flight shadow round responses (CASSANDRA-12653)
 * Don't anti-compact repaired data to avoid inconsistencies (CASSANDRA-13153)
 * Wrong logger name in AnticompactionTask (CASSANDRA-13343)
 * Commitlog replay may fail if last mutation is within 4 bytes of end of segment (CASSANDRA-13282)
 * Fix queries updating multiple time the same list (CASSANDRA-13130)
 * Fix GRANT/REVOKE when keyspace isn't specified (CASSANDRA-13053)
Merged from 2.1:
 * Fix 2ndary index queries on partition keys for tables with static columns CASSANDRA-13147
 * Fix ParseError unhashable type list in cqlsh copy from (CASSANDRA-13364)


3.0.12
 * Prevent data loss on upgrade 2.1 - 3.0 by adding component separator to LogRecord absolute path (CASSANDRA-13294)
 * Improve testing on macOS by eliminating sigar logging (CASSANDRA-13233)
 * Cqlsh copy-from should error out when csv contains invalid data for collections (CASSANDRA-13071)
 * Update c.yaml doc for offheap memtables (CASSANDRA-13179)
 * Faster StreamingHistogram (CASSANDRA-13038)
 * Legacy deserializer can create unexpected boundary range tombstones (CASSANDRA-13237)
 * Remove unnecessary assertion from AntiCompactionTest (CASSANDRA-13070)
 * Fix cqlsh COPY for dates before 1900 (CASSANDRA-13185)
Merged from 2.2:
 * Avoid race on receiver by starting streaming sender thread after sending init message (CASSANDRA-12886)
 * Fix "multiple versions of ant detected..." when running ant test (CASSANDRA-13232)
 * Coalescing strategy sleeps too much (CASSANDRA-13090)
 * Fix flaky LongLeveledCompactionStrategyTest (CASSANDRA-12202)
 * Fix failing COPY TO STDOUT (CASSANDRA-12497)
 * Fix ColumnCounter::countAll behaviour for reverse queries (CASSANDRA-13222)
 * Exceptions encountered calling getSeeds() breaks OTC thread (CASSANDRA-13018)
Merged from 2.1:
 * Remove unused repositories (CASSANDRA-13278)
 * Log stacktrace of uncaught exceptions (CASSANDRA-13108)


3.0.11
 * Use keyspace replication settings on system.size_estimates table (CASSANDRA-9639)
 * Add vm.max_map_count StartupCheck (CASSANDRA-13008)
 * Hint related logging should include the IP address of the destination in addition to 
   host ID (CASSANDRA-13205)
 * Reloading logback.xml does not work (CASSANDRA-13173)
 * Lightweight transactions temporarily fail after upgrade from 2.1 to 3.0 (CASSANDRA-13109)
 * Duplicate rows after upgrading from 2.1.16 to 3.0.10/3.9 (CASSANDRA-13125)
 * Fix UPDATE queries with empty IN restrictions (CASSANDRA-13152)
 * Abort or retry on failed hints delivery (CASSANDRA-13124)
 * Fix handling of partition with partition-level deletion plus
   live rows in sstabledump (CASSANDRA-13177)
 * Provide user workaround when system_schema.columns does not contain entries
   for a table that's in system_schema.tables (CASSANDRA-13180)
 * Dump threads when unit tests time out (CASSANDRA-13117)
 * Better error when modifying function permissions without explicit keyspace (CASSANDRA-12925)
 * Indexer is not correctly invoked when building indexes over sstables (CASSANDRA-13075)
 * Read repair is not blocking repair to finish in foreground repair (CASSANDRA-13115)
 * Stress daemon help is incorrect (CASSANDRA-12563)
 * Remove ALTER TYPE support (CASSANDRA-12443)
 * Fix assertion for certain legacy range tombstone pattern (CASSANDRA-12203)
 * Set javac encoding to utf-8 (CASSANDRA-11077)
 * Replace empty strings with null values if they cannot be converted (CASSANDRA-12794)
 * Fixed flacky SSTableRewriterTest: check file counts before calling validateCFS (CASSANDRA-12348)
 * Fix deserialization of 2.x DeletedCells (CASSANDRA-12620)
 * Add parent repair session id to anticompaction log message (CASSANDRA-12186)
 * Improve contention handling on failure to acquire MV lock for streaming and hints (CASSANDRA-12905)
 * Fix DELETE and UPDATE queries with empty IN restrictions (CASSANDRA-12829)
 * Mark MVs as built after successful bootstrap (CASSANDRA-12984)
 * Estimated TS drop-time histogram updated with Cell.NO_DELETION_TIME (CASSANDRA-13040)
 * Nodetool compactionstats fails with NullPointerException (CASSANDRA-13021)
 * Thread local pools never cleaned up (CASSANDRA-13033)
 * Set RPC_READY to false when draining or if a node is marked as shutdown (CASSANDRA-12781)
 * Make sure sstables only get committed when it's safe to discard commit log records (CASSANDRA-12956)
 * Reject default_time_to_live option when creating or altering MVs (CASSANDRA-12868)
 * Nodetool should use a more sane max heap size (CASSANDRA-12739)
 * LocalToken ensures token values are cloned on heap (CASSANDRA-12651)
 * AnticompactionRequestSerializer serializedSize is incorrect (CASSANDRA-12934)
 * Prevent reloading of logback.xml from UDF sandbox (CASSANDRA-12535)
 * Reenable HeapPool (CASSANDRA-12900)
Merged from 2.2:
 * Fix JVM metric names (CASSANDRA-13103)
 * Fix negative mean latency metric (CASSANDRA-12876)
 * Use only one file pointer when creating commitlog segments (CASSANDRA-12539)
 * Fix speculative retry bugs (CASSANDRA-13009)
 * Fix handling of nulls and unsets in IN conditions (CASSANDRA-12981)
 * Fix race causing infinite loop if Thrift server is stopped before it starts listening (CASSANDRA-12856)
 * CompactionTasks now correctly drops sstables out of compaction when not enough disk space is available (CASSANDRA-12979)
 * Remove support for non-JavaScript UDFs (CASSANDRA-12883)
 * Fix DynamicEndpointSnitch noop in multi-datacenter situations (CASSANDRA-13074)
 * cqlsh copy-from: encode column names to avoid primary key parsing errors (CASSANDRA-12909)
 * Temporarily fix bug that creates commit log when running offline tools (CASSANDRA-8616)
 * Reduce granuality of OpOrder.Group during index build (CASSANDRA-12796)
 * Test bind parameters and unset parameters in InsertUpdateIfConditionTest (CASSANDRA-12980)
 * Do not specify local address on outgoing connection when listen_on_broadcast_address is set (CASSANDRA-12673)
 * Use saved tokens when setting local tokens on StorageService.joinRing (CASSANDRA-12935)
 * cqlsh: fix DESC TYPES errors (CASSANDRA-12914)
 * Fix leak on skipped SSTables in sstableupgrade (CASSANDRA-12899)
 * Avoid blocking gossip during pending range calculation (CASSANDRA-12281)
Merged from 2.1:
 * Use portable stderr for java error in startup (CASSANDRA-13211)
 * Fix Thread Leak in OutboundTcpConnection (CASSANDRA-13204)
 * Coalescing strategy can enter infinite loop (CASSANDRA-13159)
 * Upgrade netty version to fix memory leak with client encryption (CASSANDRA-13114)
 * cqlsh copy-from: sort user type fields in csv (CASSANDRA-12959)



3.0.10
 * Disallow offheap_buffers memtable allocation (CASSANDRA-11039)
 * Fix CommitLogSegmentManagerTest (CASSANDRA-12283)
 * Pass root cause to CorruptBlockException when uncompression failed (CASSANDRA-12889)
 * Fix partition count log during compaction (CASSANDRA-12184)
 * Batch with multiple conditional updates for the same partition causes AssertionError (CASSANDRA-12867)
 * Make AbstractReplicationStrategy extendable from outside its package (CASSANDRA-12788)
 * Fix CommitLogTest.testDeleteIfNotDirty (CASSANDRA-12854)
 * Don't tell users to turn off consistent rangemovements during rebuild. (CASSANDRA-12296)
 * Avoid deadlock due to materialized view lock contention (CASSANDRA-12689)
 * Fix for KeyCacheCqlTest flakiness (CASSANDRA-12801)
 * Include SSTable filename in compacting large row message (CASSANDRA-12384)
 * Fix potential socket leak (CASSANDRA-12329, CASSANDRA-12330)
 * Fix ViewTest.testCompaction (CASSANDRA-12789)
 * Improve avg aggregate functions (CASSANDRA-12417)
 * Preserve quoted reserved keyword column names in MV creation (CASSANDRA-11803)
 * nodetool stopdaemon errors out (CASSANDRA-12646)
 * Split materialized view mutations on build to prevent OOM (CASSANDRA-12268)
 * mx4j does not work in 3.0.8 (CASSANDRA-12274)
 * Abort cqlsh copy-from in case of no answer after prolonged period of time (CASSANDRA-12740)
 * Avoid sstable corrupt exception due to dropped static column (CASSANDRA-12582)
 * Make stress use client mode to avoid checking commit log size on startup (CASSANDRA-12478)
 * Fix exceptions with new vnode allocation (CASSANDRA-12715)
 * Unify drain and shutdown processes (CASSANDRA-12509)
 * Fix NPE in ComponentOfSlice.isEQ() (CASSANDRA-12706)
 * Fix failure in LogTransactionTest (CASSANDRA-12632)
 * Fix potentially incomplete non-frozen UDT values when querying with the
   full primary key specified (CASSANDRA-12605)
 * Skip writing MV mutations to commitlog on mutation.applyUnsafe() (CASSANDRA-11670)
 * Establish consistent distinction between non-existing partition and NULL value for LWTs on static columns (CASSANDRA-12060)
 * Extend ColumnIdentifier.internedInstances key to include the type that generated the byte buffer (CASSANDRA-12516)
 * Backport CASSANDRA-10756 (race condition in NativeTransportService shutdown) (CASSANDRA-12472)
 * If CF has no clustering columns, any row cache is full partition cache (CASSANDRA-12499)
 * Correct log message for statistics of offheap memtable flush (CASSANDRA-12776)
 * Explicitly set locale for string validation (CASSANDRA-12541,CASSANDRA-12542,CASSANDRA-12543,CASSANDRA-12545)
Merged from 2.2:
 * Fix purgeability of tombstones with max timestamp (CASSANDRA-12792)
 * Fail repair if participant dies during sync or anticompaction (CASSANDRA-12901)
 * cqlsh COPY: unprotected pk values before converting them if not using prepared statements (CASSANDRA-12863)
 * Fix Util.spinAssertEquals (CASSANDRA-12283)
 * Fix potential NPE for compactionstats (CASSANDRA-12462)
 * Prepare legacy authenticate statement if credentials table initialised after node startup (CASSANDRA-12813)
 * Change cassandra.wait_for_tracing_events_timeout_secs default to 0 (CASSANDRA-12754)
 * Clean up permissions when a UDA is dropped (CASSANDRA-12720)
 * Limit colUpdateTimeDelta histogram updates to reasonable deltas (CASSANDRA-11117)
 * Fix leak errors and execution rejected exceptions when draining (CASSANDRA-12457)
 * Fix merkle tree depth calculation (CASSANDRA-12580)
 * Make Collections deserialization more robust (CASSANDRA-12618)
 * Better handle invalid system roles table (CASSANDRA-12700)
 * Fix exceptions when enabling gossip on nodes that haven't joined the ring (CASSANDRA-12253)
 * Fix authentication problem when invoking cqlsh copy from a SOURCE command (CASSANDRA-12642)
 * Decrement pending range calculator jobs counter in finally block
  (CASSANDRA-12554)
 * Split consistent range movement flag correction (CASSANDRA-12786)
Merged from 2.1:
 * Add system property to set the max number of native transport requests in queue (CASSANDRA-11363)
 * Don't skip sstables based on maxLocalDeletionTime (CASSANDRA-12765)


3.0.9
 * Handle composite prefixes with final EOC=0 as in 2.x and refactor LegacyLayout.decodeBound (CASSANDRA-12423)
 * Fix paging for 2.x to 3.x upgrades (CASSANDRA-11195)
 * select_distinct_with_deletions_test failing on non-vnode environments (CASSANDRA-11126)
 * Stack Overflow returned to queries while upgrading (CASSANDRA-12527)
 * Fix legacy regex for temporary files from 2.2 (CASSANDRA-12565)
 * Add option to state current gc_grace_seconds to tools/bin/sstablemetadata (CASSANDRA-12208)
 * Fix file system race condition that may cause LogAwareFileLister to fail to classify files (CASSANDRA-11889)
 * Fix file handle leaks due to simultaneous compaction/repair and
   listing snapshots, calculating snapshot sizes, or making schema
   changes (CASSANDRA-11594)
 * Fix nodetool repair exits with 0 for some errors (CASSANDRA-12508)
 * Do not shut down BatchlogManager twice during drain (CASSANDRA-12504)
 * Disk failure policy should not be invoked on out of space (CASSANDRA-12385)
 * Calculate last compacted key on startup (CASSANDRA-6216)
 * Add schema to snapshot manifest, add USING TIMESTAMP clause to ALTER TABLE statements (CASSANDRA-7190)
 * Fix clean interval not sent to commit log for empty memtable flush (CASSANDRA-12436)
 * Fix potential resource leak in RMIServerSocketFactoryImpl (CASSANDRA-12331)
 * Backport CASSANDRA-12002 (CASSANDRA-12177)
 * Make sure compaction stats are updated when compaction is interrupted (CASSANDRA-12100)
 * Fix potential bad messaging service message for paged range reads
   within mixed-version 3.x clusters (CASSANDRA-12249)
 * Change commitlog and sstables to track dirty and clean intervals (CASSANDRA-11828)
 * NullPointerException during compaction on table with static columns (CASSANDRA-12336)
 * Fixed ConcurrentModificationException when reading metrics in GraphiteReporter (CASSANDRA-11823)
 * Fix upgrade of super columns on thrift (CASSANDRA-12335)
 * Fixed flacky BlacklistingCompactionsTest, switched to fixed size types and increased corruption size (CASSANDRA-12359)
 * Rerun ReplicationAwareTokenAllocatorTest on failure to avoid flakiness (CASSANDRA-12277)
 * Exception when computing read-repair for range tombstones (CASSANDRA-12263)
 * Lost counter writes in compact table and static columns (CASSANDRA-12219)
 * AssertionError with MVs on updating a row that isn't indexed due to a null value (CASSANDRA-12247)
 * Disable RR and speculative retry with EACH_QUORUM reads (CASSANDRA-11980)
 * Add option to override compaction space check (CASSANDRA-12180)
 * Faster startup by only scanning each directory for temporary files once (CASSANDRA-12114)
 * Respond with v1/v2 protocol header when responding to driver that attempts
   to connect with too low of a protocol version (CASSANDRA-11464)
 * NullPointerExpception when reading/compacting table (CASSANDRA-11988)
 * Fix problem with undeleteable rows on upgrade to new sstable format (CASSANDRA-12144)
 * Fix paging logic for deleted partitions with static columns (CASSANDRA-12107)
 * Wait until the message is being send to decide which serializer must be used (CASSANDRA-11393)
 * Fix migration of static thrift column names with non-text comparators (CASSANDRA-12147)
 * Fix upgrading sparse tables that are incorrectly marked as dense (CASSANDRA-11315)
 * Fix reverse queries ignoring range tombstones (CASSANDRA-11733)
 * Avoid potential race when rebuilding CFMetaData (CASSANDRA-12098)
 * Avoid missing sstables when getting the canonical sstables (CASSANDRA-11996)
 * Always select the live sstables when getting sstables in bounds (CASSANDRA-11944)
 * Fix column ordering of results with static columns for Thrift requests in
   a mixed 2.x/3.x cluster, also fix potential non-resolved duplication of
   those static columns in query results (CASSANDRA-12123)
 * Avoid digest mismatch with empty but static rows (CASSANDRA-12090)
 * Fix EOF exception when altering column type (CASSANDRA-11820)
 * Fix JsonTransformer output of partition with deletion info (CASSANDRA-12418)
 * Fix NPE in SSTableLoader when specifying partial directory path (CASSANDRA-12609)
Merged from 2.2:
 * Add local address entry in PropertyFileSnitch (CASSANDRA-11332)
 * cqlshlib tests: increase default execute timeout (CASSANDRA-12481)
 * Forward writes to replacement node when replace_address != broadcast_address (CASSANDRA-8523)
 * Enable repair -pr and -local together (fix regression of CASSANDRA-7450) (CASSANDRA-12522)
 * Fail repair on non-existing table (CASSANDRA-12279)
 * cqlsh copy: fix missing counter values (CASSANDRA-12476)
 * Move migration tasks to non-periodic queue, assure flush executor shutdown after non-periodic executor (CASSANDRA-12251)
 * cqlsh copy: fixed possible race in initializing feeding thread (CASSANDRA-11701)
 * Only set broadcast_rpc_address on Ec2MultiRegionSnitch if it's not set (CASSANDRA-11357)
 * Update StorageProxy range metrics for timeouts, failures and unavailables (CASSANDRA-9507)
 * Add Sigar to classes included in clientutil.jar (CASSANDRA-11635)
 * Add decay to histograms and timers used for metrics (CASSANDRA-11752)
 * Fix hanging stream session (CASSANDRA-10992)
 * Fix INSERT JSON, fromJson() support of smallint, tinyint types (CASSANDRA-12371)
 * Restore JVM metric export for metric reporters (CASSANDRA-12312)
 * Release sstables of failed stream sessions only when outgoing transfers are finished (CASSANDRA-11345)
 * Wait for tracing events before returning response and query at same consistency level client side (CASSANDRA-11465)
 * cqlsh copyutil should get host metadata by connected address (CASSANDRA-11979)
 * Fixed cqlshlib.test.remove_test_db (CASSANDRA-12214)
 * Synchronize ThriftServer::stop() (CASSANDRA-12105)
 * Use dedicated thread for JMX notifications (CASSANDRA-12146)
 * Improve streaming synchronization and fault tolerance (CASSANDRA-11414)
 * MemoryUtil.getShort() should return an unsigned short also for architectures not supporting unaligned memory accesses (CASSANDRA-11973)
Merged from 2.1:
 * Fix queries with empty ByteBuffer values in clustering column restrictions (CASSANDRA-12127)
 * Disable passing control to post-flush after flush failure to prevent data loss (CASSANDRA-11828)
 * Allow STCS-in-L0 compactions to reduce scope with LCS (CASSANDRA-12040)
 * cannot use cql since upgrading python to 2.7.11+ (CASSANDRA-11850)
 * Fix filtering on clustering columns when 2i is used (CASSANDRA-11907)


3.0.8
 * Fix potential race in schema during new table creation (CASSANDRA-12083)
 * cqlsh: fix error handling in rare COPY FROM failure scenario (CASSANDRA-12070)
 * Disable autocompaction during drain (CASSANDRA-11878)
 * Add a metrics timer to MemtablePool and use it to track time spent blocked on memory in MemtableAllocator (CASSANDRA-11327)
 * Fix upgrading schema with super columns with non-text subcomparators (CASSANDRA-12023)
 * Add TimeWindowCompactionStrategy (CASSANDRA-9666)
Merged from 2.2:
 * Allow nodetool info to run with readonly JMX access (CASSANDRA-11755)
 * Validate bloom_filter_fp_chance against lowest supported
   value when the table is created (CASSANDRA-11920)
 * Don't send erroneous NEW_NODE notifications on restart (CASSANDRA-11038)
 * StorageService shutdown hook should use a volatile variable (CASSANDRA-11984)
Merged from 2.1:
 * Avoid stalling paxos when the paxos state expires (CASSANDRA-12043)
 * Remove finished incoming streaming connections from MessagingService (CASSANDRA-11854)
 * Don't try to get sstables for non-repairing column families (CASSANDRA-12077)
 * Avoid marking too many sstables as repaired (CASSANDRA-11696)
 * Prevent select statements with clustering key > 64k (CASSANDRA-11882)
 * Fix clock skew corrupting other nodes with paxos (CASSANDRA-11991)
 * Remove distinction between non-existing static columns and existing but null in LWTs (CASSANDRA-9842)
 * Cache local ranges when calculating repair neighbors (CASSANDRA-11934)
 * Allow LWT operation on static column with only partition keys (CASSANDRA-10532)
 * Create interval tree over canonical sstables to avoid missing sstables during streaming (CASSANDRA-11886)
 * cqlsh COPY FROM: shutdown parent cluster after forking, to avoid corrupting SSL connections (CASSANDRA-11749)


3.0.7
 * Fix legacy serialization of Thrift-generated non-compound range tombstones
   when communicating with 2.x nodes (CASSANDRA-11930)
 * Fix Directories instantiations where CFS.initialDirectories should be used (CASSANDRA-11849)
 * Avoid referencing DatabaseDescriptor in AbstractType (CASSANDRA-11912)
 * Fix sstables not being protected from removal during index build (CASSANDRA-11905)
 * cqlsh: Suppress stack trace from Read/WriteFailures (CASSANDRA-11032)
 * Remove unneeded code to repair index summaries that have
   been improperly down-sampled (CASSANDRA-11127)
 * Avoid WriteTimeoutExceptions during commit log replay due to materialized
   view lock contention (CASSANDRA-11891)
 * Prevent OOM failures on SSTable corruption, improve tests for corruption detection (CASSANDRA-9530)
 * Use CFS.initialDirectories when clearing snapshots (CASSANDRA-11705)
 * Allow compaction strategies to disable early open (CASSANDRA-11754)
 * Refactor Materialized View code (CASSANDRA-11475)
 * Update Java Driver (CASSANDRA-11615)
Merged from 2.2:
 * Persist local metadata earlier in startup sequence (CASSANDRA-11742)
 * Run CommitLog tests with different compression settings (CASSANDRA-9039)
 * cqlsh: fix tab completion for case-sensitive identifiers (CASSANDRA-11664)
 * Avoid showing estimated key as -1 in tablestats (CASSANDRA-11587)
 * Fix possible race condition in CommitLog.recover (CASSANDRA-11743)
 * Enable client encryption in sstableloader with cli options (CASSANDRA-11708)
 * Possible memory leak in NIODataInputStream (CASSANDRA-11867)
 * Add seconds to cqlsh tracing session duration (CASSANDRA-11753)
 * Prohibit Reversed Counter type as part of the PK (CASSANDRA-9395)
Merged from 2.1:
 * cqlsh: apply current keyspace to source command (CASSANDRA-11152)
 * Backport CASSANDRA-11578 (CASSANDRA-11750)
 * Clear out parent repair session if repair coordinator dies (CASSANDRA-11824)
 * Set default streaming_socket_timeout_in_ms to 24 hours (CASSANDRA-11840)
 * Do not consider local node a valid source during replace (CASSANDRA-11848)
 * Add message dropped tasks to nodetool netstats (CASSANDRA-11855)
 * Avoid holding SSTableReaders for duration of incremental repair (CASSANDRA-11739)


3.0.6
 * Disallow creating view with a static column (CASSANDRA-11602)
 * Reduce the amount of object allocations caused by the getFunctions methods (CASSANDRA-11593)
 * Potential error replaying commitlog with smallint/tinyint/date/time types (CASSANDRA-11618)
 * Fix queries with filtering on counter columns (CASSANDRA-11629)
 * Improve tombstone printing in sstabledump (CASSANDRA-11655)
 * Fix paging for range queries where all clustering columns are specified (CASSANDRA-11669)
 * Don't require HEAP_NEW_SIZE to be set when using G1 (CASSANDRA-11600)
 * Fix sstabledump not showing cells after tombstone marker (CASSANDRA-11654)
 * Ignore all LocalStrategy keyspaces for streaming and other related
   operations (CASSANDRA-11627)
 * Ensure columnfilter covers indexed columns for thrift 2i queries (CASSANDRA-11523)
 * Only open one sstable scanner per sstable (CASSANDRA-11412)
 * Option to specify ProtocolVersion in cassandra-stress (CASSANDRA-11410)
 * ArithmeticException in avgFunctionForDecimal (CASSANDRA-11485)
 * LogAwareFileLister should only use OLD sstable files in current folder to determine disk consistency (CASSANDRA-11470)
 * Notify indexers of expired rows during compaction (CASSANDRA-11329)
 * Properly respond with ProtocolError when a v1/v2 native protocol
   header is received (CASSANDRA-11464)
 * Validate that num_tokens and initial_token are consistent with one another (CASSANDRA-10120)
Merged from 2.2:
 * Fix commit log replay after out-of-order flush completion (CASSANDRA-9669)
 * cqlsh: correctly handle non-ascii chars in error messages (CASSANDRA-11626)
 * Exit JVM if JMX server fails to startup (CASSANDRA-11540)
 * Produce a heap dump when exiting on OOM (CASSANDRA-9861)
 * Restore ability to filter on clustering columns when using a 2i (CASSANDRA-11510)
 * JSON datetime formatting needs timezone (CASSANDRA-11137)
 * Fix is_dense recalculation for Thrift-updated tables (CASSANDRA-11502)
 * Remove unnescessary file existence check during anticompaction (CASSANDRA-11660)
 * Add missing files to debian packages (CASSANDRA-11642)
 * Avoid calling Iterables::concat in loops during ModificationStatement::getFunctions (CASSANDRA-11621)
 * cqlsh: COPY FROM should use regular inserts for single statement batches and
   report errors correctly if workers processes crash on initialization (CASSANDRA-11474)
 * Always close cluster with connection in CqlRecordWriter (CASSANDRA-11553)
 * Allow only DISTINCT queries with partition keys restrictions (CASSANDRA-11339)
 * CqlConfigHelper no longer requires both a keystore and truststore to work (CASSANDRA-11532)
 * Make deprecated repair methods backward-compatible with previous notification service (CASSANDRA-11430)
 * IncomingStreamingConnection version check message wrong (CASSANDRA-11462)
Merged from 2.1:
 * Support mlockall on IBM POWER arch (CASSANDRA-11576)
 * Add option to disable use of severity in DynamicEndpointSnitch (CASSANDRA-11737)
 * cqlsh COPY FROM fails for null values with non-prepared statements (CASSANDRA-11631)
 * Make cython optional in pylib/setup.py (CASSANDRA-11630)
 * Change order of directory searching for cassandra.in.sh to favor local one (CASSANDRA-11628)
 * cqlsh COPY FROM fails with []{} chars in UDT/tuple fields/values (CASSANDRA-11633)
 * clqsh: COPY FROM throws TypeError with Cython extensions enabled (CASSANDRA-11574)
 * cqlsh: COPY FROM ignores NULL values in conversion (CASSANDRA-11549)
 * Validate levels when building LeveledScanner to avoid overlaps with orphaned sstables (CASSANDRA-9935)


3.0.5
 * Fix rare NPE on schema upgrade from 2.x to 3.x (CASSANDRA-10943)
 * Improve backoff policy for cqlsh COPY FROM (CASSANDRA-11320)
 * Improve IF NOT EXISTS check in CREATE INDEX (CASSANDRA-11131)
 * Upgrade ohc to 0.4.3
 * Enable SO_REUSEADDR for JMX RMI server sockets (CASSANDRA-11093)
 * Allocate merkletrees with the correct size (CASSANDRA-11390)
 * Support streaming pre-3.0 sstables (CASSANDRA-10990)
 * Add backpressure to compressed commit log (CASSANDRA-10971)
 * SSTableExport supports secondary index tables (CASSANDRA-11330)
 * Fix sstabledump to include missing info in debug output (CASSANDRA-11321)
 * Establish and implement canonical bulk reading workload(s) (CASSANDRA-10331)
 * Fix paging for IN queries on tables without clustering columns (CASSANDRA-11208)
 * Remove recursive call from CompositesSearcher (CASSANDRA-11304)
 * Fix filtering on non-primary key columns for queries without index (CASSANDRA-6377)
 * Fix sstableloader fail when using materialized view (CASSANDRA-11275)
Merged from 2.2:
 * DatabaseDescriptor should log stacktrace in case of Eception during seed provider creation (CASSANDRA-11312)
 * Use canonical path for directory in SSTable descriptor (CASSANDRA-10587)
 * Add cassandra-stress keystore option (CASSANDRA-9325)
 * Dont mark sstables as repairing with sub range repairs (CASSANDRA-11451)
 * Notify when sstables change after cancelling compaction (CASSANDRA-11373)
 * cqlsh: COPY FROM should check that explicit column names are valid (CASSANDRA-11333)
 * Add -Dcassandra.start_gossip startup option (CASSANDRA-10809)
 * Fix UTF8Validator.validate() for modified UTF-8 (CASSANDRA-10748)
 * Clarify that now() function is calculated on the coordinator node in CQL documentation (CASSANDRA-10900)
 * Fix bloom filter sizing with LCS (CASSANDRA-11344)
 * (cqlsh) Fix error when result is 0 rows with EXPAND ON (CASSANDRA-11092)
 * Add missing newline at end of bin/cqlsh (CASSANDRA-11325)
 * Fix AE in nodetool cfstats (backport CASSANDRA-10859) (CASSANDRA-11297)
 * Unresolved hostname leads to replace being ignored (CASSANDRA-11210)
 * Only log yaml config once, at startup (CASSANDRA-11217)
 * Reference leak with parallel repairs on the same table (CASSANDRA-11215)
Merged from 2.1:
 * Add a -j parameter to scrub/cleanup/upgradesstables to state how
   many threads to use (CASSANDRA-11179)
 * Backport CASSANDRA-10679 (CASSANDRA-9598)
 * InvalidateKeys should have a weak ref to key cache (CASSANDRA-11176)
 * COPY FROM on large datasets: fix progress report and debug performance (CASSANDRA-11053)

3.0.4
 * Preserve order for preferred SSL cipher suites (CASSANDRA-11164)
 * MV should only query complex columns included in the view (CASSANDRA-11069)
 * Failed aggregate creation breaks server permanently (CASSANDRA-11064)
 * Add sstabledump tool (CASSANDRA-7464)
 * Introduce backpressure for hints (CASSANDRA-10972)
 * Fix ClusteringPrefix not being able to read tombstone range boundaries (CASSANDRA-11158)
 * Prevent logging in sandboxed state (CASSANDRA-11033)
 * Disallow drop/alter operations of UDTs used by UDAs (CASSANDRA-10721)
 * Add query time validation method on Index (CASSANDRA-11043)
 * Avoid potential AssertionError in mixed version cluster (CASSANDRA-11128)
 * Properly handle hinted handoff after topology changes (CASSANDRA-5902)
 * AssertionError when listing sstable files on inconsistent disk state (CASSANDRA-11156)
 * Fix wrong rack counting and invalid conditions check for TokenAllocation
   (CASSANDRA-11139)
 * Avoid creating empty hint files (CASSANDRA-11090)
 * Fix leak detection strong reference loop using weak reference (CASSANDRA-11120)
 * Configurie BatchlogManager to stop delayed tasks on shutdown (CASSANDRA-11062)
 * Hadoop integration is incompatible with Cassandra Driver 3.0.0 (CASSANDRA-11001)
 * Add dropped_columns to the list of schema table so it gets handled
   properly (CASSANDRA-11050)
 * Fix NPE when using forceRepairRangeAsync without DC (CASSANDRA-11239)
Merged from 2.2:
 * Range.compareTo() violates the contract of Comparable (CASSANDRA-11216)
 * Avoid NPE when serializing ErrorMessage with null message (CASSANDRA-11167)
 * Replacing an aggregate with a new version doesn't reset INITCOND (CASSANDRA-10840)
 * (cqlsh) cqlsh cannot be called through symlink (CASSANDRA-11037)
 * fix ohc and java-driver pom dependencies in build.xml (CASSANDRA-10793)
 * Protect from keyspace dropped during repair (CASSANDRA-11065)
 * Handle adding fields to a UDT in SELECT JSON and toJson() (CASSANDRA-11146)
 * Better error message for cleanup (CASSANDRA-10991)
 * cqlsh pg-style-strings broken if line ends with ';' (CASSANDRA-11123)
 * Always persist upsampled index summaries (CASSANDRA-10512)
 * (cqlsh) Fix inconsistent auto-complete (CASSANDRA-10733)
 * Make SELECT JSON and toJson() threadsafe (CASSANDRA-11048)
 * Fix SELECT on tuple relations for mixed ASC/DESC clustering order (CASSANDRA-7281)
 * Use cloned TokenMetadata in size estimates to avoid race against membership check
   (CASSANDRA-10736)
 * (cqlsh) Support utf-8/cp65001 encoding on Windows (CASSANDRA-11030)
 * Fix paging on DISTINCT queries repeats result when first row in partition changes
   (CASSANDRA-10010)
 * cqlsh: change default encoding to UTF-8 (CASSANDRA-11124)
Merged from 2.1:
 * Checking if an unlogged batch is local is inefficient (CASSANDRA-11529)
 * Fix out-of-space error treatment in memtable flushing (CASSANDRA-11448).
 * Don't do defragmentation if reading from repaired sstables (CASSANDRA-10342)
 * Fix streaming_socket_timeout_in_ms not enforced (CASSANDRA-11286)
 * Avoid dropping message too quickly due to missing unit conversion (CASSANDRA-11302)
 * Don't remove FailureDetector history on removeEndpoint (CASSANDRA-10371)
 * Only notify if repair status changed (CASSANDRA-11172)
 * Use logback setting for 'cassandra -v' command (CASSANDRA-10767)
 * Fix sstableloader to unthrottle streaming by default (CASSANDRA-9714)
 * Fix incorrect warning in 'nodetool status' (CASSANDRA-10176)
 * Properly release sstable ref when doing offline scrub (CASSANDRA-10697)
 * Improve nodetool status performance for large cluster (CASSANDRA-7238)
 * Gossiper#isEnabled is not thread safe (CASSANDRA-11116)
 * Avoid major compaction mixing repaired and unrepaired sstables in DTCS (CASSANDRA-11113)
 * Make it clear what DTCS timestamp_resolution is used for (CASSANDRA-11041)
 * (cqlsh) Support timezone conversion using pytz (CASSANDRA-10397)
 * (cqlsh) Display milliseconds when datetime overflows (CASSANDRA-10625)


3.0.3
 * Remove double initialization of newly added tables (CASSANDRA-11027)
 * Filter keys searcher results by target range (CASSANDRA-11104)
 * Fix deserialization of legacy read commands (CASSANDRA-11087)
 * Fix incorrect computation of deletion time in sstable metadata (CASSANDRA-11102)
 * Avoid memory leak when collecting sstable metadata (CASSANDRA-11026)
 * Mutations do not block for completion under view lock contention (CASSANDRA-10779)
 * Invalidate legacy schema tables when unloading them (CASSANDRA-11071)
 * (cqlsh) handle INSERT and UPDATE statements with LWT conditions correctly
   (CASSANDRA-11003)
 * Fix DISTINCT queries in mixed version clusters (CASSANDRA-10762)
 * Migrate build status for indexes along with legacy schema (CASSANDRA-11046)
 * Ensure SSTables for legacy KEYS indexes can be read (CASSANDRA-11045)
 * Added support for IBM zSystems architecture (CASSANDRA-11054)
 * Update CQL documentation (CASSANDRA-10899)
 * Check the column name, not cell name, for dropped columns when reading
   legacy sstables (CASSANDRA-11018)
 * Don't attempt to index clustering values of static rows (CASSANDRA-11021)
 * Remove checksum files after replaying hints (CASSANDRA-10947)
 * Support passing base table metadata to custom 2i validation (CASSANDRA-10924)
 * Ensure stale index entries are purged during reads (CASSANDRA-11013)
 * Fix AssertionError when removing from list using UPDATE (CASSANDRA-10954)
 * Fix UnsupportedOperationException when reading old sstable with range
   tombstone (CASSANDRA-10743)
 * MV should use the maximum timestamp of the primary key (CASSANDRA-10910)
 * Fix potential assertion error during compaction (CASSANDRA-10944)
 * Fix counting of received sstables in streaming (CASSANDRA-10949)
 * Implement hints compression (CASSANDRA-9428)
 * Fix potential assertion error when reading static columns (CASSANDRA-10903)
 * Avoid NoSuchElementException when executing empty batch (CASSANDRA-10711)
 * Avoid building PartitionUpdate in toString (CASSANDRA-10897)
 * Reduce heap spent when receiving many SSTables (CASSANDRA-10797)
 * Add back support for 3rd party auth providers to bulk loader (CASSANDRA-10873)
 * Eliminate the dependency on jgrapht for UDT resolution (CASSANDRA-10653)
 * (Hadoop) Close Clusters and Sessions in Hadoop Input/Output classes (CASSANDRA-10837)
 * Fix sstableloader not working with upper case keyspace name (CASSANDRA-10806)
Merged from 2.2:
 * maxPurgeableTimestamp needs to check memtables too (CASSANDRA-9949)
 * Apply change to compaction throughput in real time (CASSANDRA-10025)
 * Fix potential NPE on ORDER BY queries with IN (CASSANDRA-10955)
 * Start L0 STCS-compactions even if there is a L0 -> L1 compaction
   going (CASSANDRA-10979)
 * Make UUID LSB unique per process (CASSANDRA-7925)
 * Avoid NPE when performing sstable tasks (scrub etc.) (CASSANDRA-10980)
 * Make sure client gets tombstone overwhelmed warning (CASSANDRA-9465)
 * Fix error streaming section more than 2GB (CASSANDRA-10961)
 * (cqlsh) Also apply --connect-timeout to control connection
   timeout (CASSANDRA-10959)
 * Histogram buckets exposed in jmx are sorted incorrectly (CASSANDRA-10975)
 * Enable GC logging by default (CASSANDRA-10140)
 * Optimize pending range computation (CASSANDRA-9258)
 * Skip commit log and saved cache directories in SSTable version startup check (CASSANDRA-10902)
 * drop/alter user should be case sensitive (CASSANDRA-10817)
 * jemalloc detection fails due to quoting issues in regexv (CASSANDRA-10946)
 * (cqlsh) show correct column names for empty result sets (CASSANDRA-9813)
 * Add new types to Stress (CASSANDRA-9556)
 * Add property to allow listening on broadcast interface (CASSANDRA-9748)
 * Fix regression in split size on CqlInputFormat (CASSANDRA-10835)
 * Better handling of SSL connection errors inter-node (CASSANDRA-10816)
 * Disable reloading of GossipingPropertyFileSnitch (CASSANDRA-9474)
 * Verify tables in pseudo-system keyspaces at startup (CASSANDRA-10761)
 * (cqlsh) encode input correctly when saving history
Merged from 2.1:
 * test_bulk_round_trip_blogposts is failing occasionally (CASSANDRA-10938)
 * Fix isJoined return true only after becoming cluster member (CASANDRA-11007)
 * Fix bad gossip generation seen in long-running clusters (CASSANDRA-10969)
 * Avoid NPE when incremental repair fails (CASSANDRA-10909)
 * Unmark sstables compacting once they are done in cleanup/scrub/upgradesstables (CASSANDRA-10829)
 * Allow simultaneous bootstrapping with strict consistency when no vnodes are used (CASSANDRA-11005)
 * Log a message when major compaction does not result in a single file (CASSANDRA-10847)
 * (cqlsh) fix cqlsh_copy_tests when vnodes are disabled (CASSANDRA-10997)
 * (cqlsh) Add request timeout option to cqlsh (CASSANDRA-10686)
 * Avoid AssertionError while submitting hint with LWT (CASSANDRA-10477)
 * If CompactionMetadata is not in stats file, use index summary instead (CASSANDRA-10676)
 * Retry sending gossip syn multiple times during shadow round (CASSANDRA-8072)
 * Fix pending range calculation during moves (CASSANDRA-10887)
 * Sane default (200Mbps) for inter-DC streaming througput (CASSANDRA-8708)
 * Match cassandra-loader options in COPY FROM (CASSANDRA-9303)
 * Fix binding to any address in CqlBulkRecordWriter (CASSANDRA-9309)
 * cqlsh fails to decode utf-8 characters for text typed columns (CASSANDRA-10875)
 * Log error when stream session fails (CASSANDRA-9294)
 * Fix bugs in commit log archiving startup behavior (CASSANDRA-10593)
 * (cqlsh) further optimise COPY FROM (CASSANDRA-9302)
 * Allow CREATE TABLE WITH ID (CASSANDRA-9179)
 * Make Stress compiles within eclipse (CASSANDRA-10807)
 * Cassandra Daemon should print JVM arguments (CASSANDRA-10764)
 * Allow cancellation of index summary redistribution (CASSANDRA-8805)


3.0.2
 * Fix upgrade data loss due to range tombstone deleting more data than then should
   (CASSANDRA-10822)


3.0.1
 * Avoid MV race during node decommission (CASSANDRA-10674)
 * Disable reloading of GossipingPropertyFileSnitch (CASSANDRA-9474)
 * Handle single-column deletions correction in materialized views
   when the column is part of the view primary key (CASSANDRA-10796)
 * Fix issue with datadir migration on upgrade (CASSANDRA-10788)
 * Fix bug with range tombstones on reverse queries and test coverage for
   AbstractBTreePartition (CASSANDRA-10059)
 * Remove 64k limit on collection elements (CASSANDRA-10374)
 * Remove unclear Indexer.indexes() method (CASSANDRA-10690)
 * Fix NPE on stream read error (CASSANDRA-10771)
 * Normalize cqlsh DESC output (CASSANDRA-10431)
 * Rejects partition range deletions when columns are specified (CASSANDRA-10739)
 * Fix error when saving cached key for old format sstable (CASSANDRA-10778)
 * Invalidate prepared statements on DROP INDEX (CASSANDRA-10758)
 * Fix SELECT statement with IN restrictions on partition key,
   ORDER BY and LIMIT (CASSANDRA-10729)
 * Improve stress performance over 1k threads (CASSANDRA-7217)
 * Wait for migration responses to complete before bootstrapping (CASSANDRA-10731)
 * Unable to create a function with argument of type Inet (CASSANDRA-10741)
 * Fix backward incompatibiliy in CqlInputFormat (CASSANDRA-10717)
 * Correctly preserve deletion info on updated rows when notifying indexers
   of single-row deletions (CASSANDRA-10694)
 * Notify indexers of partition delete during cleanup (CASSANDRA-10685)
 * Keep the file open in trySkipCache (CASSANDRA-10669)
 * Updated trigger example (CASSANDRA-10257)
Merged from 2.2:
 * Verify tables in pseudo-system keyspaces at startup (CASSANDRA-10761)
 * Fix IllegalArgumentException in DataOutputBuffer.reallocate for large buffers (CASSANDRA-10592)
 * Show CQL help in cqlsh in web browser (CASSANDRA-7225)
 * Serialize on disk the proper SSTable compression ratio (CASSANDRA-10775)
 * Reject index queries while the index is building (CASSANDRA-8505)
 * CQL.textile syntax incorrectly includes optional keyspace for aggregate SFUNC and FINALFUNC (CASSANDRA-10747)
 * Fix JSON update with prepared statements (CASSANDRA-10631)
 * Don't do anticompaction after subrange repair (CASSANDRA-10422)
 * Fix SimpleDateType type compatibility (CASSANDRA-10027)
 * (Hadoop) fix splits calculation (CASSANDRA-10640)
 * (Hadoop) ensure that Cluster instances are always closed (CASSANDRA-10058)
Merged from 2.1:
 * Fix Stress profile parsing on Windows (CASSANDRA-10808)
 * Fix incremental repair hang when replica is down (CASSANDRA-10288)
 * Optimize the way we check if a token is repaired in anticompaction (CASSANDRA-10768)
 * Add proper error handling to stream receiver (CASSANDRA-10774)
 * Warn or fail when changing cluster topology live (CASSANDRA-10243)
 * Status command in debian/ubuntu init script doesn't work (CASSANDRA-10213)
 * Some DROP ... IF EXISTS incorrectly result in exceptions on non-existing KS (CASSANDRA-10658)
 * DeletionTime.compareTo wrong in rare cases (CASSANDRA-10749)
 * Force encoding when computing statement ids (CASSANDRA-10755)
 * Properly reject counters as map keys (CASSANDRA-10760)
 * Fix the sstable-needs-cleanup check (CASSANDRA-10740)
 * (cqlsh) Print column names before COPY operation (CASSANDRA-8935)
 * Fix CompressedInputStream for proper cleanup (CASSANDRA-10012)
 * (cqlsh) Support counters in COPY commands (CASSANDRA-9043)
 * Try next replica if not possible to connect to primary replica on
   ColumnFamilyRecordReader (CASSANDRA-2388)
 * Limit window size in DTCS (CASSANDRA-10280)
 * sstableloader does not use MAX_HEAP_SIZE env parameter (CASSANDRA-10188)
 * (cqlsh) Improve COPY TO performance and error handling (CASSANDRA-9304)
 * Create compression chunk for sending file only (CASSANDRA-10680)
 * Forbid compact clustering column type changes in ALTER TABLE (CASSANDRA-8879)
 * Reject incremental repair with subrange repair (CASSANDRA-10422)
 * Add a nodetool command to refresh size_estimates (CASSANDRA-9579)
 * Invalidate cache after stream receive task is completed (CASSANDRA-10341)
 * Reject counter writes in CQLSSTableWriter (CASSANDRA-10258)
 * Remove superfluous COUNTER_MUTATION stage mapping (CASSANDRA-10605)


3.0
 * Fix AssertionError while flushing memtable due to materialized views
   incorrectly inserting empty rows (CASSANDRA-10614)
 * Store UDA initcond as CQL literal in the schema table, instead of a blob (CASSANDRA-10650)
 * Don't use -1 for the position of partition key in schema (CASSANDRA-10491)
 * Fix distinct queries in mixed version cluster (CASSANDRA-10573)
 * Skip sstable on clustering in names query (CASSANDRA-10571)
 * Remove value skipping as it breaks read-repair (CASSANDRA-10655)
 * Fix bootstrapping with MVs (CASSANDRA-10621)
 * Make sure EACH_QUORUM reads are using NTS (CASSANDRA-10584)
 * Fix MV replica filtering for non-NetworkTopologyStrategy (CASSANDRA-10634)
 * (Hadoop) fix CIF describeSplits() not handling 0 size estimates (CASSANDRA-10600)
 * Fix reading of legacy sstables (CASSANDRA-10590)
 * Use CQL type names in schema metadata tables (CASSANDRA-10365)
 * Guard batchlog replay against integer division by zero (CASSANDRA-9223)
 * Fix bug when adding a column to thrift with the same name than a primary key (CASSANDRA-10608)
 * Add client address argument to IAuthenticator::newSaslNegotiator (CASSANDRA-8068)
 * Fix implementation of LegacyLayout.LegacyBoundComparator (CASSANDRA-10602)
 * Don't use 'names query' read path for counters (CASSANDRA-10572)
 * Fix backward compatibility for counters (CASSANDRA-10470)
 * Remove memory_allocator paramter from cassandra.yaml (CASSANDRA-10581,10628)
 * Execute the metadata reload task of all registered indexes on CFS::reload (CASSANDRA-10604)
 * Fix thrift cas operations with defined columns (CASSANDRA-10576)
 * Fix PartitionUpdate.operationCount()for updates with static column operations (CASSANDRA-10606)
 * Fix thrift get() queries with defined columns (CASSANDRA-10586)
 * Fix marking of indexes as built and removed (CASSANDRA-10601)
 * Skip initialization of non-registered 2i instances, remove Index::getIndexName (CASSANDRA-10595)
 * Fix batches on multiple tables (CASSANDRA-10554)
 * Ensure compaction options are validated when updating KeyspaceMetadata (CASSANDRA-10569)
 * Flatten Iterator Transformation Hierarchy (CASSANDRA-9975)
 * Remove token generator (CASSANDRA-5261)
 * RolesCache should not be created for any authenticator that does not requireAuthentication (CASSANDRA-10562)
 * Fix LogTransaction checking only a single directory for files (CASSANDRA-10421)
 * Fix handling of range tombstones when reading old format sstables (CASSANDRA-10360)
 * Aggregate with Initial Condition fails with C* 3.0 (CASSANDRA-10367)
Merged from 2.2:
 * (cqlsh) show partial trace if incomplete after max_trace_wait (CASSANDRA-7645)
 * Use most up-to-date version of schema for system tables (CASSANDRA-10652)
 * Deprecate memory_allocator in cassandra.yaml (CASSANDRA-10581,10628)
 * Expose phi values from failure detector via JMX and tweak debug
   and trace logging (CASSANDRA-9526)
 * Fix IllegalArgumentException in DataOutputBuffer.reallocate for large buffers (CASSANDRA-10592)
Merged from 2.1:
 * Shutdown compaction in drain to prevent leak (CASSANDRA-10079)
 * (cqlsh) fix COPY using wrong variable name for time_format (CASSANDRA-10633)
 * Do not run SizeEstimatesRecorder if a node is not a member of the ring (CASSANDRA-9912)
 * Improve handling of dead nodes in gossip (CASSANDRA-10298)
 * Fix logback-tools.xml incorrectly configured for outputing to System.err
   (CASSANDRA-9937)
 * Fix streaming to catch exception so retry not fail (CASSANDRA-10557)
 * Add validation method to PerRowSecondaryIndex (CASSANDRA-10092)
 * Support encrypted and plain traffic on the same port (CASSANDRA-10559)
 * Do STCS in DTCS windows (CASSANDRA-10276)
 * Avoid repetition of JVM_OPTS in debian package (CASSANDRA-10251)
 * Fix potential NPE from handling result of SIM.highestSelectivityIndex (CASSANDRA-10550)
 * Fix paging issues with partitions containing only static columns data (CASSANDRA-10381)
 * Fix conditions on static columns (CASSANDRA-10264)
 * AssertionError: attempted to delete non-existing file CommitLog (CASSANDRA-10377)
 * Fix sorting for queries with an IN condition on partition key columns (CASSANDRA-10363)


3.0-rc2
 * Fix SELECT DISTINCT queries between 2.2.2 nodes and 3.0 nodes (CASSANDRA-10473)
 * Remove circular references in SegmentedFile (CASSANDRA-10543)
 * Ensure validation of indexed values only occurs once per-partition (CASSANDRA-10536)
 * Fix handling of static columns for range tombstones in thrift (CASSANDRA-10174)
 * Support empty ColumnFilter for backward compatility on empty IN (CASSANDRA-10471)
 * Remove Pig support (CASSANDRA-10542)
 * Fix LogFile throws Exception when assertion is disabled (CASSANDRA-10522)
 * Revert CASSANDRA-7486, make CMS default GC, move GC config to
   conf/jvm.options (CASSANDRA-10403)
 * Fix TeeingAppender causing some logs to be truncated/empty (CASSANDRA-10447)
 * Allow EACH_QUORUM for reads (CASSANDRA-9602)
 * Fix potential ClassCastException while upgrading (CASSANDRA-10468)
 * Fix NPE in MVs on update (CASSANDRA-10503)
 * Only include modified cell data in indexing deltas (CASSANDRA-10438)
 * Do not load keyspace when creating sstable writer (CASSANDRA-10443)
 * If node is not yet gossiping write all MV updates to batchlog only (CASSANDRA-10413)
 * Re-populate token metadata after commit log recovery (CASSANDRA-10293)
 * Provide additional metrics for materialized views (CASSANDRA-10323)
 * Flush system schema tables after local schema changes (CASSANDRA-10429)
Merged from 2.2:
 * Reduce contention getting instances of CompositeType (CASSANDRA-10433)
 * Fix the regression when using LIMIT with aggregates (CASSANDRA-10487)
 * Avoid NoClassDefFoundError during DataDescriptor initialization on windows (CASSANDRA-10412)
 * Preserve case of quoted Role & User names (CASSANDRA-10394)
 * cqlsh pg-style-strings broken (CASSANDRA-10484)
 * cqlsh prompt includes name of keyspace after failed `use` statement (CASSANDRA-10369)
Merged from 2.1:
 * (cqlsh) Distinguish negative and positive infinity in output (CASSANDRA-10523)
 * (cqlsh) allow custom time_format for COPY TO (CASSANDRA-8970)
 * Don't allow startup if the node's rack has changed (CASSANDRA-10242)
 * (cqlsh) show partial trace if incomplete after max_trace_wait (CASSANDRA-7645)
 * Allow LOCAL_JMX to be easily overridden (CASSANDRA-10275)
 * Mark nodes as dead even if they've already left (CASSANDRA-10205)


3.0.0-rc1
 * Fix mixed version read request compatibility for compact static tables
   (CASSANDRA-10373)
 * Fix paging of DISTINCT with static and IN (CASSANDRA-10354)
 * Allow MATERIALIZED VIEW's SELECT statement to restrict primary key
   columns (CASSANDRA-9664)
 * Move crc_check_chance out of compression options (CASSANDRA-9839)
 * Fix descending iteration past end of BTreeSearchIterator (CASSANDRA-10301)
 * Transfer hints to a different node on decommission (CASSANDRA-10198)
 * Check partition keys for CAS operations during stmt validation (CASSANDRA-10338)
 * Add custom query expressions to SELECT (CASSANDRA-10217)
 * Fix minor bugs in MV handling (CASSANDRA-10362)
 * Allow custom indexes with 0,1 or multiple target columns (CASSANDRA-10124)
 * Improve MV schema representation (CASSANDRA-9921)
 * Add flag to enable/disable coordinator batchlog for MV writes (CASSANDRA-10230)
 * Update cqlsh COPY for new internal driver serialization interface (CASSANDRA-10318)
 * Give index implementations more control over rebuild operations (CASSANDRA-10312)
 * Update index file format (CASSANDRA-10314)
 * Add "shadowable" row tombstones to deal with mv timestamp issues (CASSANDRA-10261)
 * CFS.loadNewSSTables() broken for pre-3.0 sstables
 * Cache selected index in read command to reduce lookups (CASSANDRA-10215)
 * Small optimizations of sstable index serialization (CASSANDRA-10232)
 * Support for both encrypted and unencrypted native transport connections (CASSANDRA-9590)
Merged from 2.2:
 * Configurable page size in cqlsh (CASSANDRA-9855)
 * Defer default role manager setup until all nodes are on 2.2+ (CASSANDRA-9761)
 * Handle missing RoleManager in config after upgrade to 2.2 (CASSANDRA-10209)
Merged from 2.1:
 * Bulk Loader API could not tolerate even node failure (CASSANDRA-10347)
 * Avoid misleading pushed notifications when multiple nodes
   share an rpc_address (CASSANDRA-10052)
 * Fix dropping undroppable when message queue is full (CASSANDRA-10113)
 * Fix potential ClassCastException during paging (CASSANDRA-10352)
 * Prevent ALTER TYPE from creating circular references (CASSANDRA-10339)
 * Fix cache handling of 2i and base tables (CASSANDRA-10155, 10359)
 * Fix NPE in nodetool compactionhistory (CASSANDRA-9758)
 * (Pig) support BulkOutputFormat as a URL parameter (CASSANDRA-7410)
 * BATCH statement is broken in cqlsh (CASSANDRA-10272)
 * (cqlsh) Make cqlsh PEP8 Compliant (CASSANDRA-10066)
 * (cqlsh) Fix error when starting cqlsh with --debug (CASSANDRA-10282)
 * Scrub, Cleanup and Upgrade do not unmark compacting until all operations
   have completed, regardless of the occurence of exceptions (CASSANDRA-10274)


3.0.0-beta2
 * Fix columns returned by AbstractBtreePartitions (CASSANDRA-10220)
 * Fix backward compatibility issue due to AbstractBounds serialization bug (CASSANDRA-9857)
 * Fix startup error when upgrading nodes (CASSANDRA-10136)
 * Base table PRIMARY KEY can be assumed to be NOT NULL in MV creation (CASSANDRA-10147)
 * Improve batchlog write patch (CASSANDRA-9673)
 * Re-apply MaterializedView updates on commitlog replay (CASSANDRA-10164)
 * Require AbstractType.isByteOrderComparable declaration in constructor (CASSANDRA-9901)
 * Avoid digest mismatch on upgrade to 3.0 (CASSANDRA-9554)
 * Fix Materialized View builder when adding multiple MVs (CASSANDRA-10156)
 * Choose better poolingOptions for protocol v4 in cassandra-stress (CASSANDRA-10182)
 * Fix LWW bug affecting Materialized Views (CASSANDRA-10197)
 * Ensures frozen sets and maps are always sorted (CASSANDRA-10162)
 * Don't deadlock when flushing CFS backed custom indexes (CASSANDRA-10181)
 * Fix double flushing of secondary index tables (CASSANDRA-10180)
 * Fix incorrect handling of range tombstones in thrift (CASSANDRA-10046)
 * Only use batchlog when paired materialized view replica is remote (CASSANDRA-10061)
 * Reuse TemporalRow when updating multiple MaterializedViews (CASSANDRA-10060)
 * Validate gc_grace_seconds for batchlog writes and MVs (CASSANDRA-9917)
 * Fix sstablerepairedset (CASSANDRA-10132)
Merged from 2.2:
 * Cancel transaction for sstables we wont redistribute index summary
   for (CASSANDRA-10270)
 * Retry snapshot deletion after compaction and gc on Windows (CASSANDRA-10222)
 * Fix failure to start with space in directory path on Windows (CASSANDRA-10239)
 * Fix repair hang when snapshot failed (CASSANDRA-10057)
 * Fall back to 1/4 commitlog volume for commitlog_total_space on small disks
   (CASSANDRA-10199)
Merged from 2.1:
 * Added configurable warning threshold for GC duration (CASSANDRA-8907)
 * Fix handling of streaming EOF (CASSANDRA-10206)
 * Only check KeyCache when it is enabled
 * Change streaming_socket_timeout_in_ms default to 1 hour (CASSANDRA-8611)
 * (cqlsh) update list of CQL keywords (CASSANDRA-9232)
 * Add nodetool gettraceprobability command (CASSANDRA-10234)
Merged from 2.0:
 * Fix rare race where older gossip states can be shadowed (CASSANDRA-10366)
 * Fix consolidating racks violating the RF contract (CASSANDRA-10238)
 * Disallow decommission when node is in drained state (CASSANDRA-8741)


2.2.1
 * Fix race during construction of commit log (CASSANDRA-10049)
 * Fix LeveledCompactionStrategyTest (CASSANDRA-9757)
 * Fix broken UnbufferedDataOutputStreamPlus.writeUTF (CASSANDRA-10203)
 * (cqlsh) default load-from-file encoding to utf-8 (CASSANDRA-9898)
 * Avoid returning Permission.NONE when failing to query users table (CASSANDRA-10168)
 * (cqlsh) add CLEAR command (CASSANDRA-10086)
 * Support string literals as Role names for compatibility (CASSANDRA-10135)
Merged from 2.1:
 * Only check KeyCache when it is enabled
 * Change streaming_socket_timeout_in_ms default to 1 hour (CASSANDRA-8611)
 * (cqlsh) update list of CQL keywords (CASSANDRA-9232)


3.0.0-beta1
 * Redesign secondary index API (CASSANDRA-9459, 7771, 9041)
 * Fix throwing ReadFailure instead of ReadTimeout on range queries (CASSANDRA-10125)
 * Rewrite hinted handoff (CASSANDRA-6230)
 * Fix query on static compact tables (CASSANDRA-10093)
 * Fix race during construction of commit log (CASSANDRA-10049)
 * Add option to only purge repaired tombstones (CASSANDRA-6434)
 * Change authorization handling for MVs (CASSANDRA-9927)
 * Add custom JMX enabled executor for UDF sandbox (CASSANDRA-10026)
 * Fix row deletion bug for Materialized Views (CASSANDRA-10014)
 * Support mixed-version clusters with Cassandra 2.1 and 2.2 (CASSANDRA-9704)
 * Fix multiple slices on RowSearchers (CASSANDRA-10002)
 * Fix bug in merging of collections (CASSANDRA-10001)
 * Optimize batchlog replay to avoid full scans (CASSANDRA-7237)
 * Repair improvements when using vnodes (CASSANDRA-5220)
 * Disable scripted UDFs by default (CASSANDRA-9889)
 * Bytecode inspection for Java-UDFs (CASSANDRA-9890)
 * Use byte to serialize MT hash length (CASSANDRA-9792)
 * Replace usage of Adler32 with CRC32 (CASSANDRA-8684)
 * Fix migration to new format from 2.1 SSTable (CASSANDRA-10006)
 * SequentialWriter should extend BufferedDataOutputStreamPlus (CASSANDRA-9500)
 * Use the same repairedAt timestamp within incremental repair session (CASSANDRA-9111)
Merged from 2.2:
 * Allow count(*) and count(1) to be use as normal aggregation (CASSANDRA-10114)
 * An NPE is thrown if the column name is unknown for an IN relation (CASSANDRA-10043)
 * Apply commit_failure_policy to more errors on startup (CASSANDRA-9749)
 * Fix histogram overflow exception (CASSANDRA-9973)
 * Route gossip messages over dedicated socket (CASSANDRA-9237)
 * Add checksum to saved cache files (CASSANDRA-9265)
 * Log warning when using an aggregate without partition key (CASSANDRA-9737)
Merged from 2.1:
 * (cqlsh) Allow encoding to be set through command line (CASSANDRA-10004)
 * Add new JMX methods to change local compaction strategy (CASSANDRA-9965)
 * Write hints for paxos commits (CASSANDRA-7342)
 * (cqlsh) Fix timestamps before 1970 on Windows, always
   use UTC for timestamp display (CASSANDRA-10000)
 * (cqlsh) Avoid overwriting new config file with old config
   when both exist (CASSANDRA-9777)
 * Release snapshot selfRef when doing snapshot repair (CASSANDRA-9998)
 * Cannot replace token does not exist - DN node removed as Fat Client (CASSANDRA-9871)
Merged from 2.0:
 * Don't cast expected bf size to an int (CASSANDRA-9959)
 * Make getFullyExpiredSSTables less expensive (CASSANDRA-9882)


3.0.0-alpha1
 * Implement proper sandboxing for UDFs (CASSANDRA-9402)
 * Simplify (and unify) cleanup of compaction leftovers (CASSANDRA-7066)
 * Allow extra schema definitions in cassandra-stress yaml (CASSANDRA-9850)
 * Metrics should use up to date nomenclature (CASSANDRA-9448)
 * Change CREATE/ALTER TABLE syntax for compression (CASSANDRA-8384)
 * Cleanup crc and adler code for java 8 (CASSANDRA-9650)
 * Storage engine refactor (CASSANDRA-8099, 9743, 9746, 9759, 9781, 9808, 9825,
   9848, 9705, 9859, 9867, 9874, 9828, 9801)
 * Update Guava to 18.0 (CASSANDRA-9653)
 * Bloom filter false positive ratio is not honoured (CASSANDRA-8413)
 * New option for cassandra-stress to leave a ratio of columns null (CASSANDRA-9522)
 * Change hinted_handoff_enabled yaml setting, JMX (CASSANDRA-9035)
 * Add algorithmic token allocation (CASSANDRA-7032)
 * Add nodetool command to replay batchlog (CASSANDRA-9547)
 * Make file buffer cache independent of paths being read (CASSANDRA-8897)
 * Remove deprecated legacy Hadoop code (CASSANDRA-9353)
 * Decommissioned nodes will not rejoin the cluster (CASSANDRA-8801)
 * Change gossip stabilization to use endpoit size (CASSANDRA-9401)
 * Change default garbage collector to G1 (CASSANDRA-7486)
 * Populate TokenMetadata early during startup (CASSANDRA-9317)
 * Undeprecate cache recentHitRate (CASSANDRA-6591)
 * Add support for selectively varint encoding fields (CASSANDRA-9499, 9865)
 * Materialized Views (CASSANDRA-6477)
Merged from 2.2:
 * Avoid grouping sstables for anticompaction with DTCS (CASSANDRA-9900)
 * UDF / UDA execution time in trace (CASSANDRA-9723)
 * Fix broken internode SSL (CASSANDRA-9884)
Merged from 2.1:
 * Add new JMX methods to change local compaction strategy (CASSANDRA-9965)
 * Fix handling of enable/disable autocompaction (CASSANDRA-9899)
 * Add consistency level to tracing ouput (CASSANDRA-9827)
 * Remove repair snapshot leftover on startup (CASSANDRA-7357)
 * Use random nodes for batch log when only 2 racks (CASSANDRA-8735)
 * Ensure atomicity inside thrift and stream session (CASSANDRA-7757)
 * Fix nodetool info error when the node is not joined (CASSANDRA-9031)
Merged from 2.0:
 * Log when messages are dropped due to cross_node_timeout (CASSANDRA-9793)
 * Don't track hotness when opening from snapshot for validation (CASSANDRA-9382)


2.2.0
 * Allow the selection of columns together with aggregates (CASSANDRA-9767)
 * Fix cqlsh copy methods and other windows specific issues (CASSANDRA-9795)
 * Don't wrap byte arrays in SequentialWriter (CASSANDRA-9797)
 * sum() and avg() functions missing for smallint and tinyint types (CASSANDRA-9671)
 * Revert CASSANDRA-9542 (allow native functions in UDA) (CASSANDRA-9771)
Merged from 2.1:
 * Fix MarshalException when upgrading superColumn family (CASSANDRA-9582)
 * Fix broken logging for "empty" flushes in Memtable (CASSANDRA-9837)
 * Handle corrupt files on startup (CASSANDRA-9686)
 * Fix clientutil jar and tests (CASSANDRA-9760)
 * (cqlsh) Allow the SSL protocol version to be specified through the
    config file or environment variables (CASSANDRA-9544)
Merged from 2.0:
 * Add tool to find why expired sstables are not getting dropped (CASSANDRA-10015)
 * Remove erroneous pending HH tasks from tpstats/jmx (CASSANDRA-9129)
 * Don't cast expected bf size to an int (CASSANDRA-9959)
 * checkForEndpointCollision fails for legitimate collisions (CASSANDRA-9765)
 * Complete CASSANDRA-8448 fix (CASSANDRA-9519)
 * Don't include auth credentials in debug log (CASSANDRA-9682)
 * Can't transition from write survey to normal mode (CASSANDRA-9740)
 * Scrub (recover) sstables even when -Index.db is missing (CASSANDRA-9591)
 * Fix growing pending background compaction (CASSANDRA-9662)


2.2.0-rc2
 * Re-enable memory-mapped I/O on Windows (CASSANDRA-9658)
 * Warn when an extra-large partition is compacted (CASSANDRA-9643)
 * (cqlsh) Allow setting the initial connection timeout (CASSANDRA-9601)
 * BulkLoader has --transport-factory option but does not use it (CASSANDRA-9675)
 * Allow JMX over SSL directly from nodetool (CASSANDRA-9090)
 * Update cqlsh for UDFs (CASSANDRA-7556)
 * Change Windows kernel default timer resolution (CASSANDRA-9634)
 * Deprected sstable2json and json2sstable (CASSANDRA-9618)
 * Allow native functions in user-defined aggregates (CASSANDRA-9542)
 * Don't repair system_distributed by default (CASSANDRA-9621)
 * Fix mixing min, max, and count aggregates for blob type (CASSANRA-9622)
 * Rename class for DATE type in Java driver (CASSANDRA-9563)
 * Duplicate compilation of UDFs on coordinator (CASSANDRA-9475)
 * Fix connection leak in CqlRecordWriter (CASSANDRA-9576)
 * Mlockall before opening system sstables & remove boot_without_jna option (CASSANDRA-9573)
 * Add functions to convert timeuuid to date or time, deprecate dateOf and unixTimestampOf (CASSANDRA-9229)
 * Make sure we cancel non-compacting sstables from LifecycleTransaction (CASSANDRA-9566)
 * Fix deprecated repair JMX API (CASSANDRA-9570)
 * Add logback metrics (CASSANDRA-9378)
 * Update and refactor ant test/test-compression to run the tests in parallel (CASSANDRA-9583)
 * Fix upgrading to new directory for secondary index (CASSANDRA-9687)
Merged from 2.1:
 * (cqlsh) Fix bad check for CQL compatibility when DESCRIBE'ing
   COMPACT STORAGE tables with no clustering columns
 * Eliminate strong self-reference chains in sstable ref tidiers (CASSANDRA-9656)
 * Ensure StreamSession uses canonical sstable reader instances (CASSANDRA-9700) 
 * Ensure memtable book keeping is not corrupted in the event we shrink usage (CASSANDRA-9681)
 * Update internal python driver for cqlsh (CASSANDRA-9064)
 * Fix IndexOutOfBoundsException when inserting tuple with too many
   elements using the string literal notation (CASSANDRA-9559)
 * Enable describe on indices (CASSANDRA-7814)
 * Fix incorrect result for IN queries where column not found (CASSANDRA-9540)
 * ColumnFamilyStore.selectAndReference may block during compaction (CASSANDRA-9637)
 * Fix bug in cardinality check when compacting (CASSANDRA-9580)
 * Fix memory leak in Ref due to ConcurrentLinkedQueue.remove() behaviour (CASSANDRA-9549)
 * Make rebuild only run one at a time (CASSANDRA-9119)
Merged from 2.0:
 * Avoid NPE in AuthSuccess#decode (CASSANDRA-9727)
 * Add listen_address to system.local (CASSANDRA-9603)
 * Bug fixes to resultset metadata construction (CASSANDRA-9636)
 * Fix setting 'durable_writes' in ALTER KEYSPACE (CASSANDRA-9560)
 * Avoids ballot clash in Paxos (CASSANDRA-9649)
 * Improve trace messages for RR (CASSANDRA-9479)
 * Fix suboptimal secondary index selection when restricted
   clustering column is also indexed (CASSANDRA-9631)
 * (cqlsh) Add min_threshold to DTCS option autocomplete (CASSANDRA-9385)
 * Fix error message when attempting to create an index on a column
   in a COMPACT STORAGE table with clustering columns (CASSANDRA-9527)
 * 'WITH WITH' in alter keyspace statements causes NPE (CASSANDRA-9565)
 * Expose some internals of SelectStatement for inspection (CASSANDRA-9532)
 * ArrivalWindow should use primitives (CASSANDRA-9496)
 * Periodically submit background compaction tasks (CASSANDRA-9592)
 * Set HAS_MORE_PAGES flag to false when PagingState is null (CASSANDRA-9571)


2.2.0-rc1
 * Compressed commit log should measure compressed space used (CASSANDRA-9095)
 * Fix comparison bug in CassandraRoleManager#collectRoles (CASSANDRA-9551)
 * Add tinyint,smallint,time,date support for UDFs (CASSANDRA-9400)
 * Deprecates SSTableSimpleWriter and SSTableSimpleUnsortedWriter (CASSANDRA-9546)
 * Empty INITCOND treated as null in aggregate (CASSANDRA-9457)
 * Remove use of Cell in Thrift MapReduce classes (CASSANDRA-8609)
 * Integrate pre-release Java Driver 2.2-rc1, custom build (CASSANDRA-9493)
 * Clean up gossiper logic for old versions (CASSANDRA-9370)
 * Fix custom payload coding/decoding to match the spec (CASSANDRA-9515)
 * ant test-all results incomplete when parsed (CASSANDRA-9463)
 * Disallow frozen<> types in function arguments and return types for
   clarity (CASSANDRA-9411)
 * Static Analysis to warn on unsafe use of Autocloseable instances (CASSANDRA-9431)
 * Update commitlog archiving examples now that commitlog segments are
   not recycled (CASSANDRA-9350)
 * Extend Transactional API to sstable lifecycle management (CASSANDRA-8568)
 * (cqlsh) Add support for native protocol 4 (CASSANDRA-9399)
 * Ensure that UDF and UDAs are keyspace-isolated (CASSANDRA-9409)
 * Revert CASSANDRA-7807 (tracing completion client notifications) (CASSANDRA-9429)
 * Add ability to stop compaction by ID (CASSANDRA-7207)
 * Let CassandraVersion handle SNAPSHOT version (CASSANDRA-9438)
Merged from 2.1:
 * (cqlsh) Fix using COPY through SOURCE or -f (CASSANDRA-9083)
 * Fix occasional lack of `system` keyspace in schema tables (CASSANDRA-8487)
 * Use ProtocolError code instead of ServerError code for native protocol
   error responses to unsupported protocol versions (CASSANDRA-9451)
 * Default commitlog_sync_batch_window_in_ms changed to 2ms (CASSANDRA-9504)
 * Fix empty partition assertion in unsorted sstable writing tools (CASSANDRA-9071)
 * Ensure truncate without snapshot cannot produce corrupt responses (CASSANDRA-9388) 
 * Consistent error message when a table mixes counter and non-counter
   columns (CASSANDRA-9492)
 * Avoid getting unreadable keys during anticompaction (CASSANDRA-9508)
 * (cqlsh) Better float precision by default (CASSANDRA-9224)
 * Improve estimated row count (CASSANDRA-9107)
 * Optimize range tombstone memory footprint (CASSANDRA-8603)
 * Use configured gcgs in anticompaction (CASSANDRA-9397)
Merged from 2.0:
 * Don't accumulate more range than necessary in RangeTombstone.Tracker (CASSANDRA-9486)
 * Add broadcast and rpc addresses to system.local (CASSANDRA-9436)
 * Always mark sstable suspect when corrupted (CASSANDRA-9478)
 * Add database users and permissions to CQL3 documentation (CASSANDRA-7558)
 * Allow JVM_OPTS to be passed to standalone tools (CASSANDRA-5969)
 * Fix bad condition in RangeTombstoneList (CASSANDRA-9485)
 * Fix potential StackOverflow when setting CrcCheckChance over JMX (CASSANDRA-9488)
 * Fix null static columns in pages after the first, paged reversed
   queries (CASSANDRA-8502)
 * Fix counting cache serialization in request metrics (CASSANDRA-9466)
 * Add option not to validate atoms during scrub (CASSANDRA-9406)


2.2.0-beta1
 * Introduce Transactional API for internal state changes (CASSANDRA-8984)
 * Add a flag in cassandra.yaml to enable UDFs (CASSANDRA-9404)
 * Better support of null for UDF (CASSANDRA-8374)
 * Use ecj instead of javassist for UDFs (CASSANDRA-8241)
 * faster async logback configuration for tests (CASSANDRA-9376)
 * Add `smallint` and `tinyint` data types (CASSANDRA-8951)
 * Avoid thrift schema creation when native driver is used in stress tool (CASSANDRA-9374)
 * Make Functions.declared thread-safe
 * Add client warnings to native protocol v4 (CASSANDRA-8930)
 * Allow roles cache to be invalidated (CASSANDRA-8967)
 * Upgrade Snappy (CASSANDRA-9063)
 * Don't start Thrift rpc by default (CASSANDRA-9319)
 * Only stream from unrepaired sstables with incremental repair (CASSANDRA-8267)
 * Aggregate UDFs allow SFUNC return type to differ from STYPE if FFUNC specified (CASSANDRA-9321)
 * Remove Thrift dependencies in bundled tools (CASSANDRA-8358)
 * Disable memory mapping of hsperfdata file for JVM statistics (CASSANDRA-9242)
 * Add pre-startup checks to detect potential incompatibilities (CASSANDRA-8049)
 * Distinguish between null and unset in protocol v4 (CASSANDRA-7304)
 * Add user/role permissions for user-defined functions (CASSANDRA-7557)
 * Allow cassandra config to be updated to restart daemon without unloading classes (CASSANDRA-9046)
 * Don't initialize compaction writer before checking if iter is empty (CASSANDRA-9117)
 * Don't execute any functions at prepare-time (CASSANDRA-9037)
 * Share file handles between all instances of a SegmentedFile (CASSANDRA-8893)
 * Make it possible to major compact LCS (CASSANDRA-7272)
 * Make FunctionExecutionException extend RequestExecutionException
   (CASSANDRA-9055)
 * Add support for SELECT JSON, INSERT JSON syntax and new toJson(), fromJson()
   functions (CASSANDRA-7970)
 * Optimise max purgeable timestamp calculation in compaction (CASSANDRA-8920)
 * Constrain internode message buffer sizes, and improve IO class hierarchy (CASSANDRA-8670) 
 * New tool added to validate all sstables in a node (CASSANDRA-5791)
 * Push notification when tracing completes for an operation (CASSANDRA-7807)
 * Delay "node up" and "node added" notifications until native protocol server is started (CASSANDRA-8236)
 * Compressed Commit Log (CASSANDRA-6809)
 * Optimise IntervalTree (CASSANDRA-8988)
 * Add a key-value payload for third party usage (CASSANDRA-8553, 9212)
 * Bump metrics-reporter-config dependency for metrics 3.0 (CASSANDRA-8149)
 * Partition intra-cluster message streams by size, not type (CASSANDRA-8789)
 * Add WriteFailureException to native protocol, notify coordinator of
   write failures (CASSANDRA-8592)
 * Convert SequentialWriter to nio (CASSANDRA-8709)
 * Add role based access control (CASSANDRA-7653, 8650, 7216, 8760, 8849, 8761, 8850)
 * Record client ip address in tracing sessions (CASSANDRA-8162)
 * Indicate partition key columns in response metadata for prepared
   statements (CASSANDRA-7660)
 * Merge UUIDType and TimeUUIDType parse logic (CASSANDRA-8759)
 * Avoid memory allocation when searching index summary (CASSANDRA-8793)
 * Optimise (Time)?UUIDType Comparisons (CASSANDRA-8730)
 * Make CRC32Ex into a separate maven dependency (CASSANDRA-8836)
 * Use preloaded jemalloc w/ Unsafe (CASSANDRA-8714, 9197)
 * Avoid accessing partitioner through StorageProxy (CASSANDRA-8244, 8268)
 * Upgrade Metrics library and remove depricated metrics (CASSANDRA-5657)
 * Serializing Row cache alternative, fully off heap (CASSANDRA-7438)
 * Duplicate rows returned when in clause has repeated values (CASSANDRA-6706)
 * Make CassandraException unchecked, extend RuntimeException (CASSANDRA-8560)
 * Support direct buffer decompression for reads (CASSANDRA-8464)
 * DirectByteBuffer compatible LZ4 methods (CASSANDRA-7039)
 * Group sstables for anticompaction correctly (CASSANDRA-8578)
 * Add ReadFailureException to native protocol, respond
   immediately when replicas encounter errors while handling
   a read request (CASSANDRA-7886)
 * Switch CommitLogSegment from RandomAccessFile to nio (CASSANDRA-8308)
 * Allow mixing token and partition key restrictions (CASSANDRA-7016)
 * Support index key/value entries on map collections (CASSANDRA-8473)
 * Modernize schema tables (CASSANDRA-8261)
 * Support for user-defined aggregation functions (CASSANDRA-8053)
 * Fix NPE in SelectStatement with empty IN values (CASSANDRA-8419)
 * Refactor SelectStatement, return IN results in natural order instead
   of IN value list order and ignore duplicate values in partition key IN restrictions (CASSANDRA-7981)
 * Support UDTs, tuples, and collections in user-defined
   functions (CASSANDRA-7563)
 * Fix aggregate fn results on empty selection, result column name,
   and cqlsh parsing (CASSANDRA-8229)
 * Mark sstables as repaired after full repair (CASSANDRA-7586)
 * Extend Descriptor to include a format value and refactor reader/writer
   APIs (CASSANDRA-7443)
 * Integrate JMH for microbenchmarks (CASSANDRA-8151)
 * Keep sstable levels when bootstrapping (CASSANDRA-7460)
 * Add Sigar library and perform basic OS settings check on startup (CASSANDRA-7838)
 * Support for aggregation functions (CASSANDRA-4914)
 * Remove cassandra-cli (CASSANDRA-7920)
 * Accept dollar quoted strings in CQL (CASSANDRA-7769)
 * Make assassinate a first class command (CASSANDRA-7935)
 * Support IN clause on any partition key column (CASSANDRA-7855)
 * Support IN clause on any clustering column (CASSANDRA-4762)
 * Improve compaction logging (CASSANDRA-7818)
 * Remove YamlFileNetworkTopologySnitch (CASSANDRA-7917)
 * Do anticompaction in groups (CASSANDRA-6851)
 * Support user-defined functions (CASSANDRA-7395, 7526, 7562, 7740, 7781, 7929,
   7924, 7812, 8063, 7813, 7708)
 * Permit configurable timestamps with cassandra-stress (CASSANDRA-7416)
 * Move sstable RandomAccessReader to nio2, which allows using the
   FILE_SHARE_DELETE flag on Windows (CASSANDRA-4050)
 * Remove CQL2 (CASSANDRA-5918)
 * Optimize fetching multiple cells by name (CASSANDRA-6933)
 * Allow compilation in java 8 (CASSANDRA-7028)
 * Make incremental repair default (CASSANDRA-7250)
 * Enable code coverage thru JaCoCo (CASSANDRA-7226)
 * Switch external naming of 'column families' to 'tables' (CASSANDRA-4369) 
 * Shorten SSTable path (CASSANDRA-6962)
 * Use unsafe mutations for most unit tests (CASSANDRA-6969)
 * Fix race condition during calculation of pending ranges (CASSANDRA-7390)
 * Fail on very large batch sizes (CASSANDRA-8011)
 * Improve concurrency of repair (CASSANDRA-6455, 8208, 9145)
 * Select optimal CRC32 implementation at runtime (CASSANDRA-8614)
 * Evaluate MurmurHash of Token once per query (CASSANDRA-7096)
 * Generalize progress reporting (CASSANDRA-8901)
 * Resumable bootstrap streaming (CASSANDRA-8838, CASSANDRA-8942)
 * Allow scrub for secondary index (CASSANDRA-5174)
 * Save repair data to system table (CASSANDRA-5839)
 * fix nodetool names that reference column families (CASSANDRA-8872)
 Merged from 2.1:
 * Warn on misuse of unlogged batches (CASSANDRA-9282)
 * Failure detector detects and ignores local pauses (CASSANDRA-9183)
 * Add utility class to support for rate limiting a given log statement (CASSANDRA-9029)
 * Add missing consistency levels to cassandra-stess (CASSANDRA-9361)
 * Fix commitlog getCompletedTasks to not increment (CASSANDRA-9339)
 * Fix for harmless exceptions logged as ERROR (CASSANDRA-8564)
 * Delete processed sstables in sstablesplit/sstableupgrade (CASSANDRA-8606)
 * Improve sstable exclusion from partition tombstones (CASSANDRA-9298)
 * Validate the indexed column rather than the cell's contents for 2i (CASSANDRA-9057)
 * Add support for top-k custom 2i queries (CASSANDRA-8717)
 * Fix error when dropping table during compaction (CASSANDRA-9251)
 * cassandra-stress supports validation operations over user profiles (CASSANDRA-8773)
 * Add support for rate limiting log messages (CASSANDRA-9029)
 * Log the partition key with tombstone warnings (CASSANDRA-8561)
 * Reduce runWithCompactionsDisabled poll interval to 1ms (CASSANDRA-9271)
 * Fix PITR commitlog replay (CASSANDRA-9195)
 * GCInspector logs very different times (CASSANDRA-9124)
 * Fix deleting from an empty list (CASSANDRA-9198)
 * Update tuple and collection types that use a user-defined type when that UDT
   is modified (CASSANDRA-9148, CASSANDRA-9192)
 * Use higher timeout for prepair and snapshot in repair (CASSANDRA-9261)
 * Fix anticompaction blocking ANTI_ENTROPY stage (CASSANDRA-9151)
 * Repair waits for anticompaction to finish (CASSANDRA-9097)
 * Fix streaming not holding ref when stream error (CASSANDRA-9295)
 * Fix canonical view returning early opened SSTables (CASSANDRA-9396)
Merged from 2.0:
 * (cqlsh) Add LOGIN command to switch users (CASSANDRA-7212)
 * Clone SliceQueryFilter in AbstractReadCommand implementations (CASSANDRA-8940)
 * Push correct protocol notification for DROP INDEX (CASSANDRA-9310)
 * token-generator - generated tokens too long (CASSANDRA-9300)
 * Fix counting of tombstones for TombstoneOverwhelmingException (CASSANDRA-9299)
 * Fix ReconnectableSnitch reconnecting to peers during upgrade (CASSANDRA-6702)
 * Include keyspace and table name in error log for collections over the size
   limit (CASSANDRA-9286)
 * Avoid potential overlap in LCS with single-partition sstables (CASSANDRA-9322)
 * Log warning message when a table is queried before the schema has fully
   propagated (CASSANDRA-9136)
 * Overload SecondaryIndex#indexes to accept the column definition (CASSANDRA-9314)
 * (cqlsh) Add SERIAL and LOCAL_SERIAL consistency levels (CASSANDRA-8051)
 * Fix index selection during rebuild with certain table layouts (CASSANDRA-9281)
 * Fix partition-level-delete-only workload accounting (CASSANDRA-9194)
 * Allow scrub to handle corrupted compressed chunks (CASSANDRA-9140)
 * Fix assertion error when resetlocalschema is run during repair (CASSANDRA-9249)
 * Disable single sstable tombstone compactions for DTCS by default (CASSANDRA-9234)
 * IncomingTcpConnection thread is not named (CASSANDRA-9262)
 * Close incoming connections when MessagingService is stopped (CASSANDRA-9238)
 * Fix streaming hang when retrying (CASSANDRA-9132)


2.1.5
 * Re-add deprecated cold_reads_to_omit param for backwards compat (CASSANDRA-9203)
 * Make anticompaction visible in compactionstats (CASSANDRA-9098)
 * Improve nodetool getendpoints documentation about the partition
   key parameter (CASSANDRA-6458)
 * Don't check other keyspaces for schema changes when an user-defined
   type is altered (CASSANDRA-9187)
 * Add generate-idea-files target to build.xml (CASSANDRA-9123)
 * Allow takeColumnFamilySnapshot to take a list of tables (CASSANDRA-8348)
 * Limit major sstable operations to their canonical representation (CASSANDRA-8669)
 * cqlsh: Add tests for INSERT and UPDATE tab completion (CASSANDRA-9125)
 * cqlsh: quote column names when needed in COPY FROM inserts (CASSANDRA-9080)
 * Do not load read meter for offline operations (CASSANDRA-9082)
 * cqlsh: Make CompositeType data readable (CASSANDRA-8919)
 * cqlsh: Fix display of triggers (CASSANDRA-9081)
 * Fix NullPointerException when deleting or setting an element by index on
   a null list collection (CASSANDRA-9077)
 * Buffer bloom filter serialization (CASSANDRA-9066)
 * Fix anti-compaction target bloom filter size (CASSANDRA-9060)
 * Make FROZEN and TUPLE unreserved keywords in CQL (CASSANDRA-9047)
 * Prevent AssertionError from SizeEstimatesRecorder (CASSANDRA-9034)
 * Avoid overwriting index summaries for sstables with an older format that
   does not support downsampling; rebuild summaries on startup when this
   is detected (CASSANDRA-8993)
 * Fix potential data loss in CompressedSequentialWriter (CASSANDRA-8949)
 * Make PasswordAuthenticator number of hashing rounds configurable (CASSANDRA-8085)
 * Fix AssertionError when binding nested collections in DELETE (CASSANDRA-8900)
 * Check for overlap with non-early sstables in LCS (CASSANDRA-8739)
 * Only calculate max purgable timestamp if we have to (CASSANDRA-8914)
 * (cqlsh) Greatly improve performance of COPY FROM (CASSANDRA-8225)
 * IndexSummary effectiveIndexInterval is now a guideline, not a rule (CASSANDRA-8993)
 * Use correct bounds for page cache eviction of compressed files (CASSANDRA-8746)
 * SSTableScanner enforces its bounds (CASSANDRA-8946)
 * Cleanup cell equality (CASSANDRA-8947)
 * Introduce intra-cluster message coalescing (CASSANDRA-8692)
 * DatabaseDescriptor throws NPE when rpc_interface is used (CASSANDRA-8839)
 * Don't check if an sstable is live for offline compactions (CASSANDRA-8841)
 * Don't set clientMode in SSTableLoader (CASSANDRA-8238)
 * Fix SSTableRewriter with disabled early open (CASSANDRA-8535)
 * Fix cassandra-stress so it respects the CL passed in user mode (CASSANDRA-8948)
 * Fix rare NPE in ColumnDefinition#hasIndexOption() (CASSANDRA-8786)
 * cassandra-stress reports per-operation statistics, plus misc (CASSANDRA-8769)
 * Add SimpleDate (cql date) and Time (cql time) types (CASSANDRA-7523)
 * Use long for key count in cfstats (CASSANDRA-8913)
 * Make SSTableRewriter.abort() more robust to failure (CASSANDRA-8832)
 * Remove cold_reads_to_omit from STCS (CASSANDRA-8860)
 * Make EstimatedHistogram#percentile() use ceil instead of floor (CASSANDRA-8883)
 * Fix top partitions reporting wrong cardinality (CASSANDRA-8834)
 * Fix rare NPE in KeyCacheSerializer (CASSANDRA-8067)
 * Pick sstables for validation as late as possible inc repairs (CASSANDRA-8366)
 * Fix commitlog getPendingTasks to not increment (CASSANDRA-8862)
 * Fix parallelism adjustment in range and secondary index queries
   when the first fetch does not satisfy the limit (CASSANDRA-8856)
 * Check if the filtered sstables is non-empty in STCS (CASSANDRA-8843)
 * Upgrade java-driver used for cassandra-stress (CASSANDRA-8842)
 * Fix CommitLog.forceRecycleAllSegments() memory access error (CASSANDRA-8812)
 * Improve assertions in Memory (CASSANDRA-8792)
 * Fix SSTableRewriter cleanup (CASSANDRA-8802)
 * Introduce SafeMemory for CompressionMetadata.Writer (CASSANDRA-8758)
 * 'nodetool info' prints exception against older node (CASSANDRA-8796)
 * Ensure SSTableReader.last corresponds exactly with the file end (CASSANDRA-8750)
 * Make SSTableWriter.openEarly more robust and obvious (CASSANDRA-8747)
 * Enforce SSTableReader.first/last (CASSANDRA-8744)
 * Cleanup SegmentedFile API (CASSANDRA-8749)
 * Avoid overlap with early compaction replacement (CASSANDRA-8683)
 * Safer Resource Management++ (CASSANDRA-8707)
 * Write partition size estimates into a system table (CASSANDRA-7688)
 * cqlsh: Fix keys() and full() collection indexes in DESCRIBE output
   (CASSANDRA-8154)
 * Show progress of streaming in nodetool netstats (CASSANDRA-8886)
 * IndexSummaryBuilder utilises offheap memory, and shares data between
   each IndexSummary opened from it (CASSANDRA-8757)
 * markCompacting only succeeds if the exact SSTableReader instances being 
   marked are in the live set (CASSANDRA-8689)
 * cassandra-stress support for varint (CASSANDRA-8882)
 * Fix Adler32 digest for compressed sstables (CASSANDRA-8778)
 * Add nodetool statushandoff/statusbackup (CASSANDRA-8912)
 * Use stdout for progress and stats in sstableloader (CASSANDRA-8982)
 * Correctly identify 2i datadir from older versions (CASSANDRA-9116)
Merged from 2.0:
 * Ignore gossip SYNs after shutdown (CASSANDRA-9238)
 * Avoid overflow when calculating max sstable size in LCS (CASSANDRA-9235)
 * Make sstable blacklisting work with compression (CASSANDRA-9138)
 * Do not attempt to rebuild indexes if no index accepts any column (CASSANDRA-9196)
 * Don't initiate snitch reconnection for dead states (CASSANDRA-7292)
 * Fix ArrayIndexOutOfBoundsException in CQLSSTableWriter (CASSANDRA-8978)
 * Add shutdown gossip state to prevent timeouts during rolling restarts (CASSANDRA-8336)
 * Fix running with java.net.preferIPv6Addresses=true (CASSANDRA-9137)
 * Fix failed bootstrap/replace attempts being persisted in system.peers (CASSANDRA-9180)
 * Flush system.IndexInfo after marking index built (CASSANDRA-9128)
 * Fix updates to min/max_compaction_threshold through cassandra-cli
   (CASSANDRA-8102)
 * Don't include tmp files when doing offline relevel (CASSANDRA-9088)
 * Use the proper CAS WriteType when finishing a previous round during Paxos
   preparation (CASSANDRA-8672)
 * Avoid race in cancelling compactions (CASSANDRA-9070)
 * More aggressive check for expired sstables in DTCS (CASSANDRA-8359)
 * Fix ignored index_interval change in ALTER TABLE statements (CASSANDRA-7976)
 * Do more aggressive compaction in old time windows in DTCS (CASSANDRA-8360)
 * java.lang.AssertionError when reading saved cache (CASSANDRA-8740)
 * "disk full" when running cleanup (CASSANDRA-9036)
 * Lower logging level from ERROR to DEBUG when a scheduled schema pull
   cannot be completed due to a node being down (CASSANDRA-9032)
 * Fix MOVED_NODE client event (CASSANDRA-8516)
 * Allow overriding MAX_OUTSTANDING_REPLAY_COUNT (CASSANDRA-7533)
 * Fix malformed JMX ObjectName containing IPv6 addresses (CASSANDRA-9027)
 * (cqlsh) Allow increasing CSV field size limit through
   cqlshrc config option (CASSANDRA-8934)
 * Stop logging range tombstones when exceeding the threshold
   (CASSANDRA-8559)
 * Fix NullPointerException when nodetool getendpoints is run
   against invalid keyspaces or tables (CASSANDRA-8950)
 * Allow specifying the tmp dir (CASSANDRA-7712)
 * Improve compaction estimated tasks estimation (CASSANDRA-8904)
 * Fix duplicate up/down messages sent to native clients (CASSANDRA-7816)
 * Expose commit log archive status via JMX (CASSANDRA-8734)
 * Provide better exceptions for invalid replication strategy parameters
   (CASSANDRA-8909)
 * Fix regression in mixed single and multi-column relation support for
   SELECT statements (CASSANDRA-8613)
 * Add ability to limit number of native connections (CASSANDRA-8086)
 * Fix CQLSSTableWriter throwing exception and spawning threads
   (CASSANDRA-8808)
 * Fix MT mismatch between empty and GC-able data (CASSANDRA-8979)
 * Fix incorrect validation when snapshotting single table (CASSANDRA-8056)
 * Add offline tool to relevel sstables (CASSANDRA-8301)
 * Preserve stream ID for more protocol errors (CASSANDRA-8848)
 * Fix combining token() function with multi-column relations on
   clustering columns (CASSANDRA-8797)
 * Make CFS.markReferenced() resistant to bad refcounting (CASSANDRA-8829)
 * Fix StreamTransferTask abort/complete bad refcounting (CASSANDRA-8815)
 * Fix AssertionError when querying a DESC clustering ordered
   table with ASC ordering and paging (CASSANDRA-8767)
 * AssertionError: "Memory was freed" when running cleanup (CASSANDRA-8716)
 * Make it possible to set max_sstable_age to fractional days (CASSANDRA-8406)
 * Fix some multi-column relations with indexes on some clustering
   columns (CASSANDRA-8275)
 * Fix memory leak in SSTableSimple*Writer and SSTableReader.validate()
   (CASSANDRA-8748)
 * Throw OOM if allocating memory fails to return a valid pointer (CASSANDRA-8726)
 * Fix SSTableSimpleUnsortedWriter ConcurrentModificationException (CASSANDRA-8619)
 * 'nodetool info' prints exception against older node (CASSANDRA-8796)
 * Ensure SSTableSimpleUnsortedWriter.close() terminates if
   disk writer has crashed (CASSANDRA-8807)


2.1.4
 * Bind JMX to localhost unless explicitly configured otherwise (CASSANDRA-9085)


2.1.3
 * Fix HSHA/offheap_objects corruption (CASSANDRA-8719)
 * Upgrade libthrift to 0.9.2 (CASSANDRA-8685)
 * Don't use the shared ref in sstableloader (CASSANDRA-8704)
 * Purge internal prepared statements if related tables or
   keyspaces are dropped (CASSANDRA-8693)
 * (cqlsh) Handle unicode BOM at start of files (CASSANDRA-8638)
 * Stop compactions before exiting offline tools (CASSANDRA-8623)
 * Update tools/stress/README.txt to match current behaviour (CASSANDRA-7933)
 * Fix schema from Thrift conversion with empty metadata (CASSANDRA-8695)
 * Safer Resource Management (CASSANDRA-7705)
 * Make sure we compact highly overlapping cold sstables with
   STCS (CASSANDRA-8635)
 * rpc_interface and listen_interface generate NPE on startup when specified
   interface doesn't exist (CASSANDRA-8677)
 * Fix ArrayIndexOutOfBoundsException in nodetool cfhistograms (CASSANDRA-8514)
 * Switch from yammer metrics for nodetool cf/proxy histograms (CASSANDRA-8662)
 * Make sure we don't add tmplink files to the compaction
   strategy (CASSANDRA-8580)
 * (cqlsh) Handle maps with blob keys (CASSANDRA-8372)
 * (cqlsh) Handle DynamicCompositeType schemas correctly (CASSANDRA-8563)
 * Duplicate rows returned when in clause has repeated values (CASSANDRA-6706)
 * Add tooling to detect hot partitions (CASSANDRA-7974)
 * Fix cassandra-stress user-mode truncation of partition generation (CASSANDRA-8608)
 * Only stream from unrepaired sstables during inc repair (CASSANDRA-8267)
 * Don't allow starting multiple inc repairs on the same sstables (CASSANDRA-8316)
 * Invalidate prepared BATCH statements when related tables
   or keyspaces are dropped (CASSANDRA-8652)
 * Fix missing results in secondary index queries on collections
   with ALLOW FILTERING (CASSANDRA-8421)
 * Expose EstimatedHistogram metrics for range slices (CASSANDRA-8627)
 * (cqlsh) Escape clqshrc passwords properly (CASSANDRA-8618)
 * Fix NPE when passing wrong argument in ALTER TABLE statement (CASSANDRA-8355)
 * Pig: Refactor and deprecate CqlStorage (CASSANDRA-8599)
 * Don't reuse the same cleanup strategy for all sstables (CASSANDRA-8537)
 * Fix case-sensitivity of index name on CREATE and DROP INDEX
   statements (CASSANDRA-8365)
 * Better detection/logging for corruption in compressed sstables (CASSANDRA-8192)
 * Use the correct repairedAt value when closing writer (CASSANDRA-8570)
 * (cqlsh) Handle a schema mismatch being detected on startup (CASSANDRA-8512)
 * Properly calculate expected write size during compaction (CASSANDRA-8532)
 * Invalidate affected prepared statements when a table's columns
   are altered (CASSANDRA-7910)
 * Stress - user defined writes should populate sequentally (CASSANDRA-8524)
 * Fix regression in SSTableRewriter causing some rows to become unreadable 
   during compaction (CASSANDRA-8429)
 * Run major compactions for repaired/unrepaired in parallel (CASSANDRA-8510)
 * (cqlsh) Fix compression options in DESCRIBE TABLE output when compression
   is disabled (CASSANDRA-8288)
 * (cqlsh) Fix DESCRIBE output after keyspaces are altered (CASSANDRA-7623)
 * Make sure we set lastCompactedKey correctly (CASSANDRA-8463)
 * (cqlsh) Fix output of CONSISTENCY command (CASSANDRA-8507)
 * (cqlsh) Fixed the handling of LIST statements (CASSANDRA-8370)
 * Make sstablescrub check leveled manifest again (CASSANDRA-8432)
 * Check first/last keys in sstable when giving out positions (CASSANDRA-8458)
 * Disable mmap on Windows (CASSANDRA-6993)
 * Add missing ConsistencyLevels to cassandra-stress (CASSANDRA-8253)
 * Add auth support to cassandra-stress (CASSANDRA-7985)
 * Fix ArrayIndexOutOfBoundsException when generating error message
   for some CQL syntax errors (CASSANDRA-8455)
 * Scale memtable slab allocation logarithmically (CASSANDRA-7882)
 * cassandra-stress simultaneous inserts over same seed (CASSANDRA-7964)
 * Reduce cassandra-stress sampling memory requirements (CASSANDRA-7926)
 * Ensure memtable flush cannot expire commit log entries from its future (CASSANDRA-8383)
 * Make read "defrag" async to reclaim memtables (CASSANDRA-8459)
 * Remove tmplink files for offline compactions (CASSANDRA-8321)
 * Reduce maxHintsInProgress (CASSANDRA-8415)
 * BTree updates may call provided update function twice (CASSANDRA-8018)
 * Release sstable references after anticompaction (CASSANDRA-8386)
 * Handle abort() in SSTableRewriter properly (CASSANDRA-8320)
 * Centralize shared executors (CASSANDRA-8055)
 * Fix filtering for CONTAINS (KEY) relations on frozen collection
   clustering columns when the query is restricted to a single
   partition (CASSANDRA-8203)
 * Do more aggressive entire-sstable TTL expiry checks (CASSANDRA-8243)
 * Add more log info if readMeter is null (CASSANDRA-8238)
 * add check of the system wall clock time at startup (CASSANDRA-8305)
 * Support for frozen collections (CASSANDRA-7859)
 * Fix overflow on histogram computation (CASSANDRA-8028)
 * Have paxos reuse the timestamp generation of normal queries (CASSANDRA-7801)
 * Fix incremental repair not remove parent session on remote (CASSANDRA-8291)
 * Improve JBOD disk utilization (CASSANDRA-7386)
 * Log failed host when preparing incremental repair (CASSANDRA-8228)
 * Force config client mode in CQLSSTableWriter (CASSANDRA-8281)
 * Fix sstableupgrade throws exception (CASSANDRA-8688)
 * Fix hang when repairing empty keyspace (CASSANDRA-8694)
Merged from 2.0:
 * Fix IllegalArgumentException in dynamic snitch (CASSANDRA-8448)
 * Add support for UPDATE ... IF EXISTS (CASSANDRA-8610)
 * Fix reversal of list prepends (CASSANDRA-8733)
 * Prevent non-zero default_time_to_live on tables with counters
   (CASSANDRA-8678)
 * Fix SSTableSimpleUnsortedWriter ConcurrentModificationException
   (CASSANDRA-8619)
 * Round up time deltas lower than 1ms in BulkLoader (CASSANDRA-8645)
 * Add batch remove iterator to ABSC (CASSANDRA-8414, 8666)
 * Round up time deltas lower than 1ms in BulkLoader (CASSANDRA-8645)
 * Fix isClientMode check in Keyspace (CASSANDRA-8687)
 * Use more efficient slice size for querying internal secondary
   index tables (CASSANDRA-8550)
 * Fix potentially returning deleted rows with range tombstone (CASSANDRA-8558)
 * Check for available disk space before starting a compaction (CASSANDRA-8562)
 * Fix DISTINCT queries with LIMITs or paging when some partitions
   contain only tombstones (CASSANDRA-8490)
 * Introduce background cache refreshing to permissions cache
   (CASSANDRA-8194)
 * Fix race condition in StreamTransferTask that could lead to
   infinite loops and premature sstable deletion (CASSANDRA-7704)
 * Add an extra version check to MigrationTask (CASSANDRA-8462)
 * Ensure SSTableWriter cleans up properly after failure (CASSANDRA-8499)
 * Increase bf true positive count on key cache hit (CASSANDRA-8525)
 * Move MeteredFlusher to its own thread (CASSANDRA-8485)
 * Fix non-distinct results in DISTNCT queries on static columns when
   paging is enabled (CASSANDRA-8087)
 * Move all hints related tasks to hints internal executor (CASSANDRA-8285)
 * Fix paging for multi-partition IN queries (CASSANDRA-8408)
 * Fix MOVED_NODE topology event never being emitted when a node
   moves its token (CASSANDRA-8373)
 * Fix validation of indexes in COMPACT tables (CASSANDRA-8156)
 * Avoid StackOverflowError when a large list of IN values
   is used for a clustering column (CASSANDRA-8410)
 * Fix NPE when writetime() or ttl() calls are wrapped by
   another function call (CASSANDRA-8451)
 * Fix NPE after dropping a keyspace (CASSANDRA-8332)
 * Fix error message on read repair timeouts (CASSANDRA-7947)
 * Default DTCS base_time_seconds changed to 60 (CASSANDRA-8417)
 * Refuse Paxos operation with more than one pending endpoint (CASSANDRA-8346, 8640)
 * Throw correct exception when trying to bind a keyspace or table
   name (CASSANDRA-6952)
 * Make HHOM.compact synchronized (CASSANDRA-8416)
 * cancel latency-sampling task when CF is dropped (CASSANDRA-8401)
 * don't block SocketThread for MessagingService (CASSANDRA-8188)
 * Increase quarantine delay on replacement (CASSANDRA-8260)
 * Expose off-heap memory usage stats (CASSANDRA-7897)
 * Ignore Paxos commits for truncated tables (CASSANDRA-7538)
 * Validate size of indexed column values (CASSANDRA-8280)
 * Make LCS split compaction results over all data directories (CASSANDRA-8329)
 * Fix some failing queries that use multi-column relations
   on COMPACT STORAGE tables (CASSANDRA-8264)
 * Fix InvalidRequestException with ORDER BY (CASSANDRA-8286)
 * Disable SSLv3 for POODLE (CASSANDRA-8265)
 * Fix millisecond timestamps in Tracing (CASSANDRA-8297)
 * Include keyspace name in error message when there are insufficient
   live nodes to stream from (CASSANDRA-8221)
 * Avoid overlap in L1 when L0 contains many nonoverlapping
   sstables (CASSANDRA-8211)
 * Improve PropertyFileSnitch logging (CASSANDRA-8183)
 * Add DC-aware sequential repair (CASSANDRA-8193)
 * Use live sstables in snapshot repair if possible (CASSANDRA-8312)
 * Fix hints serialized size calculation (CASSANDRA-8587)


2.1.2
 * (cqlsh) parse_for_table_meta errors out on queries with undefined
   grammars (CASSANDRA-8262)
 * (cqlsh) Fix SELECT ... TOKEN() function broken in C* 2.1.1 (CASSANDRA-8258)
 * Fix Cassandra crash when running on JDK8 update 40 (CASSANDRA-8209)
 * Optimize partitioner tokens (CASSANDRA-8230)
 * Improve compaction of repaired/unrepaired sstables (CASSANDRA-8004)
 * Make cache serializers pluggable (CASSANDRA-8096)
 * Fix issues with CONTAINS (KEY) queries on secondary indexes
   (CASSANDRA-8147)
 * Fix read-rate tracking of sstables for some queries (CASSANDRA-8239)
 * Fix default timestamp in QueryOptions (CASSANDRA-8246)
 * Set socket timeout when reading remote version (CASSANDRA-8188)
 * Refactor how we track live size (CASSANDRA-7852)
 * Make sure unfinished compaction files are removed (CASSANDRA-8124)
 * Fix shutdown when run as Windows service (CASSANDRA-8136)
 * Fix DESCRIBE TABLE with custom indexes (CASSANDRA-8031)
 * Fix race in RecoveryManagerTest (CASSANDRA-8176)
 * Avoid IllegalArgumentException while sorting sstables in
   IndexSummaryManager (CASSANDRA-8182)
 * Shutdown JVM on file descriptor exhaustion (CASSANDRA-7579)
 * Add 'die' policy for commit log and disk failure (CASSANDRA-7927)
 * Fix installing as service on Windows (CASSANDRA-8115)
 * Fix CREATE TABLE for CQL2 (CASSANDRA-8144)
 * Avoid boxing in ColumnStats min/max trackers (CASSANDRA-8109)
Merged from 2.0:
 * Correctly handle non-text column names in cql3 (CASSANDRA-8178)
 * Fix deletion for indexes on primary key columns (CASSANDRA-8206)
 * Add 'nodetool statusgossip' (CASSANDRA-8125)
 * Improve client notification that nodes are ready for requests (CASSANDRA-7510)
 * Handle negative timestamp in writetime method (CASSANDRA-8139)
 * Pig: Remove errant LIMIT clause in CqlNativeStorage (CASSANDRA-8166)
 * Throw ConfigurationException when hsha is used with the default
   rpc_max_threads setting of 'unlimited' (CASSANDRA-8116)
 * Allow concurrent writing of the same table in the same JVM using
   CQLSSTableWriter (CASSANDRA-7463)
 * Fix totalDiskSpaceUsed calculation (CASSANDRA-8205)


2.1.1
 * Fix spin loop in AtomicSortedColumns (CASSANDRA-7546)
 * Dont notify when replacing tmplink files (CASSANDRA-8157)
 * Fix validation with multiple CONTAINS clause (CASSANDRA-8131)
 * Fix validation of collections in TriggerExecutor (CASSANDRA-8146)
 * Fix IllegalArgumentException when a list of IN values containing tuples
   is passed as a single arg to a prepared statement with the v1 or v2
   protocol (CASSANDRA-8062)
 * Fix ClassCastException in DISTINCT query on static columns with
   query paging (CASSANDRA-8108)
 * Fix NPE on null nested UDT inside a set (CASSANDRA-8105)
 * Fix exception when querying secondary index on set items or map keys
   when some clustering columns are specified (CASSANDRA-8073)
 * Send proper error response when there is an error during native
   protocol message decode (CASSANDRA-8118)
 * Gossip should ignore generation numbers too far in the future (CASSANDRA-8113)
 * Fix NPE when creating a table with frozen sets, lists (CASSANDRA-8104)
 * Fix high memory use due to tracking reads on incrementally opened sstable
   readers (CASSANDRA-8066)
 * Fix EXECUTE request with skipMetadata=false returning no metadata
   (CASSANDRA-8054)
 * Allow concurrent use of CQLBulkOutputFormat (CASSANDRA-7776)
 * Shutdown JVM on OOM (CASSANDRA-7507)
 * Upgrade netty version and enable epoll event loop (CASSANDRA-7761)
 * Don't duplicate sstables smaller than split size when using
   the sstablesplitter tool (CASSANDRA-7616)
 * Avoid re-parsing already prepared statements (CASSANDRA-7923)
 * Fix some Thrift slice deletions and updates of COMPACT STORAGE
   tables with some clustering columns omitted (CASSANDRA-7990)
 * Fix filtering for CONTAINS on sets (CASSANDRA-8033)
 * Properly track added size (CASSANDRA-7239)
 * Allow compilation in java 8 (CASSANDRA-7208)
 * Fix Assertion error on RangeTombstoneList diff (CASSANDRA-8013)
 * Release references to overlapping sstables during compaction (CASSANDRA-7819)
 * Send notification when opening compaction results early (CASSANDRA-8034)
 * Make native server start block until properly bound (CASSANDRA-7885)
 * (cqlsh) Fix IPv6 support (CASSANDRA-7988)
 * Ignore fat clients when checking for endpoint collision (CASSANDRA-7939)
 * Make sstablerepairedset take a list of files (CASSANDRA-7995)
 * (cqlsh) Tab completeion for indexes on map keys (CASSANDRA-7972)
 * (cqlsh) Fix UDT field selection in select clause (CASSANDRA-7891)
 * Fix resource leak in event of corrupt sstable
 * (cqlsh) Add command line option for cqlshrc file path (CASSANDRA-7131)
 * Provide visibility into prepared statements churn (CASSANDRA-7921, CASSANDRA-7930)
 * Invalidate prepared statements when their keyspace or table is
   dropped (CASSANDRA-7566)
 * cassandra-stress: fix support for NetworkTopologyStrategy (CASSANDRA-7945)
 * Fix saving caches when a table is dropped (CASSANDRA-7784)
 * Add better error checking of new stress profile (CASSANDRA-7716)
 * Use ThreadLocalRandom and remove FBUtilities.threadLocalRandom (CASSANDRA-7934)
 * Prevent operator mistakes due to simultaneous bootstrap (CASSANDRA-7069)
 * cassandra-stress supports whitelist mode for node config (CASSANDRA-7658)
 * GCInspector more closely tracks GC; cassandra-stress and nodetool report it (CASSANDRA-7916)
 * nodetool won't output bogus ownership info without a keyspace (CASSANDRA-7173)
 * Add human readable option to nodetool commands (CASSANDRA-5433)
 * Don't try to set repairedAt on old sstables (CASSANDRA-7913)
 * Add metrics for tracking PreparedStatement use (CASSANDRA-7719)
 * (cqlsh) tab-completion for triggers (CASSANDRA-7824)
 * (cqlsh) Support for query paging (CASSANDRA-7514)
 * (cqlsh) Show progress of COPY operations (CASSANDRA-7789)
 * Add syntax to remove multiple elements from a map (CASSANDRA-6599)
 * Support non-equals conditions in lightweight transactions (CASSANDRA-6839)
 * Add IF [NOT] EXISTS to create/drop triggers (CASSANDRA-7606)
 * (cqlsh) Display the current logged-in user (CASSANDRA-7785)
 * (cqlsh) Don't ignore CTRL-C during COPY FROM execution (CASSANDRA-7815)
 * (cqlsh) Order UDTs according to cross-type dependencies in DESCRIBE
   output (CASSANDRA-7659)
 * (cqlsh) Fix handling of CAS statement results (CASSANDRA-7671)
 * (cqlsh) COPY TO/FROM improvements (CASSANDRA-7405)
 * Support list index operations with conditions (CASSANDRA-7499)
 * Add max live/tombstoned cells to nodetool cfstats output (CASSANDRA-7731)
 * Validate IPv6 wildcard addresses properly (CASSANDRA-7680)
 * (cqlsh) Error when tracing query (CASSANDRA-7613)
 * Avoid IOOBE when building SyntaxError message snippet (CASSANDRA-7569)
 * SSTableExport uses correct validator to create string representation of partition
   keys (CASSANDRA-7498)
 * Avoid NPEs when receiving type changes for an unknown keyspace (CASSANDRA-7689)
 * Add support for custom 2i validation (CASSANDRA-7575)
 * Pig support for hadoop CqlInputFormat (CASSANDRA-6454)
 * Add duration mode to cassandra-stress (CASSANDRA-7468)
 * Add listen_interface and rpc_interface options (CASSANDRA-7417)
 * Improve schema merge performance (CASSANDRA-7444)
 * Adjust MT depth based on # of partition validating (CASSANDRA-5263)
 * Optimise NativeCell comparisons (CASSANDRA-6755)
 * Configurable client timeout for cqlsh (CASSANDRA-7516)
 * Include snippet of CQL query near syntax error in messages (CASSANDRA-7111)
 * Make repair -pr work with -local (CASSANDRA-7450)
 * Fix error in sstableloader with -cph > 1 (CASSANDRA-8007)
 * Fix snapshot repair error on indexed tables (CASSANDRA-8020)
 * Do not exit nodetool repair when receiving JMX NOTIF_LOST (CASSANDRA-7909)
 * Stream to private IP when available (CASSANDRA-8084)
Merged from 2.0:
 * Reject conditions on DELETE unless full PK is given (CASSANDRA-6430)
 * Properly reject the token function DELETE (CASSANDRA-7747)
 * Force batchlog replay before decommissioning a node (CASSANDRA-7446)
 * Fix hint replay with many accumulated expired hints (CASSANDRA-6998)
 * Fix duplicate results in DISTINCT queries on static columns with query
   paging (CASSANDRA-8108)
 * Add DateTieredCompactionStrategy (CASSANDRA-6602)
 * Properly validate ascii and utf8 string literals in CQL queries (CASSANDRA-8101)
 * (cqlsh) Fix autocompletion for alter keyspace (CASSANDRA-8021)
 * Create backup directories for commitlog archiving during startup (CASSANDRA-8111)
 * Reduce totalBlockFor() for LOCAL_* consistency levels (CASSANDRA-8058)
 * Fix merging schemas with re-dropped keyspaces (CASSANDRA-7256)
 * Fix counters in supercolumns during live upgrades from 1.2 (CASSANDRA-7188)
 * Notify DT subscribers when a column family is truncated (CASSANDRA-8088)
 * Add sanity check of $JAVA on startup (CASSANDRA-7676)
 * Schedule fat client schema pull on join (CASSANDRA-7993)
 * Don't reset nodes' versions when closing IncomingTcpConnections
   (CASSANDRA-7734)
 * Record the real messaging version in all cases in OutboundTcpConnection
   (CASSANDRA-8057)
 * SSL does not work in cassandra-cli (CASSANDRA-7899)
 * Fix potential exception when using ReversedType in DynamicCompositeType
   (CASSANDRA-7898)
 * Better validation of collection values (CASSANDRA-7833)
 * Track min/max timestamps correctly (CASSANDRA-7969)
 * Fix possible overflow while sorting CL segments for replay (CASSANDRA-7992)
 * Increase nodetool Xmx (CASSANDRA-7956)
 * Archive any commitlog segments present at startup (CASSANDRA-6904)
 * CrcCheckChance should adjust based on live CFMetadata not 
   sstable metadata (CASSANDRA-7978)
 * token() should only accept columns in the partitioning
   key order (CASSANDRA-6075)
 * Add method to invalidate permission cache via JMX (CASSANDRA-7977)
 * Allow propagating multiple gossip states atomically (CASSANDRA-6125)
 * Log exceptions related to unclean native protocol client disconnects
   at DEBUG or INFO (CASSANDRA-7849)
 * Allow permissions cache to be set via JMX (CASSANDRA-7698)
 * Include schema_triggers CF in readable system resources (CASSANDRA-7967)
 * Fix RowIndexEntry to report correct serializedSize (CASSANDRA-7948)
 * Make CQLSSTableWriter sync within partitions (CASSANDRA-7360)
 * Potentially use non-local replicas in CqlConfigHelper (CASSANDRA-7906)
 * Explicitly disallow mixing multi-column and single-column
   relations on clustering columns (CASSANDRA-7711)
 * Better error message when condition is set on PK column (CASSANDRA-7804)
 * Don't send schema change responses and events for no-op DDL
   statements (CASSANDRA-7600)
 * (Hadoop) fix cluster initialisation for a split fetching (CASSANDRA-7774)
 * Throw InvalidRequestException when queries contain relations on entire
   collection columns (CASSANDRA-7506)
 * (cqlsh) enable CTRL-R history search with libedit (CASSANDRA-7577)
 * (Hadoop) allow ACFRW to limit nodes to local DC (CASSANDRA-7252)
 * (cqlsh) cqlsh should automatically disable tracing when selecting
   from system_traces (CASSANDRA-7641)
 * (Hadoop) Add CqlOutputFormat (CASSANDRA-6927)
 * Don't depend on cassandra config for nodetool ring (CASSANDRA-7508)
 * (cqlsh) Fix failing cqlsh formatting tests (CASSANDRA-7703)
 * Fix IncompatibleClassChangeError from hadoop2 (CASSANDRA-7229)
 * Add 'nodetool sethintedhandoffthrottlekb' (CASSANDRA-7635)
 * (cqlsh) Add tab-completion for CREATE/DROP USER IF [NOT] EXISTS (CASSANDRA-7611)
 * Catch errors when the JVM pulls the rug out from GCInspector (CASSANDRA-5345)
 * cqlsh fails when version number parts are not int (CASSANDRA-7524)
 * Fix NPE when table dropped during streaming (CASSANDRA-7946)
 * Fix wrong progress when streaming uncompressed (CASSANDRA-7878)
 * Fix possible infinite loop in creating repair range (CASSANDRA-7983)
 * Fix unit in nodetool for streaming throughput (CASSANDRA-7375)
Merged from 1.2:
 * Don't index tombstones (CASSANDRA-7828)
 * Improve PasswordAuthenticator default super user setup (CASSANDRA-7788)


2.1.0
 * (cqlsh) Removed "ALTER TYPE <name> RENAME TO <name>" from tab-completion
   (CASSANDRA-7895)
 * Fixed IllegalStateException in anticompaction (CASSANDRA-7892)
 * cqlsh: DESCRIBE support for frozen UDTs, tuples (CASSANDRA-7863)
 * Avoid exposing internal classes over JMX (CASSANDRA-7879)
 * Add null check for keys when freezing collection (CASSANDRA-7869)
 * Improve stress workload realism (CASSANDRA-7519)
Merged from 2.0:
 * Configure system.paxos with LeveledCompactionStrategy (CASSANDRA-7753)
 * Fix ALTER clustering column type from DateType to TimestampType when
   using DESC clustering order (CASSANRDA-7797)
 * Throw EOFException if we run out of chunks in compressed datafile
   (CASSANDRA-7664)
 * Fix PRSI handling of CQL3 row markers for row cleanup (CASSANDRA-7787)
 * Fix dropping collection when it's the last regular column (CASSANDRA-7744)
 * Make StreamReceiveTask thread safe and gc friendly (CASSANDRA-7795)
 * Validate empty cell names from counter updates (CASSANDRA-7798)
Merged from 1.2:
 * Don't allow compacted sstables to be marked as compacting (CASSANDRA-7145)
 * Track expired tombstones (CASSANDRA-7810)


2.1.0-rc7
 * Add frozen keyword and require UDT to be frozen (CASSANDRA-7857)
 * Track added sstable size correctly (CASSANDRA-7239)
 * (cqlsh) Fix case insensitivity (CASSANDRA-7834)
 * Fix failure to stream ranges when moving (CASSANDRA-7836)
 * Correctly remove tmplink files (CASSANDRA-7803)
 * (cqlsh) Fix column name formatting for functions, CAS operations,
   and UDT field selections (CASSANDRA-7806)
 * (cqlsh) Fix COPY FROM handling of null/empty primary key
   values (CASSANDRA-7792)
 * Fix ordering of static cells (CASSANDRA-7763)
Merged from 2.0:
 * Forbid re-adding dropped counter columns (CASSANDRA-7831)
 * Fix CFMetaData#isThriftCompatible() for PK-only tables (CASSANDRA-7832)
 * Always reject inequality on the partition key without token()
   (CASSANDRA-7722)
 * Always send Paxos commit to all replicas (CASSANDRA-7479)
 * Make disruptor_thrift_server invocation pool configurable (CASSANDRA-7594)
 * Make repair no-op when RF=1 (CASSANDRA-7864)


2.1.0-rc6
 * Fix OOM issue from netty caching over time (CASSANDRA-7743)
 * json2sstable couldn't import JSON for CQL table (CASSANDRA-7477)
 * Invalidate all caches on table drop (CASSANDRA-7561)
 * Skip strict endpoint selection for ranges if RF == nodes (CASSANRA-7765)
 * Fix Thrift range filtering without 2ary index lookups (CASSANDRA-7741)
 * Add tracing entries about concurrent range requests (CASSANDRA-7599)
 * (cqlsh) Fix DESCRIBE for NTS keyspaces (CASSANDRA-7729)
 * Remove netty buffer ref-counting (CASSANDRA-7735)
 * Pass mutated cf to index updater for use by PRSI (CASSANDRA-7742)
 * Include stress yaml example in release and deb (CASSANDRA-7717)
 * workaround for netty issue causing corrupted data off the wire (CASSANDRA-7695)
 * cqlsh DESC CLUSTER fails retrieving ring information (CASSANDRA-7687)
 * Fix binding null values inside UDT (CASSANDRA-7685)
 * Fix UDT field selection with empty fields (CASSANDRA-7670)
 * Bogus deserialization of static cells from sstable (CASSANDRA-7684)
 * Fix NPE on compaction leftover cleanup for dropped table (CASSANDRA-7770)
Merged from 2.0:
 * Fix race condition in StreamTransferTask that could lead to
   infinite loops and premature sstable deletion (CASSANDRA-7704)
 * (cqlsh) Wait up to 10 sec for a tracing session (CASSANDRA-7222)
 * Fix NPE in FileCacheService.sizeInBytes (CASSANDRA-7756)
 * Remove duplicates from StorageService.getJoiningNodes (CASSANDRA-7478)
 * Clone token map outside of hot gossip loops (CASSANDRA-7758)
 * Fix MS expiring map timeout for Paxos messages (CASSANDRA-7752)
 * Do not flush on truncate if durable_writes is false (CASSANDRA-7750)
 * Give CRR a default input_cql Statement (CASSANDRA-7226)
 * Better error message when adding a collection with the same name
   than a previously dropped one (CASSANDRA-6276)
 * Fix validation when adding static columns (CASSANDRA-7730)
 * (Thrift) fix range deletion of supercolumns (CASSANDRA-7733)
 * Fix potential AssertionError in RangeTombstoneList (CASSANDRA-7700)
 * Validate arguments of blobAs* functions (CASSANDRA-7707)
 * Fix potential AssertionError with 2ndary indexes (CASSANDRA-6612)
 * Avoid logging CompactionInterrupted at ERROR (CASSANDRA-7694)
 * Minor leak in sstable2jon (CASSANDRA-7709)
 * Add cassandra.auto_bootstrap system property (CASSANDRA-7650)
 * Update java driver (for hadoop) (CASSANDRA-7618)
 * Remove CqlPagingRecordReader/CqlPagingInputFormat (CASSANDRA-7570)
 * Support connecting to ipv6 jmx with nodetool (CASSANDRA-7669)


2.1.0-rc5
 * Reject counters inside user types (CASSANDRA-7672)
 * Switch to notification-based GCInspector (CASSANDRA-7638)
 * (cqlsh) Handle nulls in UDTs and tuples correctly (CASSANDRA-7656)
 * Don't use strict consistency when replacing (CASSANDRA-7568)
 * Fix min/max cell name collection on 2.0 SSTables with range
   tombstones (CASSANDRA-7593)
 * Tolerate min/max cell names of different lengths (CASSANDRA-7651)
 * Filter cached results correctly (CASSANDRA-7636)
 * Fix tracing on the new SEPExecutor (CASSANDRA-7644)
 * Remove shuffle and taketoken (CASSANDRA-7601)
 * Clean up Windows batch scripts (CASSANDRA-7619)
 * Fix native protocol drop user type notification (CASSANDRA-7571)
 * Give read access to system.schema_usertypes to all authenticated users
   (CASSANDRA-7578)
 * (cqlsh) Fix cqlsh display when zero rows are returned (CASSANDRA-7580)
 * Get java version correctly when JAVA_TOOL_OPTIONS is set (CASSANDRA-7572)
 * Fix NPE when dropping index from non-existent keyspace, AssertionError when
   dropping non-existent index with IF EXISTS (CASSANDRA-7590)
 * Fix sstablelevelresetter hang (CASSANDRA-7614)
 * (cqlsh) Fix deserialization of blobs (CASSANDRA-7603)
 * Use "keyspace updated" schema change message for UDT changes in v1 and
   v2 protocols (CASSANDRA-7617)
 * Fix tracing of range slices and secondary index lookups that are local
   to the coordinator (CASSANDRA-7599)
 * Set -Dcassandra.storagedir for all tool shell scripts (CASSANDRA-7587)
 * Don't swap max/min col names when mutating sstable metadata (CASSANDRA-7596)
 * (cqlsh) Correctly handle paged result sets (CASSANDRA-7625)
 * (cqlsh) Improve waiting for a trace to complete (CASSANDRA-7626)
 * Fix tracing of concurrent range slices and 2ary index queries (CASSANDRA-7626)
 * Fix scrub against collection type (CASSANDRA-7665)
Merged from 2.0:
 * Set gc_grace_seconds to seven days for system schema tables (CASSANDRA-7668)
 * SimpleSeedProvider no longer caches seeds forever (CASSANDRA-7663)
 * Always flush on truncate (CASSANDRA-7511)
 * Fix ReversedType(DateType) mapping to native protocol (CASSANDRA-7576)
 * Always merge ranges owned by a single node (CASSANDRA-6930)
 * Track max/min timestamps for range tombstones (CASSANDRA-7647)
 * Fix NPE when listing saved caches dir (CASSANDRA-7632)


2.1.0-rc4
 * Fix word count hadoop example (CASSANDRA-7200)
 * Updated memtable_cleanup_threshold and memtable_flush_writers defaults 
   (CASSANDRA-7551)
 * (Windows) fix startup when WMI memory query fails (CASSANDRA-7505)
 * Anti-compaction proceeds if any part of the repair failed (CASSANDRA-7521)
 * Add missing table name to DROP INDEX responses and notifications (CASSANDRA-7539)
 * Bump CQL version to 3.2.0 and update CQL documentation (CASSANDRA-7527)
 * Fix configuration error message when running nodetool ring (CASSANDRA-7508)
 * Support conditional updates, tuple type, and the v3 protocol in cqlsh (CASSANDRA-7509)
 * Handle queries on multiple secondary index types (CASSANDRA-7525)
 * Fix cqlsh authentication with v3 native protocol (CASSANDRA-7564)
 * Fix NPE when unknown prepared statement ID is used (CASSANDRA-7454)
Merged from 2.0:
 * (Windows) force range-based repair to non-sequential mode (CASSANDRA-7541)
 * Fix range merging when DES scores are zero (CASSANDRA-7535)
 * Warn when SSL certificates have expired (CASSANDRA-7528)
 * Fix error when doing reversed queries with static columns (CASSANDRA-7490)
Merged from 1.2:
 * Set correct stream ID on responses when non-Exception Throwables
   are thrown while handling native protocol messages (CASSANDRA-7470)


2.1.0-rc3
 * Consider expiry when reconciling otherwise equal cells (CASSANDRA-7403)
 * Introduce CQL support for stress tool (CASSANDRA-6146)
 * Fix ClassCastException processing expired messages (CASSANDRA-7496)
 * Fix prepared marker for collections inside UDT (CASSANDRA-7472)
 * Remove left-over populate_io_cache_on_flush and replicate_on_write
   uses (CASSANDRA-7493)
 * (Windows) handle spaces in path names (CASSANDRA-7451)
 * Ensure writes have completed after dropping a table, before recycling
   commit log segments (CASSANDRA-7437)
 * Remove left-over rows_per_partition_to_cache (CASSANDRA-7493)
 * Fix error when CONTAINS is used with a bind marker (CASSANDRA-7502)
 * Properly reject unknown UDT field (CASSANDRA-7484)
Merged from 2.0:
 * Fix CC#collectTimeOrderedData() tombstone optimisations (CASSANDRA-7394)
 * Support DISTINCT for static columns and fix behaviour when DISTINC is
   not use (CASSANDRA-7305).
 * Workaround JVM NPE on JMX bind failure (CASSANDRA-7254)
 * Fix race in FileCacheService RemovalListener (CASSANDRA-7278)
 * Fix inconsistent use of consistencyForCommit that allowed LOCAL_QUORUM
   operations to incorrect become full QUORUM (CASSANDRA-7345)
 * Properly handle unrecognized opcodes and flags (CASSANDRA-7440)
 * (Hadoop) close CqlRecordWriter clients when finished (CASSANDRA-7459)
 * Commit disk failure policy (CASSANDRA-7429)
 * Make sure high level sstables get compacted (CASSANDRA-7414)
 * Fix AssertionError when using empty clustering columns and static columns
   (CASSANDRA-7455)
 * Add option to disable STCS in L0 (CASSANDRA-6621)
 * Upgrade to snappy-java 1.0.5.2 (CASSANDRA-7476)


2.1.0-rc2
 * Fix heap size calculation for CompoundSparseCellName and 
   CompoundSparseCellName.WithCollection (CASSANDRA-7421)
 * Allow counter mutations in UNLOGGED batches (CASSANDRA-7351)
 * Modify reconcile logic to always pick a tombstone over a counter cell
   (CASSANDRA-7346)
 * Avoid incremental compaction on Windows (CASSANDRA-7365)
 * Fix exception when querying a composite-keyed table with a collection index
   (CASSANDRA-7372)
 * Use node's host id in place of counter ids (CASSANDRA-7366)
 * Fix error when doing reversed queries with static columns (CASSANDRA-7490)
 * Backport CASSANDRA-6747 (CASSANDRA-7560)
 * Track max/min timestamps for range tombstones (CASSANDRA-7647)
 * Fix NPE when listing saved caches dir (CASSANDRA-7632)
 * Fix sstableloader unable to connect encrypted node (CASSANDRA-7585)
Merged from 1.2:
 * Clone token map outside of hot gossip loops (CASSANDRA-7758)
 * Add stop method to EmbeddedCassandraService (CASSANDRA-7595)
 * Support connecting to ipv6 jmx with nodetool (CASSANDRA-7669)
 * Set gc_grace_seconds to seven days for system schema tables (CASSANDRA-7668)
 * SimpleSeedProvider no longer caches seeds forever (CASSANDRA-7663)
 * Set correct stream ID on responses when non-Exception Throwables
   are thrown while handling native protocol messages (CASSANDRA-7470)
 * Fix row size miscalculation in LazilyCompactedRow (CASSANDRA-7543)
 * Fix race in background compaction check (CASSANDRA-7745)
 * Don't clear out range tombstones during compaction (CASSANDRA-7808)


2.1.0-rc1
 * Revert flush directory (CASSANDRA-6357)
 * More efficient executor service for fast operations (CASSANDRA-4718)
 * Move less common tools into a new cassandra-tools package (CASSANDRA-7160)
 * Support more concurrent requests in native protocol (CASSANDRA-7231)
 * Add tab-completion to debian nodetool packaging (CASSANDRA-6421)
 * Change concurrent_compactors defaults (CASSANDRA-7139)
 * Add PowerShell Windows launch scripts (CASSANDRA-7001)
 * Make commitlog archive+restore more robust (CASSANDRA-6974)
 * Fix marking commitlogsegments clean (CASSANDRA-6959)
 * Add snapshot "manifest" describing files included (CASSANDRA-6326)
 * Parallel streaming for sstableloader (CASSANDRA-3668)
 * Fix bugs in supercolumns handling (CASSANDRA-7138)
 * Fix ClassClassException on composite dense tables (CASSANDRA-7112)
 * Cleanup and optimize collation and slice iterators (CASSANDRA-7107)
 * Upgrade NBHM lib (CASSANDRA-7128)
 * Optimize netty server (CASSANDRA-6861)
 * Fix repair hang when given CF does not exist (CASSANDRA-7189)
 * Allow c* to be shutdown in an embedded mode (CASSANDRA-5635)
 * Add server side batching to native transport (CASSANDRA-5663)
 * Make batchlog replay asynchronous (CASSANDRA-6134)
 * remove unused classes (CASSANDRA-7197)
 * Limit user types to the keyspace they are defined in (CASSANDRA-6643)
 * Add validate method to CollectionType (CASSANDRA-7208)
 * New serialization format for UDT values (CASSANDRA-7209, CASSANDRA-7261)
 * Fix nodetool netstats (CASSANDRA-7270)
 * Fix potential ClassCastException in HintedHandoffManager (CASSANDRA-7284)
 * Use prepared statements internally (CASSANDRA-6975)
 * Fix broken paging state with prepared statement (CASSANDRA-7120)
 * Fix IllegalArgumentException in CqlStorage (CASSANDRA-7287)
 * Allow nulls/non-existant fields in UDT (CASSANDRA-7206)
 * Add Thrift MultiSliceRequest (CASSANDRA-6757, CASSANDRA-7027)
 * Handle overlapping MultiSlices (CASSANDRA-7279)
 * Fix DataOutputTest on Windows (CASSANDRA-7265)
 * Embedded sets in user defined data-types are not updating (CASSANDRA-7267)
 * Add tuple type to CQL/native protocol (CASSANDRA-7248)
 * Fix CqlPagingRecordReader on tables with few rows (CASSANDRA-7322)
Merged from 2.0:
 * Copy compaction options to make sure they are reloaded (CASSANDRA-7290)
 * Add option to do more aggressive tombstone compactions (CASSANDRA-6563)
 * Don't try to compact already-compacting files in HHOM (CASSANDRA-7288)
 * Always reallocate buffers in HSHA (CASSANDRA-6285)
 * (Hadoop) support authentication in CqlRecordReader (CASSANDRA-7221)
 * (Hadoop) Close java driver Cluster in CQLRR.close (CASSANDRA-7228)
 * Warn when 'USING TIMESTAMP' is used on a CAS BATCH (CASSANDRA-7067)
 * return all cpu values from BackgroundActivityMonitor.readAndCompute (CASSANDRA-7183)
 * Correctly delete scheduled range xfers (CASSANDRA-7143)
 * return all cpu values from BackgroundActivityMonitor.readAndCompute (CASSANDRA-7183)  
 * reduce garbage creation in calculatePendingRanges (CASSANDRA-7191)
 * fix c* launch issues on Russian os's due to output of linux 'free' cmd (CASSANDRA-6162)
 * Fix disabling autocompaction (CASSANDRA-7187)
 * Fix potential NumberFormatException when deserializing IntegerType (CASSANDRA-7088)
 * cqlsh can't tab-complete disabling compaction (CASSANDRA-7185)
 * cqlsh: Accept and execute CQL statement(s) from command-line parameter (CASSANDRA-7172)
 * Fix IllegalStateException in CqlPagingRecordReader (CASSANDRA-7198)
 * Fix the InvertedIndex trigger example (CASSANDRA-7211)
 * Add --resolve-ip option to 'nodetool ring' (CASSANDRA-7210)
 * reduce garbage on codec flag deserialization (CASSANDRA-7244) 
 * Fix duplicated error messages on directory creation error at startup (CASSANDRA-5818)
 * Proper null handle for IF with map element access (CASSANDRA-7155)
 * Improve compaction visibility (CASSANDRA-7242)
 * Correctly delete scheduled range xfers (CASSANDRA-7143)
 * Make batchlog replica selection rack-aware (CASSANDRA-6551)
 * Fix CFMetaData#getColumnDefinitionFromColumnName() (CASSANDRA-7074)
 * Fix writetime/ttl functions for static columns (CASSANDRA-7081)
 * Suggest CTRL-C or semicolon after three blank lines in cqlsh (CASSANDRA-7142)
 * Fix 2ndary index queries with DESC clustering order (CASSANDRA-6950)
 * Invalid key cache entries on DROP (CASSANDRA-6525)
 * Fix flapping RecoveryManagerTest (CASSANDRA-7084)
 * Add missing iso8601 patterns for date strings (CASSANDRA-6973)
 * Support selecting multiple rows in a partition using IN (CASSANDRA-6875)
 * Add authentication support to shuffle (CASSANDRA-6484)
 * Swap local and global default read repair chances (CASSANDRA-7320)
 * Add conditional CREATE/DROP USER support (CASSANDRA-7264)
 * Cqlsh counts non-empty lines for "Blank lines" warning (CASSANDRA-7325)
Merged from 1.2:
 * Add Cloudstack snitch (CASSANDRA-7147)
 * Update system.peers correctly when relocating tokens (CASSANDRA-7126)
 * Add Google Compute Engine snitch (CASSANDRA-7132)
 * remove duplicate query for local tokens (CASSANDRA-7182)
 * exit CQLSH with error status code if script fails (CASSANDRA-6344)
 * Fix bug with some IN queries missig results (CASSANDRA-7105)
 * Fix availability validation for LOCAL_ONE CL (CASSANDRA-7319)
 * Hint streaming can cause decommission to fail (CASSANDRA-7219)


2.1.0-beta2
 * Increase default CL space to 8GB (CASSANDRA-7031)
 * Add range tombstones to read repair digests (CASSANDRA-6863)
 * Fix BTree.clear for large updates (CASSANDRA-6943)
 * Fail write instead of logging a warning when unable to append to CL
   (CASSANDRA-6764)
 * Eliminate possibility of CL segment appearing twice in active list 
   (CASSANDRA-6557)
 * Apply DONTNEED fadvise to commitlog segments (CASSANDRA-6759)
 * Switch CRC component to Adler and include it for compressed sstables 
   (CASSANDRA-4165)
 * Allow cassandra-stress to set compaction strategy options (CASSANDRA-6451)
 * Add broadcast_rpc_address option to cassandra.yaml (CASSANDRA-5899)
 * Auto reload GossipingPropertyFileSnitch config (CASSANDRA-5897)
 * Fix overflow of memtable_total_space_in_mb (CASSANDRA-6573)
 * Fix ABTC NPE and apply update function correctly (CASSANDRA-6692)
 * Allow nodetool to use a file or prompt for password (CASSANDRA-6660)
 * Fix AIOOBE when concurrently accessing ABSC (CASSANDRA-6742)
 * Fix assertion error in ALTER TYPE RENAME (CASSANDRA-6705)
 * Scrub should not always clear out repaired status (CASSANDRA-5351)
 * Improve handling of range tombstone for wide partitions (CASSANDRA-6446)
 * Fix ClassCastException for compact table with composites (CASSANDRA-6738)
 * Fix potentially repairing with wrong nodes (CASSANDRA-6808)
 * Change caching option syntax (CASSANDRA-6745)
 * Fix stress to do proper counter reads (CASSANDRA-6835)
 * Fix help message for stress counter_write (CASSANDRA-6824)
 * Fix stress smart Thrift client to pick servers correctly (CASSANDRA-6848)
 * Add logging levels (minimal, normal or verbose) to stress tool (CASSANDRA-6849)
 * Fix race condition in Batch CLE (CASSANDRA-6860)
 * Improve cleanup/scrub/upgradesstables failure handling (CASSANDRA-6774)
 * ByteBuffer write() methods for serializing sstables (CASSANDRA-6781)
 * Proper compare function for CollectionType (CASSANDRA-6783)
 * Update native server to Netty 4 (CASSANDRA-6236)
 * Fix off-by-one error in stress (CASSANDRA-6883)
 * Make OpOrder AutoCloseable (CASSANDRA-6901)
 * Remove sync repair JMX interface (CASSANDRA-6900)
 * Add multiple memory allocation options for memtables (CASSANDRA-6689, 6694)
 * Remove adjusted op rate from stress output (CASSANDRA-6921)
 * Add optimized CF.hasColumns() implementations (CASSANDRA-6941)
 * Serialize batchlog mutations with the version of the target node
   (CASSANDRA-6931)
 * Optimize CounterColumn#reconcile() (CASSANDRA-6953)
 * Properly remove 1.2 sstable support in 2.1 (CASSANDRA-6869)
 * Lock counter cells, not partitions (CASSANDRA-6880)
 * Track presence of legacy counter shards in sstables (CASSANDRA-6888)
 * Ensure safe resource cleanup when replacing sstables (CASSANDRA-6912)
 * Add failure handler to async callback (CASSANDRA-6747)
 * Fix AE when closing SSTable without releasing reference (CASSANDRA-7000)
 * Clean up IndexInfo on keyspace/table drops (CASSANDRA-6924)
 * Only snapshot relative SSTables when sequential repair (CASSANDRA-7024)
 * Require nodetool rebuild_index to specify index names (CASSANDRA-7038)
 * fix cassandra stress errors on reads with native protocol (CASSANDRA-7033)
 * Use OpOrder to guard sstable references for reads (CASSANDRA-6919)
 * Preemptive opening of compaction result (CASSANDRA-6916)
 * Multi-threaded scrub/cleanup/upgradesstables (CASSANDRA-5547)
 * Optimize cellname comparison (CASSANDRA-6934)
 * Native protocol v3 (CASSANDRA-6855)
 * Optimize Cell liveness checks and clean up Cell (CASSANDRA-7119)
 * Support consistent range movements (CASSANDRA-2434)
 * Display min timestamp in sstablemetadata viewer (CASSANDRA-6767)
Merged from 2.0:
 * Avoid race-prone second "scrub" of system keyspace (CASSANDRA-6797)
 * Pool CqlRecordWriter clients by inetaddress rather than Range
   (CASSANDRA-6665)
 * Fix compaction_history timestamps (CASSANDRA-6784)
 * Compare scores of full replica ordering in DES (CASSANDRA-6683)
 * fix CME in SessionInfo updateProgress affecting netstats (CASSANDRA-6577)
 * Allow repairing between specific replicas (CASSANDRA-6440)
 * Allow per-dc enabling of hints (CASSANDRA-6157)
 * Add compatibility for Hadoop 0.2.x (CASSANDRA-5201)
 * Fix EstimatedHistogram races (CASSANDRA-6682)
 * Failure detector correctly converts initial value to nanos (CASSANDRA-6658)
 * Add nodetool taketoken to relocate vnodes (CASSANDRA-4445)
 * Expose bulk loading progress over JMX (CASSANDRA-4757)
 * Correctly handle null with IF conditions and TTL (CASSANDRA-6623)
 * Account for range/row tombstones in tombstone drop
   time histogram (CASSANDRA-6522)
 * Stop CommitLogSegment.close() from calling sync() (CASSANDRA-6652)
 * Make commitlog failure handling configurable (CASSANDRA-6364)
 * Avoid overlaps in LCS (CASSANDRA-6688)
 * Improve support for paginating over composites (CASSANDRA-4851)
 * Fix count(*) queries in a mixed cluster (CASSANDRA-6707)
 * Improve repair tasks(snapshot, differencing) concurrency (CASSANDRA-6566)
 * Fix replaying pre-2.0 commit logs (CASSANDRA-6714)
 * Add static columns to CQL3 (CASSANDRA-6561)
 * Optimize single partition batch statements (CASSANDRA-6737)
 * Disallow post-query re-ordering when paging (CASSANDRA-6722)
 * Fix potential paging bug with deleted columns (CASSANDRA-6748)
 * Fix NPE on BulkLoader caused by losing StreamEvent (CASSANDRA-6636)
 * Fix truncating compression metadata (CASSANDRA-6791)
 * Add CMSClassUnloadingEnabled JVM option (CASSANDRA-6541)
 * Catch memtable flush exceptions during shutdown (CASSANDRA-6735)
 * Fix upgradesstables NPE for non-CF-based indexes (CASSANDRA-6645)
 * Fix UPDATE updating PRIMARY KEY columns implicitly (CASSANDRA-6782)
 * Fix IllegalArgumentException when updating from 1.2 with SuperColumns
   (CASSANDRA-6733)
 * FBUtilities.singleton() should use the CF comparator (CASSANDRA-6778)
 * Fix CQLSStableWriter.addRow(Map<String, Object>) (CASSANDRA-6526)
 * Fix HSHA server introducing corrupt data (CASSANDRA-6285)
 * Fix CAS conditions for COMPACT STORAGE tables (CASSANDRA-6813)
 * Starting threads in OutboundTcpConnectionPool constructor causes race conditions (CASSANDRA-7177)
 * Allow overriding cassandra-rackdc.properties file (CASSANDRA-7072)
 * Set JMX RMI port to 7199 (CASSANDRA-7087)
 * Use LOCAL_QUORUM for data reads at LOCAL_SERIAL (CASSANDRA-6939)
 * Log a warning for large batches (CASSANDRA-6487)
 * Put nodes in hibernate when join_ring is false (CASSANDRA-6961)
 * Avoid early loading of non-system keyspaces before compaction-leftovers 
   cleanup at startup (CASSANDRA-6913)
 * Restrict Windows to parallel repairs (CASSANDRA-6907)
 * (Hadoop) Allow manually specifying start/end tokens in CFIF (CASSANDRA-6436)
 * Fix NPE in MeteredFlusher (CASSANDRA-6820)
 * Fix race processing range scan responses (CASSANDRA-6820)
 * Allow deleting snapshots from dropped keyspaces (CASSANDRA-6821)
 * Add uuid() function (CASSANDRA-6473)
 * Omit tombstones from schema digests (CASSANDRA-6862)
 * Include correct consistencyLevel in LWT timeout (CASSANDRA-6884)
 * Lower chances for losing new SSTables during nodetool refresh and
   ColumnFamilyStore.loadNewSSTables (CASSANDRA-6514)
 * Add support for DELETE ... IF EXISTS to CQL3 (CASSANDRA-5708)
 * Update hadoop_cql3_word_count example (CASSANDRA-6793)
 * Fix handling of RejectedExecution in sync Thrift server (CASSANDRA-6788)
 * Log more information when exceeding tombstone_warn_threshold (CASSANDRA-6865)
 * Fix truncate to not abort due to unreachable fat clients (CASSANDRA-6864)
 * Fix schema concurrency exceptions (CASSANDRA-6841)
 * Fix leaking validator FH in StreamWriter (CASSANDRA-6832)
 * Fix saving triggers to schema (CASSANDRA-6789)
 * Fix trigger mutations when base mutation list is immutable (CASSANDRA-6790)
 * Fix accounting in FileCacheService to allow re-using RAR (CASSANDRA-6838)
 * Fix static counter columns (CASSANDRA-6827)
 * Restore expiring->deleted (cell) compaction optimization (CASSANDRA-6844)
 * Fix CompactionManager.needsCleanup (CASSANDRA-6845)
 * Correctly compare BooleanType values other than 0 and 1 (CASSANDRA-6779)
 * Read message id as string from earlier versions (CASSANDRA-6840)
 * Properly use the Paxos consistency for (non-protocol) batch (CASSANDRA-6837)
 * Add paranoid disk failure option (CASSANDRA-6646)
 * Improve PerRowSecondaryIndex performance (CASSANDRA-6876)
 * Extend triggers to support CAS updates (CASSANDRA-6882)
 * Static columns with IF NOT EXISTS don't always work as expected (CASSANDRA-6873)
 * Fix paging with SELECT DISTINCT (CASSANDRA-6857)
 * Fix UnsupportedOperationException on CAS timeout (CASSANDRA-6923)
 * Improve MeteredFlusher handling of MF-unaffected column families
   (CASSANDRA-6867)
 * Add CqlRecordReader using native pagination (CASSANDRA-6311)
 * Add QueryHandler interface (CASSANDRA-6659)
 * Track liveRatio per-memtable, not per-CF (CASSANDRA-6945)
 * Make sure upgradesstables keeps sstable level (CASSANDRA-6958)
 * Fix LIMIT with static columns (CASSANDRA-6956)
 * Fix clash with CQL column name in thrift validation (CASSANDRA-6892)
 * Fix error with super columns in mixed 1.2-2.0 clusters (CASSANDRA-6966)
 * Fix bad skip of sstables on slice query with composite start/finish (CASSANDRA-6825)
 * Fix unintended update with conditional statement (CASSANDRA-6893)
 * Fix map element access in IF (CASSANDRA-6914)
 * Avoid costly range calculations for range queries on system keyspaces
   (CASSANDRA-6906)
 * Fix SSTable not released if stream session fails (CASSANDRA-6818)
 * Avoid build failure due to ANTLR timeout (CASSANDRA-6991)
 * Queries on compact tables can return more rows that requested (CASSANDRA-7052)
 * USING TIMESTAMP for batches does not work (CASSANDRA-7053)
 * Fix performance regression from CASSANDRA-5614 (CASSANDRA-6949)
 * Ensure that batchlog and hint timeouts do not produce hints (CASSANDRA-7058)
 * Merge groupable mutations in TriggerExecutor#execute() (CASSANDRA-7047)
 * Plug holes in resource release when wiring up StreamSession (CASSANDRA-7073)
 * Re-add parameter columns to tracing session (CASSANDRA-6942)
 * Preserves CQL metadata when updating table from thrift (CASSANDRA-6831)
Merged from 1.2:
 * Fix nodetool display with vnodes (CASSANDRA-7082)
 * Add UNLOGGED, COUNTER options to BATCH documentation (CASSANDRA-6816)
 * add extra SSL cipher suites (CASSANDRA-6613)
 * fix nodetool getsstables for blob PK (CASSANDRA-6803)
 * Fix BatchlogManager#deleteBatch() use of millisecond timestamps
   (CASSANDRA-6822)
 * Continue assassinating even if the endpoint vanishes (CASSANDRA-6787)
 * Schedule schema pulls on change (CASSANDRA-6971)
 * Non-droppable verbs shouldn't be dropped from OTC (CASSANDRA-6980)
 * Shutdown batchlog executor in SS#drain() (CASSANDRA-7025)
 * Fix batchlog to account for CF truncation records (CASSANDRA-6999)
 * Fix CQLSH parsing of functions and BLOB literals (CASSANDRA-7018)
 * Properly load trustore in the native protocol (CASSANDRA-6847)
 * Always clean up references in SerializingCache (CASSANDRA-6994)
 * Don't shut MessagingService down when replacing a node (CASSANDRA-6476)
 * fix npe when doing -Dcassandra.fd_initial_value_ms (CASSANDRA-6751)


2.1.0-beta1
 * Add flush directory distinct from compaction directories (CASSANDRA-6357)
 * Require JNA by default (CASSANDRA-6575)
 * add listsnapshots command to nodetool (CASSANDRA-5742)
 * Introduce AtomicBTreeColumns (CASSANDRA-6271, 6692)
 * Multithreaded commitlog (CASSANDRA-3578)
 * allocate fixed index summary memory pool and resample cold index summaries 
   to use less memory (CASSANDRA-5519)
 * Removed multithreaded compaction (CASSANDRA-6142)
 * Parallelize fetching rows for low-cardinality indexes (CASSANDRA-1337)
 * change logging from log4j to logback (CASSANDRA-5883)
 * switch to LZ4 compression for internode communication (CASSANDRA-5887)
 * Stop using Thrift-generated Index* classes internally (CASSANDRA-5971)
 * Remove 1.2 network compatibility code (CASSANDRA-5960)
 * Remove leveled json manifest migration code (CASSANDRA-5996)
 * Remove CFDefinition (CASSANDRA-6253)
 * Use AtomicIntegerFieldUpdater in RefCountedMemory (CASSANDRA-6278)
 * User-defined types for CQL3 (CASSANDRA-5590)
 * Use of o.a.c.metrics in nodetool (CASSANDRA-5871, 6406)
 * Batch read from OTC's queue and cleanup (CASSANDRA-1632)
 * Secondary index support for collections (CASSANDRA-4511, 6383)
 * SSTable metadata(Stats.db) format change (CASSANDRA-6356)
 * Push composites support in the storage engine
   (CASSANDRA-5417, CASSANDRA-6520)
 * Add snapshot space used to cfstats (CASSANDRA-6231)
 * Add cardinality estimator for key count estimation (CASSANDRA-5906)
 * CF id is changed to be non-deterministic. Data dir/key cache are created
   uniquely for CF id (CASSANDRA-5202)
 * New counters implementation (CASSANDRA-6504)
 * Replace UnsortedColumns, EmptyColumns, TreeMapBackedSortedColumns with new
   ArrayBackedSortedColumns (CASSANDRA-6630, CASSANDRA-6662, CASSANDRA-6690)
 * Add option to use row cache with a given amount of rows (CASSANDRA-5357)
 * Avoid repairing already repaired data (CASSANDRA-5351)
 * Reject counter updates with USING TTL/TIMESTAMP (CASSANDRA-6649)
 * Replace index_interval with min/max_index_interval (CASSANDRA-6379)
 * Lift limitation that order by columns must be selected for IN queries (CASSANDRA-4911)


2.0.5
 * Reduce garbage generated by bloom filter lookups (CASSANDRA-6609)
 * Add ks.cf names to tombstone logging (CASSANDRA-6597)
 * Use LOCAL_QUORUM for LWT operations at LOCAL_SERIAL (CASSANDRA-6495)
 * Wait for gossip to settle before accepting client connections (CASSANDRA-4288)
 * Delete unfinished compaction incrementally (CASSANDRA-6086)
 * Allow specifying custom secondary index options in CQL3 (CASSANDRA-6480)
 * Improve replica pinning for cache efficiency in DES (CASSANDRA-6485)
 * Fix LOCAL_SERIAL from thrift (CASSANDRA-6584)
 * Don't special case received counts in CAS timeout exceptions (CASSANDRA-6595)
 * Add support for 2.1 global counter shards (CASSANDRA-6505)
 * Fix NPE when streaming connection is not yet established (CASSANDRA-6210)
 * Avoid rare duplicate read repair triggering (CASSANDRA-6606)
 * Fix paging discardFirst (CASSANDRA-6555)
 * Fix ArrayIndexOutOfBoundsException in 2ndary index query (CASSANDRA-6470)
 * Release sstables upon rebuilding 2i (CASSANDRA-6635)
 * Add AbstractCompactionStrategy.startup() method (CASSANDRA-6637)
 * SSTableScanner may skip rows during cleanup (CASSANDRA-6638)
 * sstables from stalled repair sessions can resurrect deleted data (CASSANDRA-6503)
 * Switch stress to use ITransportFactory (CASSANDRA-6641)
 * Fix IllegalArgumentException during prepare (CASSANDRA-6592)
 * Fix possible loss of 2ndary index entries during compaction (CASSANDRA-6517)
 * Fix direct Memory on architectures that do not support unaligned long access
   (CASSANDRA-6628)
 * Let scrub optionally skip broken counter partitions (CASSANDRA-5930)
Merged from 1.2:
 * fsync compression metadata (CASSANDRA-6531)
 * Validate CF existence on execution for prepared statement (CASSANDRA-6535)
 * Add ability to throttle batchlog replay (CASSANDRA-6550)
 * Fix executing LOCAL_QUORUM with SimpleStrategy (CASSANDRA-6545)
 * Avoid StackOverflow when using large IN queries (CASSANDRA-6567)
 * Nodetool upgradesstables includes secondary indexes (CASSANDRA-6598)
 * Paginate batchlog replay (CASSANDRA-6569)
 * skip blocking on streaming during drain (CASSANDRA-6603)
 * Improve error message when schema doesn't match loaded sstable (CASSANDRA-6262)
 * Add properties to adjust FD initial value and max interval (CASSANDRA-4375)
 * Fix preparing with batch and delete from collection (CASSANDRA-6607)
 * Fix ABSC reverse iterator's remove() method (CASSANDRA-6629)
 * Handle host ID conflicts properly (CASSANDRA-6615)
 * Move handling of migration event source to solve bootstrap race. (CASSANDRA-6648)
 * Make sure compaction throughput value doesn't overflow with int math (CASSANDRA-6647)


2.0.4
 * Allow removing snapshots of no-longer-existing CFs (CASSANDRA-6418)
 * add StorageService.stopDaemon() (CASSANDRA-4268)
 * add IRE for invalid CF supplied to get_count (CASSANDRA-5701)
 * add client encryption support to sstableloader (CASSANDRA-6378)
 * Fix accept() loop for SSL sockets post-shutdown (CASSANDRA-6468)
 * Fix size-tiered compaction in LCS L0 (CASSANDRA-6496)
 * Fix assertion failure in filterColdSSTables (CASSANDRA-6483)
 * Fix row tombstones in larger-than-memory compactions (CASSANDRA-6008)
 * Fix cleanup ClassCastException (CASSANDRA-6462)
 * Reduce gossip memory use by interning VersionedValue strings (CASSANDRA-6410)
 * Allow specifying datacenters to participate in a repair (CASSANDRA-6218)
 * Fix divide-by-zero in PCI (CASSANDRA-6403)
 * Fix setting last compacted key in the wrong level for LCS (CASSANDRA-6284)
 * Add millisecond precision formats to the timestamp parser (CASSANDRA-6395)
 * Expose a total memtable size metric for a CF (CASSANDRA-6391)
 * cqlsh: handle symlinks properly (CASSANDRA-6425)
 * Fix potential infinite loop when paging query with IN (CASSANDRA-6464)
 * Fix assertion error in AbstractQueryPager.discardFirst (CASSANDRA-6447)
 * Fix streaming older SSTable yields unnecessary tombstones (CASSANDRA-6527)
Merged from 1.2:
 * Improved error message on bad properties in DDL queries (CASSANDRA-6453)
 * Randomize batchlog candidates selection (CASSANDRA-6481)
 * Fix thundering herd on endpoint cache invalidation (CASSANDRA-6345, 6485)
 * Improve batchlog write performance with vnodes (CASSANDRA-6488)
 * cqlsh: quote single quotes in strings inside collections (CASSANDRA-6172)
 * Improve gossip performance for typical messages (CASSANDRA-6409)
 * Throw IRE if a prepared statement has more markers than supported 
   (CASSANDRA-5598)
 * Expose Thread metrics for the native protocol server (CASSANDRA-6234)
 * Change snapshot response message verb to INTERNAL to avoid dropping it 
   (CASSANDRA-6415)
 * Warn when collection read has > 65K elements (CASSANDRA-5428)
 * Fix cache persistence when both row and key cache are enabled 
   (CASSANDRA-6413)
 * (Hadoop) add describe_local_ring (CASSANDRA-6268)
 * Fix handling of concurrent directory creation failure (CASSANDRA-6459)
 * Allow executing CREATE statements multiple times (CASSANDRA-6471)
 * Don't send confusing info with timeouts (CASSANDRA-6491)
 * Don't resubmit counter mutation runnables internally (CASSANDRA-6427)
 * Don't drop local mutations without a hint (CASSANDRA-6510)
 * Don't allow null max_hint_window_in_ms (CASSANDRA-6419)
 * Validate SliceRange start and finish lengths (CASSANDRA-6521)


2.0.3
 * Fix FD leak on slice read path (CASSANDRA-6275)
 * Cancel read meter task when closing SSTR (CASSANDRA-6358)
 * free off-heap IndexSummary during bulk (CASSANDRA-6359)
 * Recover from IOException in accept() thread (CASSANDRA-6349)
 * Improve Gossip tolerance of abnormally slow tasks (CASSANDRA-6338)
 * Fix trying to hint timed out counter writes (CASSANDRA-6322)
 * Allow restoring specific columnfamilies from archived CL (CASSANDRA-4809)
 * Avoid flushing compaction_history after each operation (CASSANDRA-6287)
 * Fix repair assertion error when tombstones expire (CASSANDRA-6277)
 * Skip loading corrupt key cache (CASSANDRA-6260)
 * Fixes for compacting larger-than-memory rows (CASSANDRA-6274)
 * Compact hottest sstables first and optionally omit coldest from
   compaction entirely (CASSANDRA-6109)
 * Fix modifying column_metadata from thrift (CASSANDRA-6182)
 * cqlsh: fix LIST USERS output (CASSANDRA-6242)
 * Add IRequestSink interface (CASSANDRA-6248)
 * Update memtable size while flushing (CASSANDRA-6249)
 * Provide hooks around CQL2/CQL3 statement execution (CASSANDRA-6252)
 * Require Permission.SELECT for CAS updates (CASSANDRA-6247)
 * New CQL-aware SSTableWriter (CASSANDRA-5894)
 * Reject CAS operation when the protocol v1 is used (CASSANDRA-6270)
 * Correctly throw error when frame too large (CASSANDRA-5981)
 * Fix serialization bug in PagedRange with 2ndary indexes (CASSANDRA-6299)
 * Fix CQL3 table validation in Thrift (CASSANDRA-6140)
 * Fix bug missing results with IN clauses (CASSANDRA-6327)
 * Fix paging with reversed slices (CASSANDRA-6343)
 * Set minTimestamp correctly to be able to drop expired sstables (CASSANDRA-6337)
 * Support NaN and Infinity as float literals (CASSANDRA-6003)
 * Remove RF from nodetool ring output (CASSANDRA-6289)
 * Fix attempting to flush empty rows (CASSANDRA-6374)
 * Fix potential out of bounds exception when paging (CASSANDRA-6333)
Merged from 1.2:
 * Optimize FD phi calculation (CASSANDRA-6386)
 * Improve initial FD phi estimate when starting up (CASSANDRA-6385)
 * Don't list CQL3 table in CLI describe even if named explicitely 
   (CASSANDRA-5750)
 * Invalidate row cache when dropping CF (CASSANDRA-6351)
 * add non-jamm path for cached statements (CASSANDRA-6293)
 * add windows bat files for shell commands (CASSANDRA-6145)
 * Require logging in for Thrift CQL2/3 statement preparation (CASSANDRA-6254)
 * restrict max_num_tokens to 1536 (CASSANDRA-6267)
 * Nodetool gets default JMX port from cassandra-env.sh (CASSANDRA-6273)
 * make calculatePendingRanges asynchronous (CASSANDRA-6244)
 * Remove blocking flushes in gossip thread (CASSANDRA-6297)
 * Fix potential socket leak in connectionpool creation (CASSANDRA-6308)
 * Allow LOCAL_ONE/LOCAL_QUORUM to work with SimpleStrategy (CASSANDRA-6238)
 * cqlsh: handle 'null' as session duration (CASSANDRA-6317)
 * Fix json2sstable handling of range tombstones (CASSANDRA-6316)
 * Fix missing one row in reverse query (CASSANDRA-6330)
 * Fix reading expired row value from row cache (CASSANDRA-6325)
 * Fix AssertionError when doing set element deletion (CASSANDRA-6341)
 * Make CL code for the native protocol match the one in C* 2.0
   (CASSANDRA-6347)
 * Disallow altering CQL3 table from thrift (CASSANDRA-6370)
 * Fix size computation of prepared statement (CASSANDRA-6369)


2.0.2
 * Update FailureDetector to use nanontime (CASSANDRA-4925)
 * Fix FileCacheService regressions (CASSANDRA-6149)
 * Never return WriteTimeout for CL.ANY (CASSANDRA-6132)
 * Fix race conditions in bulk loader (CASSANDRA-6129)
 * Add configurable metrics reporting (CASSANDRA-4430)
 * drop queries exceeding a configurable number of tombstones (CASSANDRA-6117)
 * Track and persist sstable read activity (CASSANDRA-5515)
 * Fixes for speculative retry (CASSANDRA-5932, CASSANDRA-6194)
 * Improve memory usage of metadata min/max column names (CASSANDRA-6077)
 * Fix thrift validation refusing row markers on CQL3 tables (CASSANDRA-6081)
 * Fix insertion of collections with CAS (CASSANDRA-6069)
 * Correctly send metadata on SELECT COUNT (CASSANDRA-6080)
 * Track clients' remote addresses in ClientState (CASSANDRA-6070)
 * Create snapshot dir if it does not exist when migrating
   leveled manifest (CASSANDRA-6093)
 * make sequential nodetool repair the default (CASSANDRA-5950)
 * Add more hooks for compaction strategy implementations (CASSANDRA-6111)
 * Fix potential NPE on composite 2ndary indexes (CASSANDRA-6098)
 * Delete can potentially be skipped in batch (CASSANDRA-6115)
 * Allow alter keyspace on system_traces (CASSANDRA-6016)
 * Disallow empty column names in cql (CASSANDRA-6136)
 * Use Java7 file-handling APIs and fix file moving on Windows (CASSANDRA-5383)
 * Save compaction history to system keyspace (CASSANDRA-5078)
 * Fix NPE if StorageService.getOperationMode() is executed before full startup (CASSANDRA-6166)
 * CQL3: support pre-epoch longs for TimestampType (CASSANDRA-6212)
 * Add reloadtriggers command to nodetool (CASSANDRA-4949)
 * cqlsh: ignore empty 'value alias' in DESCRIBE (CASSANDRA-6139)
 * Fix sstable loader (CASSANDRA-6205)
 * Reject bootstrapping if the node already exists in gossip (CASSANDRA-5571)
 * Fix NPE while loading paxos state (CASSANDRA-6211)
 * cqlsh: add SHOW SESSION <tracing-session> command (CASSANDRA-6228)
Merged from 1.2:
 * (Hadoop) Require CFRR batchSize to be at least 2 (CASSANDRA-6114)
 * Add a warning for small LCS sstable size (CASSANDRA-6191)
 * Add ability to list specific KS/CF combinations in nodetool cfstats (CASSANDRA-4191)
 * Mark CF clean if a mutation raced the drop and got it marked dirty (CASSANDRA-5946)
 * Add a LOCAL_ONE consistency level (CASSANDRA-6202)
 * Limit CQL prepared statement cache by size instead of count (CASSANDRA-6107)
 * Tracing should log write failure rather than raw exceptions (CASSANDRA-6133)
 * lock access to TM.endpointToHostIdMap (CASSANDRA-6103)
 * Allow estimated memtable size to exceed slab allocator size (CASSANDRA-6078)
 * Start MeteredFlusher earlier to prevent OOM during CL replay (CASSANDRA-6087)
 * Avoid sending Truncate command to fat clients (CASSANDRA-6088)
 * Allow where clause conditions to be in parenthesis (CASSANDRA-6037)
 * Do not open non-ssl storage port if encryption option is all (CASSANDRA-3916)
 * Move batchlog replay to its own executor (CASSANDRA-6079)
 * Add tombstone debug threshold and histogram (CASSANDRA-6042, 6057)
 * Enable tcp keepalive on incoming connections (CASSANDRA-4053)
 * Fix fat client schema pull NPE (CASSANDRA-6089)
 * Fix memtable flushing for indexed tables (CASSANDRA-6112)
 * Fix skipping columns with multiple slices (CASSANDRA-6119)
 * Expose connected thrift + native client counts (CASSANDRA-5084)
 * Optimize auth setup (CASSANDRA-6122)
 * Trace index selection (CASSANDRA-6001)
 * Update sstablesPerReadHistogram to use biased sampling (CASSANDRA-6164)
 * Log UnknownColumnfamilyException when closing socket (CASSANDRA-5725)
 * Properly error out on CREATE INDEX for counters table (CASSANDRA-6160)
 * Handle JMX notification failure for repair (CASSANDRA-6097)
 * (Hadoop) Fetch no more than 128 splits in parallel (CASSANDRA-6169)
 * stress: add username/password authentication support (CASSANDRA-6068)
 * Fix indexed queries with row cache enabled on parent table (CASSANDRA-5732)
 * Fix compaction race during columnfamily drop (CASSANDRA-5957)
 * Fix validation of empty column names for compact tables (CASSANDRA-6152)
 * Skip replaying mutations that pass CRC but fail to deserialize (CASSANDRA-6183)
 * Rework token replacement to use replace_address (CASSANDRA-5916)
 * Fix altering column types (CASSANDRA-6185)
 * cqlsh: fix CREATE/ALTER WITH completion (CASSANDRA-6196)
 * add windows bat files for shell commands (CASSANDRA-6145)
 * Fix potential stack overflow during range tombstones insertion (CASSANDRA-6181)
 * (Hadoop) Make LOCAL_ONE the default consistency level (CASSANDRA-6214)


2.0.1
 * Fix bug that could allow reading deleted data temporarily (CASSANDRA-6025)
 * Improve memory use defaults (CASSANDRA-6059)
 * Make ThriftServer more easlly extensible (CASSANDRA-6058)
 * Remove Hadoop dependency from ITransportFactory (CASSANDRA-6062)
 * add file_cache_size_in_mb setting (CASSANDRA-5661)
 * Improve error message when yaml contains invalid properties (CASSANDRA-5958)
 * Improve leveled compaction's ability to find non-overlapping L0 compactions
   to work on concurrently (CASSANDRA-5921)
 * Notify indexer of columns shadowed by range tombstones (CASSANDRA-5614)
 * Log Merkle tree stats (CASSANDRA-2698)
 * Switch from crc32 to adler32 for compressed sstable checksums (CASSANDRA-5862)
 * Improve offheap memcpy performance (CASSANDRA-5884)
 * Use a range aware scanner for cleanup (CASSANDRA-2524)
 * Cleanup doesn't need to inspect sstables that contain only local data
   (CASSANDRA-5722)
 * Add ability for CQL3 to list partition keys (CASSANDRA-4536)
 * Improve native protocol serialization (CASSANDRA-5664)
 * Upgrade Thrift to 0.9.1 (CASSANDRA-5923)
 * Require superuser status for adding triggers (CASSANDRA-5963)
 * Make standalone scrubber handle old and new style leveled manifest
   (CASSANDRA-6005)
 * Fix paxos bugs (CASSANDRA-6012, 6013, 6023)
 * Fix paged ranges with multiple replicas (CASSANDRA-6004)
 * Fix potential AssertionError during tracing (CASSANDRA-6041)
 * Fix NPE in sstablesplit (CASSANDRA-6027)
 * Migrate pre-2.0 key/value/column aliases to system.schema_columns
   (CASSANDRA-6009)
 * Paging filter empty rows too agressively (CASSANDRA-6040)
 * Support variadic parameters for IN clauses (CASSANDRA-4210)
 * cqlsh: return the result of CAS writes (CASSANDRA-5796)
 * Fix validation of IN clauses with 2ndary indexes (CASSANDRA-6050)
 * Support named bind variables in CQL (CASSANDRA-6033)
Merged from 1.2:
 * Allow cache-keys-to-save to be set at runtime (CASSANDRA-5980)
 * Avoid second-guessing out-of-space state (CASSANDRA-5605)
 * Tuning knobs for dealing with large blobs and many CFs (CASSANDRA-5982)
 * (Hadoop) Fix CQLRW for thrift tables (CASSANDRA-6002)
 * Fix possible divide-by-zero in HHOM (CASSANDRA-5990)
 * Allow local batchlog writes for CL.ANY (CASSANDRA-5967)
 * Upgrade metrics-core to version 2.2.0 (CASSANDRA-5947)
 * Fix CqlRecordWriter with composite keys (CASSANDRA-5949)
 * Add snitch, schema version, cluster, partitioner to JMX (CASSANDRA-5881)
 * Allow disabling SlabAllocator (CASSANDRA-5935)
 * Make user-defined compaction JMX blocking (CASSANDRA-4952)
 * Fix streaming does not transfer wrapped range (CASSANDRA-5948)
 * Fix loading index summary containing empty key (CASSANDRA-5965)
 * Correctly handle limits in CompositesSearcher (CASSANDRA-5975)
 * Pig: handle CQL collections (CASSANDRA-5867)
 * Pass the updated cf to the PRSI index() method (CASSANDRA-5999)
 * Allow empty CQL3 batches (as no-op) (CASSANDRA-5994)
 * Support null in CQL3 functions (CASSANDRA-5910)
 * Replace the deprecated MapMaker with CacheLoader (CASSANDRA-6007)
 * Add SSTableDeletingNotification to DataTracker (CASSANDRA-6010)
 * Fix snapshots in use get deleted during snapshot repair (CASSANDRA-6011)
 * Move hints and exception count to o.a.c.metrics (CASSANDRA-6017)
 * Fix memory leak in snapshot repair (CASSANDRA-6047)
 * Fix sstable2sjon for CQL3 tables (CASSANDRA-5852)


2.0.0
 * Fix thrift validation when inserting into CQL3 tables (CASSANDRA-5138)
 * Fix periodic memtable flushing behavior with clean memtables (CASSANDRA-5931)
 * Fix dateOf() function for pre-2.0 timestamp columns (CASSANDRA-5928)
 * Fix SSTable unintentionally loads BF when opened for batch (CASSANDRA-5938)
 * Add stream session progress to JMX (CASSANDRA-4757)
 * Fix NPE during CAS operation (CASSANDRA-5925)
Merged from 1.2:
 * Fix getBloomFilterDiskSpaceUsed for AlwaysPresentFilter (CASSANDRA-5900)
 * Don't announce schema version until we've loaded the changes locally
   (CASSANDRA-5904)
 * Fix to support off heap bloom filters size greater than 2 GB (CASSANDRA-5903)
 * Properly handle parsing huge map and set literals (CASSANDRA-5893)


2.0.0-rc2
 * enable vnodes by default (CASSANDRA-5869)
 * fix CAS contention timeout (CASSANDRA-5830)
 * fix HsHa to respect max frame size (CASSANDRA-4573)
 * Fix (some) 2i on composite components omissions (CASSANDRA-5851)
 * cqlsh: add DESCRIBE FULL SCHEMA variant (CASSANDRA-5880)
Merged from 1.2:
 * Correctly validate sparse composite cells in scrub (CASSANDRA-5855)
 * Add KeyCacheHitRate metric to CF metrics (CASSANDRA-5868)
 * cqlsh: add support for multiline comments (CASSANDRA-5798)
 * Handle CQL3 SELECT duplicate IN restrictions on clustering columns
   (CASSANDRA-5856)


2.0.0-rc1
 * improve DecimalSerializer performance (CASSANDRA-5837)
 * fix potential spurious wakeup in AsyncOneResponse (CASSANDRA-5690)
 * fix schema-related trigger issues (CASSANDRA-5774)
 * Better validation when accessing CQL3 table from thrift (CASSANDRA-5138)
 * Fix assertion error during repair (CASSANDRA-5801)
 * Fix range tombstone bug (CASSANDRA-5805)
 * DC-local CAS (CASSANDRA-5797)
 * Add a native_protocol_version column to the system.local table (CASSANRDA-5819)
 * Use index_interval from cassandra.yaml when upgraded (CASSANDRA-5822)
 * Fix buffer underflow on socket close (CASSANDRA-5792)
Merged from 1.2:
 * Fix reading DeletionTime from 1.1-format sstables (CASSANDRA-5814)
 * cqlsh: add collections support to COPY (CASSANDRA-5698)
 * retry important messages for any IOException (CASSANDRA-5804)
 * Allow empty IN relations in SELECT/UPDATE/DELETE statements (CASSANDRA-5626)
 * cqlsh: fix crashing on Windows due to libedit detection (CASSANDRA-5812)
 * fix bulk-loading compressed sstables (CASSANDRA-5820)
 * (Hadoop) fix quoting in CqlPagingRecordReader and CqlRecordWriter 
   (CASSANDRA-5824)
 * update default LCS sstable size to 160MB (CASSANDRA-5727)
 * Allow compacting 2Is via nodetool (CASSANDRA-5670)
 * Hex-encode non-String keys in OPP (CASSANDRA-5793)
 * nodetool history logging (CASSANDRA-5823)
 * (Hadoop) fix support for Thrift tables in CqlPagingRecordReader 
   (CASSANDRA-5752)
 * add "all time blocked" to StatusLogger output (CASSANDRA-5825)
 * Future-proof inter-major-version schema migrations (CASSANDRA-5845)
 * (Hadoop) add CqlPagingRecordReader support for ReversedType in Thrift table
   (CASSANDRA-5718)
 * Add -no-snapshot option to scrub (CASSANDRA-5891)
 * Fix to support off heap bloom filters size greater than 2 GB (CASSANDRA-5903)
 * Properly handle parsing huge map and set literals (CASSANDRA-5893)
 * Fix LCS L0 compaction may overlap in L1 (CASSANDRA-5907)
 * New sstablesplit tool to split large sstables offline (CASSANDRA-4766)
 * Fix potential deadlock in native protocol server (CASSANDRA-5926)
 * Disallow incompatible type change in CQL3 (CASSANDRA-5882)
Merged from 1.1:
 * Correctly validate sparse composite cells in scrub (CASSANDRA-5855)


2.0.0-beta2
 * Replace countPendingHints with Hints Created metric (CASSANDRA-5746)
 * Allow nodetool with no args, and with help to run without a server (CASSANDRA-5734)
 * Cleanup AbstractType/TypeSerializer classes (CASSANDRA-5744)
 * Remove unimplemented cli option schema-mwt (CASSANDRA-5754)
 * Support range tombstones in thrift (CASSANDRA-5435)
 * Normalize table-manipulating CQL3 statements' class names (CASSANDRA-5759)
 * cqlsh: add missing table options to DESCRIBE output (CASSANDRA-5749)
 * Fix assertion error during repair (CASSANDRA-5757)
 * Fix bulkloader (CASSANDRA-5542)
 * Add LZ4 compression to the native protocol (CASSANDRA-5765)
 * Fix bugs in the native protocol v2 (CASSANDRA-5770)
 * CAS on 'primary key only' table (CASSANDRA-5715)
 * Support streaming SSTables of old versions (CASSANDRA-5772)
 * Always respect protocol version in native protocol (CASSANDRA-5778)
 * Fix ConcurrentModificationException during streaming (CASSANDRA-5782)
 * Update deletion timestamp in Commit#updatesWithPaxosTime (CASSANDRA-5787)
 * Thrift cas() method crashes if input columns are not sorted (CASSANDRA-5786)
 * Order columns names correctly when querying for CAS (CASSANDRA-5788)
 * Fix streaming retry (CASSANDRA-5775)
Merged from 1.2:
 * if no seeds can be a reached a node won't start in a ring by itself (CASSANDRA-5768)
 * add cassandra.unsafesystem property (CASSANDRA-5704)
 * (Hadoop) quote identifiers in CqlPagingRecordReader (CASSANDRA-5763)
 * Add replace_node functionality for vnodes (CASSANDRA-5337)
 * Add timeout events to query traces (CASSANDRA-5520)
 * Fix serialization of the LEFT gossip value (CASSANDRA-5696)
 * Pig: support for cql3 tables (CASSANDRA-5234)
 * Fix skipping range tombstones with reverse queries (CASSANDRA-5712)
 * Expire entries out of ThriftSessionManager (CASSANDRA-5719)
 * Don't keep ancestor information in memory (CASSANDRA-5342)
 * Expose native protocol server status in nodetool info (CASSANDRA-5735)
 * Fix pathetic performance of range tombstones (CASSANDRA-5677)
 * Fix querying with an empty (impossible) range (CASSANDRA-5573)
 * cqlsh: handle CUSTOM 2i in DESCRIBE output (CASSANDRA-5760)
 * Fix minor bug in Range.intersects(Bound) (CASSANDRA-5771)
 * cqlsh: handle disabled compression in DESCRIBE output (CASSANDRA-5766)
 * Ensure all UP events are notified on the native protocol (CASSANDRA-5769)
 * Fix formatting of sstable2json with multiple -k arguments (CASSANDRA-5781)
 * Don't rely on row marker for queries in general to hide lost markers
   after TTL expires (CASSANDRA-5762)
 * Sort nodetool help output (CASSANDRA-5776)
 * Fix column expiring during 2 phases compaction (CASSANDRA-5799)
 * now() is being rejected in INSERTs when inside collections (CASSANDRA-5795)


2.0.0-beta1
 * Add support for indexing clustered columns (CASSANDRA-5125)
 * Removed on-heap row cache (CASSANDRA-5348)
 * use nanotime consistently for node-local timeouts (CASSANDRA-5581)
 * Avoid unnecessary second pass on name-based queries (CASSANDRA-5577)
 * Experimental triggers (CASSANDRA-1311)
 * JEMalloc support for off-heap allocation (CASSANDRA-3997)
 * Single-pass compaction (CASSANDRA-4180)
 * Removed token range bisection (CASSANDRA-5518)
 * Removed compatibility with pre-1.2.5 sstables and network messages
   (CASSANDRA-5511)
 * removed PBSPredictor (CASSANDRA-5455)
 * CAS support (CASSANDRA-5062, 5441, 5442, 5443, 5619, 5667)
 * Leveled compaction performs size-tiered compactions in L0 
   (CASSANDRA-5371, 5439)
 * Add yaml network topology snitch for mixed ec2/other envs (CASSANDRA-5339)
 * Log when a node is down longer than the hint window (CASSANDRA-4554)
 * Optimize tombstone creation for ExpiringColumns (CASSANDRA-4917)
 * Improve LeveledScanner work estimation (CASSANDRA-5250, 5407)
 * Replace compaction lock with runWithCompactionsDisabled (CASSANDRA-3430)
 * Change Message IDs to ints (CASSANDRA-5307)
 * Move sstable level information into the Stats component, removing the
   need for a separate Manifest file (CASSANDRA-4872)
 * avoid serializing to byte[] on commitlog append (CASSANDRA-5199)
 * make index_interval configurable per columnfamily (CASSANDRA-3961, CASSANDRA-5650)
 * add default_time_to_live (CASSANDRA-3974)
 * add memtable_flush_period_in_ms (CASSANDRA-4237)
 * replace supercolumns internally by composites (CASSANDRA-3237, 5123)
 * upgrade thrift to 0.9.0 (CASSANDRA-3719)
 * drop unnecessary keyspace parameter from user-defined compaction API 
   (CASSANDRA-5139)
 * more robust solution to incomplete compactions + counters (CASSANDRA-5151)
 * Change order of directory searching for c*.in.sh (CASSANDRA-3983)
 * Add tool to reset SSTable compaction level for LCS (CASSANDRA-5271)
 * Allow custom configuration loader (CASSANDRA-5045)
 * Remove memory emergency pressure valve logic (CASSANDRA-3534)
 * Reduce request latency with eager retry (CASSANDRA-4705)
 * cqlsh: Remove ASSUME command (CASSANDRA-5331)
 * Rebuild BF when loading sstables if bloom_filter_fp_chance
   has changed since compaction (CASSANDRA-5015)
 * remove row-level bloom filters (CASSANDRA-4885)
 * Change Kernel Page Cache skipping into row preheating (disabled by default)
   (CASSANDRA-4937)
 * Improve repair by deciding on a gcBefore before sending
   out TreeRequests (CASSANDRA-4932)
 * Add an official way to disable compactions (CASSANDRA-5074)
 * Reenable ALTER TABLE DROP with new semantics (CASSANDRA-3919)
 * Add binary protocol versioning (CASSANDRA-5436)
 * Swap THshaServer for TThreadedSelectorServer (CASSANDRA-5530)
 * Add alias support to SELECT statement (CASSANDRA-5075)
 * Don't create empty RowMutations in CommitLogReplayer (CASSANDRA-5541)
 * Use range tombstones when dropping cfs/columns from schema (CASSANDRA-5579)
 * cqlsh: drop CQL2/CQL3-beta support (CASSANDRA-5585)
 * Track max/min column names in sstables to be able to optimize slice
   queries (CASSANDRA-5514, CASSANDRA-5595, CASSANDRA-5600)
 * Binary protocol: allow batching already prepared statements (CASSANDRA-4693)
 * Allow preparing timestamp, ttl and limit in CQL3 queries (CASSANDRA-4450)
 * Support native link w/o JNA in Java7 (CASSANDRA-3734)
 * Use SASL authentication in binary protocol v2 (CASSANDRA-5545)
 * Replace Thrift HsHa with LMAX Disruptor based implementation (CASSANDRA-5582)
 * cqlsh: Add row count to SELECT output (CASSANDRA-5636)
 * Include a timestamp with all read commands to determine column expiration
   (CASSANDRA-5149)
 * Streaming 2.0 (CASSANDRA-5286, 5699)
 * Conditional create/drop ks/table/index statements in CQL3 (CASSANDRA-2737)
 * more pre-table creation property validation (CASSANDRA-5693)
 * Redesign repair messages (CASSANDRA-5426)
 * Fix ALTER RENAME post-5125 (CASSANDRA-5702)
 * Disallow renaming a 2ndary indexed column (CASSANDRA-5705)
 * Rename Table to Keyspace (CASSANDRA-5613)
 * Ensure changing column_index_size_in_kb on different nodes don't corrupt the
   sstable (CASSANDRA-5454)
 * Move resultset type information into prepare, not execute (CASSANDRA-5649)
 * Auto paging in binary protocol (CASSANDRA-4415, 5714)
 * Don't tie client side use of AbstractType to JDBC (CASSANDRA-4495)
 * Adds new TimestampType to replace DateType (CASSANDRA-5723, CASSANDRA-5729)
Merged from 1.2:
 * make starting native protocol server idempotent (CASSANDRA-5728)
 * Fix loading key cache when a saved entry is no longer valid (CASSANDRA-5706)
 * Fix serialization of the LEFT gossip value (CASSANDRA-5696)
 * cqlsh: Don't show 'null' in place of empty values (CASSANDRA-5675)
 * Race condition in detecting version on a mixed 1.1/1.2 cluster
   (CASSANDRA-5692)
 * Fix skipping range tombstones with reverse queries (CASSANDRA-5712)
 * Expire entries out of ThriftSessionManager (CASSANRDA-5719)
 * Don't keep ancestor information in memory (CASSANDRA-5342)
 * cqlsh: fix handling of semicolons inside BATCH queries (CASSANDRA-5697)


1.2.6
 * Fix tracing when operation completes before all responses arrive 
   (CASSANDRA-5668)
 * Fix cross-DC mutation forwarding (CASSANDRA-5632)
 * Reduce SSTableLoader memory usage (CASSANDRA-5555)
 * Scale hinted_handoff_throttle_in_kb to cluster size (CASSANDRA-5272)
 * (Hadoop) Add CQL3 input/output formats (CASSANDRA-4421, 5622)
 * (Hadoop) Fix InputKeyRange in CFIF (CASSANDRA-5536)
 * Fix dealing with ridiculously large max sstable sizes in LCS (CASSANDRA-5589)
 * Ignore pre-truncate hints (CASSANDRA-4655)
 * Move System.exit on OOM into a separate thread (CASSANDRA-5273)
 * Write row markers when serializing schema (CASSANDRA-5572)
 * Check only SSTables for the requested range when streaming (CASSANDRA-5569)
 * Improve batchlog replay behavior and hint ttl handling (CASSANDRA-5314)
 * Exclude localTimestamp from validation for tombstones (CASSANDRA-5398)
 * cqlsh: add custom prompt support (CASSANDRA-5539)
 * Reuse prepared statements in hot auth queries (CASSANDRA-5594)
 * cqlsh: add vertical output option (see EXPAND) (CASSANDRA-5597)
 * Add a rate limit option to stress (CASSANDRA-5004)
 * have BulkLoader ignore snapshots directories (CASSANDRA-5587) 
 * fix SnitchProperties logging context (CASSANDRA-5602)
 * Expose whether jna is enabled and memory is locked via JMX (CASSANDRA-5508)
 * cqlsh: fix COPY FROM with ReversedType (CASSANDRA-5610)
 * Allow creating CUSTOM indexes on collections (CASSANDRA-5615)
 * Evaluate now() function at execution time (CASSANDRA-5616)
 * Expose detailed read repair metrics (CASSANDRA-5618)
 * Correct blob literal + ReversedType parsing (CASSANDRA-5629)
 * Allow GPFS to prefer the internal IP like EC2MRS (CASSANDRA-5630)
 * fix help text for -tspw cassandra-cli (CASSANDRA-5643)
 * don't throw away initial causes exceptions for internode encryption issues 
   (CASSANDRA-5644)
 * Fix message spelling errors for cql select statements (CASSANDRA-5647)
 * Suppress custom exceptions thru jmx (CASSANDRA-5652)
 * Update CREATE CUSTOM INDEX syntax (CASSANDRA-5639)
 * Fix PermissionDetails.equals() method (CASSANDRA-5655)
 * Never allow partition key ranges in CQL3 without token() (CASSANDRA-5666)
 * Gossiper incorrectly drops AppState for an upgrading node (CASSANDRA-5660)
 * Connection thrashing during multi-region ec2 during upgrade, due to 
   messaging version (CASSANDRA-5669)
 * Avoid over reconnecting in EC2MRS (CASSANDRA-5678)
 * Fix ReadResponseSerializer.serializedSize() for digest reads (CASSANDRA-5476)
 * allow sstable2json on 2i CFs (CASSANDRA-5694)
Merged from 1.1:
 * Remove buggy thrift max message length option (CASSANDRA-5529)
 * Fix NPE in Pig's widerow mode (CASSANDRA-5488)
 * Add split size parameter to Pig and disable split combination (CASSANDRA-5544)


1.2.5
 * make BytesToken.toString only return hex bytes (CASSANDRA-5566)
 * Ensure that submitBackground enqueues at least one task (CASSANDRA-5554)
 * fix 2i updates with identical values and timestamps (CASSANDRA-5540)
 * fix compaction throttling bursty-ness (CASSANDRA-4316)
 * reduce memory consumption of IndexSummary (CASSANDRA-5506)
 * remove per-row column name bloom filters (CASSANDRA-5492)
 * Include fatal errors in trace events (CASSANDRA-5447)
 * Ensure that PerRowSecondaryIndex is notified of row-level deletes
   (CASSANDRA-5445)
 * Allow empty blob literals in CQL3 (CASSANDRA-5452)
 * Fix streaming RangeTombstones at column index boundary (CASSANDRA-5418)
 * Fix preparing statements when current keyspace is not set (CASSANDRA-5468)
 * Fix SemanticVersion.isSupportedBy minor/patch handling (CASSANDRA-5496)
 * Don't provide oldCfId for post-1.1 system cfs (CASSANDRA-5490)
 * Fix primary range ignores replication strategy (CASSANDRA-5424)
 * Fix shutdown of binary protocol server (CASSANDRA-5507)
 * Fix repair -snapshot not working (CASSANDRA-5512)
 * Set isRunning flag later in binary protocol server (CASSANDRA-5467)
 * Fix use of CQL3 functions with descending clustering order (CASSANDRA-5472)
 * Disallow renaming columns one at a time for thrift table in CQL3
   (CASSANDRA-5531)
 * cqlsh: add CLUSTERING ORDER BY support to DESCRIBE (CASSANDRA-5528)
 * Add custom secondary index support to CQL3 (CASSANDRA-5484)
 * Fix repair hanging silently on unexpected error (CASSANDRA-5229)
 * Fix Ec2Snitch regression introduced by CASSANDRA-5171 (CASSANDRA-5432)
 * Add nodetool enablebackup/disablebackup (CASSANDRA-5556)
 * cqlsh: fix DESCRIBE after case insensitive USE (CASSANDRA-5567)
Merged from 1.1
 * Add retry mechanism to OTC for non-droppable_verbs (CASSANDRA-5393)
 * Use allocator information to improve memtable memory usage estimate
   (CASSANDRA-5497)
 * Fix trying to load deleted row into row cache on startup (CASSANDRA-4463)
 * fsync leveled manifest to avoid corruption (CASSANDRA-5535)
 * Fix Bound intersection computation (CASSANDRA-5551)
 * sstablescrub now respects max memory size in cassandra.in.sh (CASSANDRA-5562)


1.2.4
 * Ensure that PerRowSecondaryIndex updates see the most recent values
   (CASSANDRA-5397)
 * avoid duplicate index entries ind PrecompactedRow and 
   ParallelCompactionIterable (CASSANDRA-5395)
 * remove the index entry on oldColumn when new column is a tombstone 
   (CASSANDRA-5395)
 * Change default stream throughput from 400 to 200 mbps (CASSANDRA-5036)
 * Gossiper logs DOWN for symmetry with UP (CASSANDRA-5187)
 * Fix mixing prepared statements between keyspaces (CASSANDRA-5352)
 * Fix consistency level during bootstrap - strike 3 (CASSANDRA-5354)
 * Fix transposed arguments in AlreadyExistsException (CASSANDRA-5362)
 * Improve asynchronous hint delivery (CASSANDRA-5179)
 * Fix Guava dependency version (12.0 -> 13.0.1) for Maven (CASSANDRA-5364)
 * Validate that provided CQL3 collection value are < 64K (CASSANDRA-5355)
 * Make upgradeSSTable skip current version sstables by default (CASSANDRA-5366)
 * Optimize min/max timestamp collection (CASSANDRA-5373)
 * Invalid streamId in cql binary protocol when using invalid CL 
   (CASSANDRA-5164)
 * Fix validation for IN where clauses with collections (CASSANDRA-5376)
 * Copy resultSet on count query to avoid ConcurrentModificationException 
   (CASSANDRA-5382)
 * Correctly typecheck in CQL3 even with ReversedType (CASSANDRA-5386)
 * Fix streaming compressed files when using encryption (CASSANDRA-5391)
 * cassandra-all 1.2.0 pom missing netty dependency (CASSANDRA-5392)
 * Fix writetime/ttl functions on null values (CASSANDRA-5341)
 * Fix NPE during cql3 select with token() (CASSANDRA-5404)
 * IndexHelper.skipBloomFilters won't skip non-SHA filters (CASSANDRA-5385)
 * cqlsh: Print maps ordered by key, sort sets (CASSANDRA-5413)
 * Add null syntax support in CQL3 for inserts (CASSANDRA-3783)
 * Allow unauthenticated set_keyspace() calls (CASSANDRA-5423)
 * Fix potential incremental backups race (CASSANDRA-5410)
 * Fix prepared BATCH statements with batch-level timestamps (CASSANDRA-5415)
 * Allow overriding superuser setup delay (CASSANDRA-5430)
 * cassandra-shuffle with JMX usernames and passwords (CASSANDRA-5431)
Merged from 1.1:
 * cli: Quote ks and cf names in schema output when needed (CASSANDRA-5052)
 * Fix bad default for min/max timestamp in SSTableMetadata (CASSANDRA-5372)
 * Fix cf name extraction from manifest in Directories.migrateFile() 
   (CASSANDRA-5242)
 * Support pluggable internode authentication (CASSANDRA-5401)


1.2.3
 * add check for sstable overlap within a level on startup (CASSANDRA-5327)
 * replace ipv6 colons in jmx object names (CASSANDRA-5298, 5328)
 * Avoid allocating SSTableBoundedScanner during repair when the range does 
   not intersect the sstable (CASSANDRA-5249)
 * Don't lowercase property map keys (this breaks NTS) (CASSANDRA-5292)
 * Fix composite comparator with super columns (CASSANDRA-5287)
 * Fix insufficient validation of UPDATE queries against counter cfs
   (CASSANDRA-5300)
 * Fix PropertyFileSnitch default DC/Rack behavior (CASSANDRA-5285)
 * Handle null values when executing prepared statement (CASSANDRA-5081)
 * Add netty to pom dependencies (CASSANDRA-5181)
 * Include type arguments in Thrift CQLPreparedResult (CASSANDRA-5311)
 * Fix compaction not removing columns when bf_fp_ratio is 1 (CASSANDRA-5182)
 * cli: Warn about missing CQL3 tables in schema descriptions (CASSANDRA-5309)
 * Re-enable unknown option in replication/compaction strategies option for
   backward compatibility (CASSANDRA-4795)
 * Add binary protocol support to stress (CASSANDRA-4993)
 * cqlsh: Fix COPY FROM value quoting and null handling (CASSANDRA-5305)
 * Fix repair -pr for vnodes (CASSANDRA-5329)
 * Relax CL for auth queries for non-default users (CASSANDRA-5310)
 * Fix AssertionError during repair (CASSANDRA-5245)
 * Don't announce migrations to pre-1.2 nodes (CASSANDRA-5334)
Merged from 1.1:
 * Update offline scrub for 1.0 -> 1.1 directory structure (CASSANDRA-5195)
 * add tmp flag to Descriptor hashcode (CASSANDRA-4021)
 * fix logging of "Found table data in data directories" when only system tables
   are present (CASSANDRA-5289)
 * cli: Add JMX authentication support (CASSANDRA-5080)
 * nodetool: ability to repair specific range (CASSANDRA-5280)
 * Fix possible assertion triggered in SliceFromReadCommand (CASSANDRA-5284)
 * cqlsh: Add inet type support on Windows (ipv4-only) (CASSANDRA-4801)
 * Fix race when initializing ColumnFamilyStore (CASSANDRA-5350)
 * Add UseTLAB JVM flag (CASSANDRA-5361)


1.2.2
 * fix potential for multiple concurrent compactions of the same sstables
   (CASSANDRA-5256)
 * avoid no-op caching of byte[] on commitlog append (CASSANDRA-5199)
 * fix symlinks under data dir not working (CASSANDRA-5185)
 * fix bug in compact storage metadata handling (CASSANDRA-5189)
 * Validate login for USE queries (CASSANDRA-5207)
 * cli: remove default username and password (CASSANDRA-5208)
 * configure populate_io_cache_on_flush per-CF (CASSANDRA-4694)
 * allow configuration of internode socket buffer (CASSANDRA-3378)
 * Make sstable directory picking blacklist-aware again (CASSANDRA-5193)
 * Correctly expire gossip states for edge cases (CASSANDRA-5216)
 * Improve handling of directory creation failures (CASSANDRA-5196)
 * Expose secondary indicies to the rest of nodetool (CASSANDRA-4464)
 * Binary protocol: avoid sending notification for 0.0.0.0 (CASSANDRA-5227)
 * add UseCondCardMark XX jvm settings on jdk 1.7 (CASSANDRA-4366)
 * CQL3 refactor to allow conversion function (CASSANDRA-5226)
 * Fix drop of sstables in some circumstance (CASSANDRA-5232)
 * Implement caching of authorization results (CASSANDRA-4295)
 * Add support for LZ4 compression (CASSANDRA-5038)
 * Fix missing columns in wide rows queries (CASSANDRA-5225)
 * Simplify auth setup and make system_auth ks alterable (CASSANDRA-5112)
 * Stop compactions from hanging during bootstrap (CASSANDRA-5244)
 * fix compressed streaming sending extra chunk (CASSANDRA-5105)
 * Add CQL3-based implementations of IAuthenticator and IAuthorizer
   (CASSANDRA-4898)
 * Fix timestamp-based tomstone removal logic (CASSANDRA-5248)
 * cli: Add JMX authentication support (CASSANDRA-5080)
 * Fix forceFlush behavior (CASSANDRA-5241)
 * cqlsh: Add username autocompletion (CASSANDRA-5231)
 * Fix CQL3 composite partition key error (CASSANDRA-5240)
 * Allow IN clause on last clustering key (CASSANDRA-5230)
Merged from 1.1:
 * fix start key/end token validation for wide row iteration (CASSANDRA-5168)
 * add ConfigHelper support for Thrift frame and max message sizes (CASSANDRA-5188)
 * fix nodetool repair not fail on node down (CASSANDRA-5203)
 * always collect tombstone hints (CASSANDRA-5068)
 * Fix error when sourcing file in cqlsh (CASSANDRA-5235)


1.2.1
 * stream undelivered hints on decommission (CASSANDRA-5128)
 * GossipingPropertyFileSnitch loads saved dc/rack info if needed (CASSANDRA-5133)
 * drain should flush system CFs too (CASSANDRA-4446)
 * add inter_dc_tcp_nodelay setting (CASSANDRA-5148)
 * re-allow wrapping ranges for start_token/end_token range pairitspwng (CASSANDRA-5106)
 * fix validation compaction of empty rows (CASSANDRA-5136)
 * nodetool methods to enable/disable hint storage/delivery (CASSANDRA-4750)
 * disallow bloom filter false positive chance of 0 (CASSANDRA-5013)
 * add threadpool size adjustment methods to JMXEnabledThreadPoolExecutor and 
   CompactionManagerMBean (CASSANDRA-5044)
 * fix hinting for dropped local writes (CASSANDRA-4753)
 * off-heap cache doesn't need mutable column container (CASSANDRA-5057)
 * apply disk_failure_policy to bad disks on initial directory creation 
   (CASSANDRA-4847)
 * Optimize name-based queries to use ArrayBackedSortedColumns (CASSANDRA-5043)
 * Fall back to old manifest if most recent is unparseable (CASSANDRA-5041)
 * pool [Compressed]RandomAccessReader objects on the partitioned read path
   (CASSANDRA-4942)
 * Add debug logging to list filenames processed by Directories.migrateFile 
   method (CASSANDRA-4939)
 * Expose black-listed directories via JMX (CASSANDRA-4848)
 * Log compaction merge counts (CASSANDRA-4894)
 * Minimize byte array allocation by AbstractData{Input,Output} (CASSANDRA-5090)
 * Add SSL support for the binary protocol (CASSANDRA-5031)
 * Allow non-schema system ks modification for shuffle to work (CASSANDRA-5097)
 * cqlsh: Add default limit to SELECT statements (CASSANDRA-4972)
 * cqlsh: fix DESCRIBE for 1.1 cfs in CQL3 (CASSANDRA-5101)
 * Correctly gossip with nodes >= 1.1.7 (CASSANDRA-5102)
 * Ensure CL guarantees on digest mismatch (CASSANDRA-5113)
 * Validate correctly selects on composite partition key (CASSANDRA-5122)
 * Fix exception when adding collection (CASSANDRA-5117)
 * Handle states for non-vnode clusters correctly (CASSANDRA-5127)
 * Refuse unrecognized replication and compaction strategy options (CASSANDRA-4795)
 * Pick the correct value validator in sstable2json for cql3 tables (CASSANDRA-5134)
 * Validate login for describe_keyspace, describe_keyspaces and set_keyspace
   (CASSANDRA-5144)
 * Fix inserting empty maps (CASSANDRA-5141)
 * Don't remove tokens from System table for node we know (CASSANDRA-5121)
 * fix streaming progress report for compresed files (CASSANDRA-5130)
 * Coverage analysis for low-CL queries (CASSANDRA-4858)
 * Stop interpreting dates as valid timeUUID value (CASSANDRA-4936)
 * Adds E notation for floating point numbers (CASSANDRA-4927)
 * Detect (and warn) unintentional use of the cql2 thrift methods when cql3 was
   intended (CASSANDRA-5172)
 * cli: Quote ks and cf names in schema output when needed (CASSANDRA-5052)
 * Fix cf name extraction from manifest in Directories.migrateFile() (CASSANDRA-5242)
 * Replace mistaken usage of commons-logging with slf4j (CASSANDRA-5464)
 * Ensure Jackson dependency matches lib (CASSANDRA-5126)
 * Expose droppable tombstone ratio stats over JMX (CASSANDRA-5159)
Merged from 1.1:
 * Simplify CompressedRandomAccessReader to work around JDK FD bug (CASSANDRA-5088)
 * Improve handling a changing target throttle rate mid-compaction (CASSANDRA-5087)
 * Pig: correctly decode row keys in widerow mode (CASSANDRA-5098)
 * nodetool repair command now prints progress (CASSANDRA-4767)
 * fix user defined compaction to run against 1.1 data directory (CASSANDRA-5118)
 * Fix CQL3 BATCH authorization caching (CASSANDRA-5145)
 * fix get_count returns incorrect value with TTL (CASSANDRA-5099)
 * better handling for mid-compaction failure (CASSANDRA-5137)
 * convert default marshallers list to map for better readability (CASSANDRA-5109)
 * fix ConcurrentModificationException in getBootstrapSource (CASSANDRA-5170)
 * fix sstable maxtimestamp for row deletes and pre-1.1.1 sstables (CASSANDRA-5153)
 * Fix thread growth on node removal (CASSANDRA-5175)
 * Make Ec2Region's datacenter name configurable (CASSANDRA-5155)


1.2.0
 * Disallow counters in collections (CASSANDRA-5082)
 * cqlsh: add unit tests (CASSANDRA-3920)
 * fix default bloom_filter_fp_chance for LeveledCompactionStrategy (CASSANDRA-5093)
Merged from 1.1:
 * add validation for get_range_slices with start_key and end_token (CASSANDRA-5089)


1.2.0-rc2
 * fix nodetool ownership display with vnodes (CASSANDRA-5065)
 * cqlsh: add DESCRIBE KEYSPACES command (CASSANDRA-5060)
 * Fix potential infinite loop when reloading CFS (CASSANDRA-5064)
 * Fix SimpleAuthorizer example (CASSANDRA-5072)
 * cqlsh: force CL.ONE for tracing and system.schema* queries (CASSANDRA-5070)
 * Includes cassandra-shuffle in the debian package (CASSANDRA-5058)
Merged from 1.1:
 * fix multithreaded compaction deadlock (CASSANDRA-4492)
 * fix temporarily missing schema after upgrade from pre-1.1.5 (CASSANDRA-5061)
 * Fix ALTER TABLE overriding compression options with defaults
   (CASSANDRA-4996, 5066)
 * fix specifying and altering crc_check_chance (CASSANDRA-5053)
 * fix Murmur3Partitioner ownership% calculation (CASSANDRA-5076)
 * Don't expire columns sooner than they should in 2ndary indexes (CASSANDRA-5079)


1.2-rc1
 * rename rpc_timeout settings to request_timeout (CASSANDRA-5027)
 * add BF with 0.1 FP to LCS by default (CASSANDRA-5029)
 * Fix preparing insert queries (CASSANDRA-5016)
 * Fix preparing queries with counter increment (CASSANDRA-5022)
 * Fix preparing updates with collections (CASSANDRA-5017)
 * Don't generate UUID based on other node address (CASSANDRA-5002)
 * Fix message when trying to alter a clustering key type (CASSANDRA-5012)
 * Update IAuthenticator to match the new IAuthorizer (CASSANDRA-5003)
 * Fix inserting only a key in CQL3 (CASSANDRA-5040)
 * Fix CQL3 token() function when used with strings (CASSANDRA-5050)
Merged from 1.1:
 * reduce log spam from invalid counter shards (CASSANDRA-5026)
 * Improve schema propagation performance (CASSANDRA-5025)
 * Fix for IndexHelper.IndexFor throws OOB Exception (CASSANDRA-5030)
 * cqlsh: make it possible to describe thrift CFs (CASSANDRA-4827)
 * cqlsh: fix timestamp formatting on some platforms (CASSANDRA-5046)


1.2-beta3
 * make consistency level configurable in cqlsh (CASSANDRA-4829)
 * fix cqlsh rendering of blob fields (CASSANDRA-4970)
 * fix cqlsh DESCRIBE command (CASSANDRA-4913)
 * save truncation position in system table (CASSANDRA-4906)
 * Move CompressionMetadata off-heap (CASSANDRA-4937)
 * allow CLI to GET cql3 columnfamily data (CASSANDRA-4924)
 * Fix rare race condition in getExpireTimeForEndpoint (CASSANDRA-4402)
 * acquire references to overlapping sstables during compaction so bloom filter
   doesn't get free'd prematurely (CASSANDRA-4934)
 * Don't share slice query filter in CQL3 SelectStatement (CASSANDRA-4928)
 * Separate tracing from Log4J (CASSANDRA-4861)
 * Exclude gcable tombstones from merkle-tree computation (CASSANDRA-4905)
 * Better printing of AbstractBounds for tracing (CASSANDRA-4931)
 * Optimize mostRecentTombstone check in CC.collectAllData (CASSANDRA-4883)
 * Change stream session ID to UUID to avoid collision from same node (CASSANDRA-4813)
 * Use Stats.db when bulk loading if present (CASSANDRA-4957)
 * Skip repair on system_trace and keyspaces with RF=1 (CASSANDRA-4956)
 * (cql3) Remove arbitrary SELECT limit (CASSANDRA-4918)
 * Correctly handle prepared operation on collections (CASSANDRA-4945)
 * Fix CQL3 LIMIT (CASSANDRA-4877)
 * Fix Stress for CQL3 (CASSANDRA-4979)
 * Remove cassandra specific exceptions from JMX interface (CASSANDRA-4893)
 * (CQL3) Force using ALLOW FILTERING on potentially inefficient queries (CASSANDRA-4915)
 * (cql3) Fix adding column when the table has collections (CASSANDRA-4982)
 * (cql3) Fix allowing collections with compact storage (CASSANDRA-4990)
 * (cql3) Refuse ttl/writetime function on collections (CASSANDRA-4992)
 * Replace IAuthority with new IAuthorizer (CASSANDRA-4874)
 * clqsh: fix KEY pseudocolumn escaping when describing Thrift tables
   in CQL3 mode (CASSANDRA-4955)
 * add basic authentication support for Pig CassandraStorage (CASSANDRA-3042)
 * fix CQL2 ALTER TABLE compaction_strategy_class altering (CASSANDRA-4965)
Merged from 1.1:
 * Fall back to old describe_splits if d_s_ex is not available (CASSANDRA-4803)
 * Improve error reporting when streaming ranges fail (CASSANDRA-5009)
 * Fix cqlsh timestamp formatting of timezone info (CASSANDRA-4746)
 * Fix assertion failure with leveled compaction (CASSANDRA-4799)
 * Check for null end_token in get_range_slice (CASSANDRA-4804)
 * Remove all remnants of removed nodes (CASSANDRA-4840)
 * Add aut-reloading of the log4j file in debian package (CASSANDRA-4855)
 * Fix estimated row cache entry size (CASSANDRA-4860)
 * reset getRangeSlice filter after finishing a row for get_paged_slice
   (CASSANDRA-4919)
 * expunge row cache post-truncate (CASSANDRA-4940)
 * Allow static CF definition with compact storage (CASSANDRA-4910)
 * Fix endless loop/compaction of schema_* CFs due to broken timestamps (CASSANDRA-4880)
 * Fix 'wrong class type' assertion in CounterColumn (CASSANDRA-4976)


1.2-beta2
 * fp rate of 1.0 disables BF entirely; LCS defaults to 1.0 (CASSANDRA-4876)
 * off-heap bloom filters for row keys (CASSANDRA_4865)
 * add extension point for sstable components (CASSANDRA-4049)
 * improve tracing output (CASSANDRA-4852, 4862)
 * make TRACE verb droppable (CASSANDRA-4672)
 * fix BulkLoader recognition of CQL3 columnfamilies (CASSANDRA-4755)
 * Sort commitlog segments for replay by id instead of mtime (CASSANDRA-4793)
 * Make hint delivery asynchronous (CASSANDRA-4761)
 * Pluggable Thrift transport factories for CLI and cqlsh (CASSANDRA-4609, 4610)
 * cassandra-cli: allow Double value type to be inserted to a column (CASSANDRA-4661)
 * Add ability to use custom TServerFactory implementations (CASSANDRA-4608)
 * optimize batchlog flushing to skip successful batches (CASSANDRA-4667)
 * include metadata for system keyspace itself in schema tables (CASSANDRA-4416)
 * add check to PropertyFileSnitch to verify presence of location for
   local node (CASSANDRA-4728)
 * add PBSPredictor consistency modeler (CASSANDRA-4261)
 * remove vestiges of Thrift unframed mode (CASSANDRA-4729)
 * optimize single-row PK lookups (CASSANDRA-4710)
 * adjust blockFor calculation to account for pending ranges due to node 
   movement (CASSANDRA-833)
 * Change CQL version to 3.0.0 and stop accepting 3.0.0-beta1 (CASSANDRA-4649)
 * (CQL3) Make prepared statement global instead of per connection 
   (CASSANDRA-4449)
 * Fix scrubbing of CQL3 created tables (CASSANDRA-4685)
 * (CQL3) Fix validation when using counter and regular columns in the same 
   table (CASSANDRA-4706)
 * Fix bug starting Cassandra with simple authentication (CASSANDRA-4648)
 * Add support for batchlog in CQL3 (CASSANDRA-4545, 4738)
 * Add support for multiple column family outputs in CFOF (CASSANDRA-4208)
 * Support repairing only the local DC nodes (CASSANDRA-4747)
 * Use rpc_address for binary protocol and change default port (CASSANDRA-4751)
 * Fix use of collections in prepared statements (CASSANDRA-4739)
 * Store more information into peers table (CASSANDRA-4351, 4814)
 * Configurable bucket size for size tiered compaction (CASSANDRA-4704)
 * Run leveled compaction in parallel (CASSANDRA-4310)
 * Fix potential NPE during CFS reload (CASSANDRA-4786)
 * Composite indexes may miss results (CASSANDRA-4796)
 * Move consistency level to the protocol level (CASSANDRA-4734, 4824)
 * Fix Subcolumn slice ends not respected (CASSANDRA-4826)
 * Fix Assertion error in cql3 select (CASSANDRA-4783)
 * Fix list prepend logic (CQL3) (CASSANDRA-4835)
 * Add booleans as literals in CQL3 (CASSANDRA-4776)
 * Allow renaming PK columns in CQL3 (CASSANDRA-4822)
 * Fix binary protocol NEW_NODE event (CASSANDRA-4679)
 * Fix potential infinite loop in tombstone compaction (CASSANDRA-4781)
 * Remove system tables accounting from schema (CASSANDRA-4850)
 * (cql3) Force provided columns in clustering key order in 
   'CLUSTERING ORDER BY' (CASSANDRA-4881)
 * Fix composite index bug (CASSANDRA-4884)
 * Fix short read protection for CQL3 (CASSANDRA-4882)
 * Add tracing support to the binary protocol (CASSANDRA-4699)
 * (cql3) Don't allow prepared marker inside collections (CASSANDRA-4890)
 * Re-allow order by on non-selected columns (CASSANDRA-4645)
 * Bug when composite index is created in a table having collections (CASSANDRA-4909)
 * log index scan subject in CompositesSearcher (CASSANDRA-4904)
Merged from 1.1:
 * add get[Row|Key]CacheEntries to CacheServiceMBean (CASSANDRA-4859)
 * fix get_paged_slice to wrap to next row correctly (CASSANDRA-4816)
 * fix indexing empty column values (CASSANDRA-4832)
 * allow JdbcDate to compose null Date objects (CASSANDRA-4830)
 * fix possible stackoverflow when compacting 1000s of sstables
   (CASSANDRA-4765)
 * fix wrong leveled compaction progress calculation (CASSANDRA-4807)
 * add a close() method to CRAR to prevent leaking file descriptors (CASSANDRA-4820)
 * fix potential infinite loop in get_count (CASSANDRA-4833)
 * fix compositeType.{get/from}String methods (CASSANDRA-4842)
 * (CQL) fix CREATE COLUMNFAMILY permissions check (CASSANDRA-4864)
 * Fix DynamicCompositeType same type comparison (CASSANDRA-4711)
 * Fix duplicate SSTable reference when stream session failed (CASSANDRA-3306)
 * Allow static CF definition with compact storage (CASSANDRA-4910)
 * Fix endless loop/compaction of schema_* CFs due to broken timestamps (CASSANDRA-4880)
 * Fix 'wrong class type' assertion in CounterColumn (CASSANDRA-4976)


1.2-beta1
 * add atomic_batch_mutate (CASSANDRA-4542, -4635)
 * increase default max_hint_window_in_ms to 3h (CASSANDRA-4632)
 * include message initiation time to replicas so they can more
   accurately drop timed-out requests (CASSANDRA-2858)
 * fix clientutil.jar dependencies (CASSANDRA-4566)
 * optimize WriteResponse (CASSANDRA-4548)
 * new metrics (CASSANDRA-4009)
 * redesign KEYS indexes to avoid read-before-write (CASSANDRA-2897)
 * debug tracing (CASSANDRA-1123)
 * parallelize row cache loading (CASSANDRA-4282)
 * Make compaction, flush JBOD-aware (CASSANDRA-4292)
 * run local range scans on the read stage (CASSANDRA-3687)
 * clean up ioexceptions (CASSANDRA-2116)
 * add disk_failure_policy (CASSANDRA-2118)
 * Introduce new json format with row level deletion (CASSANDRA-4054)
 * remove redundant "name" column from schema_keyspaces (CASSANDRA-4433)
 * improve "nodetool ring" handling of multi-dc clusters (CASSANDRA-3047)
 * update NTS calculateNaturalEndpoints to be O(N log N) (CASSANDRA-3881)
 * split up rpc timeout by operation type (CASSANDRA-2819)
 * rewrite key cache save/load to use only sequential i/o (CASSANDRA-3762)
 * update MS protocol with a version handshake + broadcast address id
   (CASSANDRA-4311)
 * multithreaded hint replay (CASSANDRA-4189)
 * add inter-node message compression (CASSANDRA-3127)
 * remove COPP (CASSANDRA-2479)
 * Track tombstone expiration and compact when tombstone content is
   higher than a configurable threshold, default 20% (CASSANDRA-3442, 4234)
 * update MurmurHash to version 3 (CASSANDRA-2975)
 * (CLI) track elapsed time for `delete' operation (CASSANDRA-4060)
 * (CLI) jline version is bumped to 1.0 to properly  support
   'delete' key function (CASSANDRA-4132)
 * Save IndexSummary into new SSTable 'Summary' component (CASSANDRA-2392, 4289)
 * Add support for range tombstones (CASSANDRA-3708)
 * Improve MessagingService efficiency (CASSANDRA-3617)
 * Avoid ID conflicts from concurrent schema changes (CASSANDRA-3794)
 * Set thrift HSHA server thread limit to unlimited by default (CASSANDRA-4277)
 * Avoids double serialization of CF id in RowMutation messages
   (CASSANDRA-4293)
 * stream compressed sstables directly with java nio (CASSANDRA-4297)
 * Support multiple ranges in SliceQueryFilter (CASSANDRA-3885)
 * Add column metadata to system column families (CASSANDRA-4018)
 * (cql3) Always use composite types by default (CASSANDRA-4329)
 * (cql3) Add support for set, map and list (CASSANDRA-3647)
 * Validate date type correctly (CASSANDRA-4441)
 * (cql3) Allow definitions with only a PK (CASSANDRA-4361)
 * (cql3) Add support for row key composites (CASSANDRA-4179)
 * improve DynamicEndpointSnitch by using reservoir sampling (CASSANDRA-4038)
 * (cql3) Add support for 2ndary indexes (CASSANDRA-3680)
 * (cql3) fix defining more than one PK to be invalid (CASSANDRA-4477)
 * remove schema agreement checking from all external APIs (Thrift, CQL and CQL3) (CASSANDRA-4487)
 * add Murmur3Partitioner and make it default for new installations (CASSANDRA-3772, 4621)
 * (cql3) update pseudo-map syntax to use map syntax (CASSANDRA-4497)
 * Finer grained exceptions hierarchy and provides error code with exceptions (CASSANDRA-3979)
 * Adds events push to binary protocol (CASSANDRA-4480)
 * Rewrite nodetool help (CASSANDRA-2293)
 * Make CQL3 the default for CQL (CASSANDRA-4640)
 * update stress tool to be able to use CQL3 (CASSANDRA-4406)
 * Accept all thrift update on CQL3 cf but don't expose their metadata (CASSANDRA-4377)
 * Replace Throttle with Guava's RateLimiter for HintedHandOff (CASSANDRA-4541)
 * fix counter add/get using CQL2 and CQL3 in stress tool (CASSANDRA-4633)
 * Add sstable count per level to cfstats (CASSANDRA-4537)
 * (cql3) Add ALTER KEYSPACE statement (CASSANDRA-4611)
 * (cql3) Allow defining default consistency levels (CASSANDRA-4448)
 * (cql3) Fix queries using LIMIT missing results (CASSANDRA-4579)
 * fix cross-version gossip messaging (CASSANDRA-4576)
 * added inet data type (CASSANDRA-4627)


1.1.6
 * Wait for writes on synchronous read digest mismatch (CASSANDRA-4792)
 * fix commitlog replay for nanotime-infected sstables (CASSANDRA-4782)
 * preflight check ttl for maximum of 20 years (CASSANDRA-4771)
 * (Pig) fix widerow input with single column rows (CASSANDRA-4789)
 * Fix HH to compact with correct gcBefore, which avoids wiping out
   undelivered hints (CASSANDRA-4772)
 * LCS will merge up to 32 L0 sstables as intended (CASSANDRA-4778)
 * NTS will default unconfigured DC replicas to zero (CASSANDRA-4675)
 * use default consistency level in counter validation if none is
   explicitly provide (CASSANDRA-4700)
 * Improve IAuthority interface by introducing fine-grained
   access permissions and grant/revoke commands (CASSANDRA-4490, 4644)
 * fix assumption error in CLI when updating/describing keyspace 
   (CASSANDRA-4322)
 * Adds offline sstablescrub to debian packaging (CASSANDRA-4642)
 * Automatic fixing of overlapping leveled sstables (CASSANDRA-4644)
 * fix error when using ORDER BY with extended selections (CASSANDRA-4689)
 * (CQL3) Fix validation for IN queries for non-PK cols (CASSANDRA-4709)
 * fix re-created keyspace disappering after 1.1.5 upgrade 
   (CASSANDRA-4698, 4752)
 * (CLI) display elapsed time in 2 fraction digits (CASSANDRA-3460)
 * add authentication support to sstableloader (CASSANDRA-4712)
 * Fix CQL3 'is reversed' logic (CASSANDRA-4716, 4759)
 * (CQL3) Don't return ReversedType in result set metadata (CASSANDRA-4717)
 * Backport adding AlterKeyspace statement (CASSANDRA-4611)
 * (CQL3) Correcty accept upper-case data types (CASSANDRA-4770)
 * Add binary protocol events for schema changes (CASSANDRA-4684)
Merged from 1.0:
 * Switch from NBHM to CHM in MessagingService's callback map, which
   prevents OOM in long-running instances (CASSANDRA-4708)


1.1.5
 * add SecondaryIndex.reload API (CASSANDRA-4581)
 * use millis + atomicint for commitlog segment creation instead of
   nanotime, which has issues under some hypervisors (CASSANDRA-4601)
 * fix FD leak in slice queries (CASSANDRA-4571)
 * avoid recursion in leveled compaction (CASSANDRA-4587)
 * increase stack size under Java7 to 180K
 * Log(info) schema changes (CASSANDRA-4547)
 * Change nodetool setcachecapcity to manipulate global caches (CASSANDRA-4563)
 * (cql3) fix setting compaction strategy (CASSANDRA-4597)
 * fix broken system.schema_* timestamps on system startup (CASSANDRA-4561)
 * fix wrong skip of cache saving (CASSANDRA-4533)
 * Avoid NPE when lost+found is in data dir (CASSANDRA-4572)
 * Respect five-minute flush moratorium after initial CL replay (CASSANDRA-4474)
 * Adds ntp as recommended in debian packaging (CASSANDRA-4606)
 * Configurable transport in CF Record{Reader|Writer} (CASSANDRA-4558)
 * (cql3) fix potential NPE with both equal and unequal restriction (CASSANDRA-4532)
 * (cql3) improves ORDER BY validation (CASSANDRA-4624)
 * Fix potential deadlock during counter writes (CASSANDRA-4578)
 * Fix cql error with ORDER BY when using IN (CASSANDRA-4612)
Merged from 1.0:
 * increase Xss to 160k to accomodate latest 1.6 JVMs (CASSANDRA-4602)
 * fix toString of hint destination tokens (CASSANDRA-4568)
 * Fix multiple values for CurrentLocal NodeID (CASSANDRA-4626)


1.1.4
 * fix offline scrub to catch >= out of order rows (CASSANDRA-4411)
 * fix cassandra-env.sh on RHEL and other non-dash-based systems 
   (CASSANDRA-4494)
Merged from 1.0:
 * (Hadoop) fix setting key length for old-style mapred api (CASSANDRA-4534)
 * (Hadoop) fix iterating through a resultset consisting entirely
   of tombstoned rows (CASSANDRA-4466)


1.1.3
 * (cqlsh) add COPY TO (CASSANDRA-4434)
 * munmap commitlog segments before rename (CASSANDRA-4337)
 * (JMX) rename getRangeKeySample to sampleKeyRange to avoid returning
   multi-MB results as an attribute (CASSANDRA-4452)
 * flush based on data size, not throughput; overwritten columns no 
   longer artificially inflate liveRatio (CASSANDRA-4399)
 * update default commitlog segment size to 32MB and total commitlog
   size to 32/1024 MB for 32/64 bit JVMs, respectively (CASSANDRA-4422)
 * avoid using global partitioner to estimate ranges in index sstables
   (CASSANDRA-4403)
 * restore pre-CASSANDRA-3862 approach to removing expired tombstones
   from row cache during compaction (CASSANDRA-4364)
 * (stress) support for CQL prepared statements (CASSANDRA-3633)
 * Correctly catch exception when Snappy cannot be loaded (CASSANDRA-4400)
 * (cql3) Support ORDER BY when IN condition is given in WHERE clause (CASSANDRA-4327)
 * (cql3) delete "component_index" column on DROP TABLE call (CASSANDRA-4420)
 * change nanoTime() to currentTimeInMillis() in schema related code (CASSANDRA-4432)
 * add a token generation tool (CASSANDRA-3709)
 * Fix LCS bug with sstable containing only 1 row (CASSANDRA-4411)
 * fix "Can't Modify Index Name" problem on CF update (CASSANDRA-4439)
 * Fix assertion error in getOverlappingSSTables during repair (CASSANDRA-4456)
 * fix nodetool's setcompactionthreshold command (CASSANDRA-4455)
 * Ensure compacted files are never used, to avoid counter overcount (CASSANDRA-4436)
Merged from 1.0:
 * Push the validation of secondary index values to the SecondaryIndexManager (CASSANDRA-4240)
 * allow dropping columns shadowed by not-yet-expired supercolumn or row
   tombstones in PrecompactedRow (CASSANDRA-4396)


1.1.2
 * Fix cleanup not deleting index entries (CASSANDRA-4379)
 * Use correct partitioner when saving + loading caches (CASSANDRA-4331)
 * Check schema before trying to export sstable (CASSANDRA-2760)
 * Raise a meaningful exception instead of NPE when PFS encounters
   an unconfigured node + no default (CASSANDRA-4349)
 * fix bug in sstable blacklisting with LCS (CASSANDRA-4343)
 * LCS no longer promotes tiny sstables out of L0 (CASSANDRA-4341)
 * skip tombstones during hint replay (CASSANDRA-4320)
 * fix NPE in compactionstats (CASSANDRA-4318)
 * enforce 1m min keycache for auto (CASSANDRA-4306)
 * Have DeletedColumn.isMFD always return true (CASSANDRA-4307)
 * (cql3) exeption message for ORDER BY constraints said primary filter can be
    an IN clause, which is misleading (CASSANDRA-4319)
 * (cql3) Reject (not yet supported) creation of 2ndardy indexes on tables with
   composite primary keys (CASSANDRA-4328)
 * Set JVM stack size to 160k for java 7 (CASSANDRA-4275)
 * cqlsh: add COPY command to load data from CSV flat files (CASSANDRA-4012)
 * CFMetaData.fromThrift to throw ConfigurationException upon error (CASSANDRA-4353)
 * Use CF comparator to sort indexed columns in SecondaryIndexManager
   (CASSANDRA-4365)
 * add strategy_options to the KSMetaData.toString() output (CASSANDRA-4248)
 * (cql3) fix range queries containing unqueried results (CASSANDRA-4372)
 * (cql3) allow updating column_alias types (CASSANDRA-4041)
 * (cql3) Fix deletion bug (CASSANDRA-4193)
 * Fix computation of overlapping sstable for leveled compaction (CASSANDRA-4321)
 * Improve scrub and allow to run it offline (CASSANDRA-4321)
 * Fix assertionError in StorageService.bulkLoad (CASSANDRA-4368)
 * (cqlsh) add option to authenticate to a keyspace at startup (CASSANDRA-4108)
 * (cqlsh) fix ASSUME functionality (CASSANDRA-4352)
 * Fix ColumnFamilyRecordReader to not return progress > 100% (CASSANDRA-3942)
Merged from 1.0:
 * Set gc_grace on index CF to 0 (CASSANDRA-4314)


1.1.1
 * add populate_io_cache_on_flush option (CASSANDRA-2635)
 * allow larger cache capacities than 2GB (CASSANDRA-4150)
 * add getsstables command to nodetool (CASSANDRA-4199)
 * apply parent CF compaction settings to secondary index CFs (CASSANDRA-4280)
 * preserve commitlog size cap when recycling segments at startup
   (CASSANDRA-4201)
 * (Hadoop) fix split generation regression (CASSANDRA-4259)
 * ignore min/max compactions settings in LCS, while preserving
   behavior that min=max=0 disables autocompaction (CASSANDRA-4233)
 * log number of rows read from saved cache (CASSANDRA-4249)
 * calculate exact size required for cleanup operations (CASSANDRA-1404)
 * avoid blocking additional writes during flush when the commitlog
   gets behind temporarily (CASSANDRA-1991)
 * enable caching on index CFs based on data CF cache setting (CASSANDRA-4197)
 * warn on invalid replication strategy creation options (CASSANDRA-4046)
 * remove [Freeable]Memory finalizers (CASSANDRA-4222)
 * include tombstone size in ColumnFamily.size, which can prevent OOM
   during sudden mass delete operations by yielding a nonzero liveRatio
   (CASSANDRA-3741)
 * Open 1 sstableScanner per level for leveled compaction (CASSANDRA-4142)
 * Optimize reads when row deletion timestamps allow us to restrict
   the set of sstables we check (CASSANDRA-4116)
 * add support for commitlog archiving and point-in-time recovery
   (CASSANDRA-3690)
 * avoid generating redundant compaction tasks during streaming
   (CASSANDRA-4174)
 * add -cf option to nodetool snapshot, and takeColumnFamilySnapshot to
   StorageService mbean (CASSANDRA-556)
 * optimize cleanup to drop entire sstables where possible (CASSANDRA-4079)
 * optimize truncate when autosnapshot is disabled (CASSANDRA-4153)
 * update caches to use byte[] keys to reduce memory overhead (CASSANDRA-3966)
 * add column limit to cli (CASSANDRA-3012, 4098)
 * clean up and optimize DataOutputBuffer, used by CQL compression and
   CompositeType (CASSANDRA-4072)
 * optimize commitlog checksumming (CASSANDRA-3610)
 * identify and blacklist corrupted SSTables from future compactions 
   (CASSANDRA-2261)
 * Move CfDef and KsDef validation out of thrift (CASSANDRA-4037)
 * Expose API to repair a user provided range (CASSANDRA-3912)
 * Add way to force the cassandra-cli to refresh its schema (CASSANDRA-4052)
 * Avoid having replicate on write tasks stacking up at CL.ONE (CASSANDRA-2889)
 * (cql3) Backwards compatibility for composite comparators in non-cql3-aware
   clients (CASSANDRA-4093)
 * (cql3) Fix order by for reversed queries (CASSANDRA-4160)
 * (cql3) Add ReversedType support (CASSANDRA-4004)
 * (cql3) Add timeuuid type (CASSANDRA-4194)
 * (cql3) Minor fixes (CASSANDRA-4185)
 * (cql3) Fix prepared statement in BATCH (CASSANDRA-4202)
 * (cql3) Reduce the list of reserved keywords (CASSANDRA-4186)
 * (cql3) Move max/min compaction thresholds to compaction strategy options
   (CASSANDRA-4187)
 * Fix exception during move when localhost is the only source (CASSANDRA-4200)
 * (cql3) Allow paging through non-ordered partitioner results (CASSANDRA-3771)
 * (cql3) Fix drop index (CASSANDRA-4192)
 * (cql3) Don't return range ghosts anymore (CASSANDRA-3982)
 * fix re-creating Keyspaces/ColumnFamilies with the same name as dropped
   ones (CASSANDRA-4219)
 * fix SecondaryIndex LeveledManifest save upon snapshot (CASSANDRA-4230)
 * fix missing arrayOffset in FBUtilities.hash (CASSANDRA-4250)
 * (cql3) Add name of parameters in CqlResultSet (CASSANDRA-4242)
 * (cql3) Correctly validate order by queries (CASSANDRA-4246)
 * rename stress to cassandra-stress for saner packaging (CASSANDRA-4256)
 * Fix exception on colum metadata with non-string comparator (CASSANDRA-4269)
 * Check for unknown/invalid compression options (CASSANDRA-4266)
 * (cql3) Adds simple access to column timestamp and ttl (CASSANDRA-4217)
 * (cql3) Fix range queries with secondary indexes (CASSANDRA-4257)
 * Better error messages from improper input in cli (CASSANDRA-3865)
 * Try to stop all compaction upon Keyspace or ColumnFamily drop (CASSANDRA-4221)
 * (cql3) Allow keyspace properties to contain hyphens (CASSANDRA-4278)
 * (cql3) Correctly validate keyspace access in create table (CASSANDRA-4296)
 * Avoid deadlock in migration stage (CASSANDRA-3882)
 * Take supercolumn names and deletion info into account in memtable throughput
   (CASSANDRA-4264)
 * Add back backward compatibility for old style replication factor (CASSANDRA-4294)
 * Preserve compatibility with pre-1.1 index queries (CASSANDRA-4262)
Merged from 1.0:
 * Fix super columns bug where cache is not updated (CASSANDRA-4190)
 * fix maxTimestamp to include row tombstones (CASSANDRA-4116)
 * (CLI) properly handle quotes in create/update keyspace commands (CASSANDRA-4129)
 * Avoids possible deadlock during bootstrap (CASSANDRA-4159)
 * fix stress tool that hangs forever on timeout or error (CASSANDRA-4128)
 * stress tool to return appropriate exit code on failure (CASSANDRA-4188)
 * fix compaction NPE when out of disk space and assertions disabled
   (CASSANDRA-3985)
 * synchronize LCS getEstimatedTasks to avoid CME (CASSANDRA-4255)
 * ensure unique streaming session id's (CASSANDRA-4223)
 * kick off background compaction when min/max thresholds change 
   (CASSANDRA-4279)
 * improve ability of STCS.getBuckets to deal with 100s of 1000s of
   sstables, such as when convertinb back from LCS (CASSANDRA-4287)
 * Oversize integer in CQL throws NumberFormatException (CASSANDRA-4291)
 * fix 1.0.x node join to mixed version cluster, other nodes >= 1.1 (CASSANDRA-4195)
 * Fix LCS splitting sstable base on uncompressed size (CASSANDRA-4419)
 * Push the validation of secondary index values to the SecondaryIndexManager (CASSANDRA-4240)
 * Don't purge columns during upgradesstables (CASSANDRA-4462)
 * Make cqlsh work with piping (CASSANDRA-4113)
 * Validate arguments for nodetool decommission (CASSANDRA-4061)
 * Report thrift status in nodetool info (CASSANDRA-4010)


1.1.0-final
 * average a reduced liveRatio estimate with the previous one (CASSANDRA-4065)
 * Allow KS and CF names up to 48 characters (CASSANDRA-4157)
 * fix stress build (CASSANDRA-4140)
 * add time remaining estimate to nodetool compactionstats (CASSANDRA-4167)
 * (cql) fix NPE in cql3 ALTER TABLE (CASSANDRA-4163)
 * (cql) Add support for CL.TWO and CL.THREE in CQL (CASSANDRA-4156)
 * (cql) Fix type in CQL3 ALTER TABLE preventing update (CASSANDRA-4170)
 * (cql) Throw invalid exception from CQL3 on obsolete options (CASSANDRA-4171)
 * (cqlsh) fix recognizing uppercase SELECT keyword (CASSANDRA-4161)
 * Pig: wide row support (CASSANDRA-3909)
Merged from 1.0:
 * avoid streaming empty files with bulk loader if sstablewriter errors out
   (CASSANDRA-3946)


1.1-rc1
 * Include stress tool in binary builds (CASSANDRA-4103)
 * (Hadoop) fix wide row iteration when last row read was deleted
   (CASSANDRA-4154)
 * fix read_repair_chance to really default to 0.1 in the cli (CASSANDRA-4114)
 * Adds caching and bloomFilterFpChange to CQL options (CASSANDRA-4042)
 * Adds posibility to autoconfigure size of the KeyCache (CASSANDRA-4087)
 * fix KEYS index from skipping results (CASSANDRA-3996)
 * Remove sliced_buffer_size_in_kb dead option (CASSANDRA-4076)
 * make loadNewSStable preserve sstable version (CASSANDRA-4077)
 * Respect 1.0 cache settings as much as possible when upgrading 
   (CASSANDRA-4088)
 * relax path length requirement for sstable files when upgrading on 
   non-Windows platforms (CASSANDRA-4110)
 * fix terminination of the stress.java when errors were encountered
   (CASSANDRA-4128)
 * Move CfDef and KsDef validation out of thrift (CASSANDRA-4037)
 * Fix get_paged_slice (CASSANDRA-4136)
 * CQL3: Support slice with exclusive start and stop (CASSANDRA-3785)
Merged from 1.0:
 * support PropertyFileSnitch in bulk loader (CASSANDRA-4145)
 * add auto_snapshot option allowing disabling snapshot before drop/truncate
   (CASSANDRA-3710)
 * allow short snitch names (CASSANDRA-4130)


1.1-beta2
 * rename loaded sstables to avoid conflicts with local snapshots
   (CASSANDRA-3967)
 * start hint replay as soon as FD notifies that the target is back up
   (CASSANDRA-3958)
 * avoid unproductive deserializing of cached rows during compaction
   (CASSANDRA-3921)
 * fix concurrency issues with CQL keyspace creation (CASSANDRA-3903)
 * Show Effective Owership via Nodetool ring <keyspace> (CASSANDRA-3412)
 * Update ORDER BY syntax for CQL3 (CASSANDRA-3925)
 * Fix BulkRecordWriter to not throw NPE if reducer gets no map data from Hadoop (CASSANDRA-3944)
 * Fix bug with counters in super columns (CASSANDRA-3821)
 * Remove deprecated merge_shard_chance (CASSANDRA-3940)
 * add a convenient way to reset a node's schema (CASSANDRA-2963)
 * fix for intermittent SchemaDisagreementException (CASSANDRA-3884)
 * CLI `list <CF>` to limit number of columns and their order (CASSANDRA-3012)
 * ignore deprecated KsDef/CfDef/ColumnDef fields in native schema (CASSANDRA-3963)
 * CLI to report when unsupported column_metadata pair was given (CASSANDRA-3959)
 * reincarnate removed and deprecated KsDef/CfDef attributes (CASSANDRA-3953)
 * Fix race between writes and read for cache (CASSANDRA-3862)
 * perform static initialization of StorageProxy on start-up (CASSANDRA-3797)
 * support trickling fsync() on writes (CASSANDRA-3950)
 * expose counters for unavailable/timeout exceptions given to thrift clients (CASSANDRA-3671)
 * avoid quadratic startup time in LeveledManifest (CASSANDRA-3952)
 * Add type information to new schema_ columnfamilies and remove thrift
   serialization for schema (CASSANDRA-3792)
 * add missing column validator options to the CLI help (CASSANDRA-3926)
 * skip reading saved key cache if CF's caching strategy is NONE or ROWS_ONLY (CASSANDRA-3954)
 * Unify migration code (CASSANDRA-4017)
Merged from 1.0:
 * cqlsh: guess correct version of Python for Arch Linux (CASSANDRA-4090)
 * (CLI) properly handle quotes in create/update keyspace commands (CASSANDRA-4129)
 * Avoids possible deadlock during bootstrap (CASSANDRA-4159)
 * fix stress tool that hangs forever on timeout or error (CASSANDRA-4128)
 * Fix super columns bug where cache is not updated (CASSANDRA-4190)
 * stress tool to return appropriate exit code on failure (CASSANDRA-4188)


1.0.9
 * improve index sampling performance (CASSANDRA-4023)
 * always compact away deleted hints immediately after handoff (CASSANDRA-3955)
 * delete hints from dropped ColumnFamilies on handoff instead of
   erroring out (CASSANDRA-3975)
 * add CompositeType ref to the CLI doc for create/update column family (CASSANDRA-3980)
 * Pig: support Counter ColumnFamilies (CASSANDRA-3973)
 * Pig: Composite column support (CASSANDRA-3684)
 * Avoid NPE during repair when a keyspace has no CFs (CASSANDRA-3988)
 * Fix division-by-zero error on get_slice (CASSANDRA-4000)
 * don't change manifest level for cleanup, scrub, and upgradesstables
   operations under LeveledCompactionStrategy (CASSANDRA-3989, 4112)
 * fix race leading to super columns assertion failure (CASSANDRA-3957)
 * fix NPE on invalid CQL delete command (CASSANDRA-3755)
 * allow custom types in CLI's assume command (CASSANDRA-4081)
 * fix totalBytes count for parallel compactions (CASSANDRA-3758)
 * fix intermittent NPE in get_slice (CASSANDRA-4095)
 * remove unnecessary asserts in native code interfaces (CASSANDRA-4096)
 * Validate blank keys in CQL to avoid assertion errors (CASSANDRA-3612)
 * cqlsh: fix bad decoding of some column names (CASSANDRA-4003)
 * cqlsh: fix incorrect padding with unicode chars (CASSANDRA-4033)
 * Fix EC2 snitch incorrectly reporting region (CASSANDRA-4026)
 * Shut down thrift during decommission (CASSANDRA-4086)
 * Expose nodetool cfhistograms for 2ndary indexes (CASSANDRA-4063)
Merged from 0.8:
 * Fix ConcurrentModificationException in gossiper (CASSANDRA-4019)


1.1-beta1
 * (cqlsh)
   + add SOURCE and CAPTURE commands, and --file option (CASSANDRA-3479)
   + add ALTER COLUMNFAMILY WITH (CASSANDRA-3523)
   + bundle Python dependencies with Cassandra (CASSANDRA-3507)
   + added to Debian package (CASSANDRA-3458)
   + display byte data instead of erroring out on decode failure 
     (CASSANDRA-3874)
 * add nodetool rebuild_index (CASSANDRA-3583)
 * add nodetool rangekeysample (CASSANDRA-2917)
 * Fix streaming too much data during move operations (CASSANDRA-3639)
 * Nodetool and CLI connect to localhost by default (CASSANDRA-3568)
 * Reduce memory used by primary index sample (CASSANDRA-3743)
 * (Hadoop) separate input/output configurations (CASSANDRA-3197, 3765)
 * avoid returning internal Cassandra classes over JMX (CASSANDRA-2805)
 * add row-level isolation via SnapTree (CASSANDRA-2893)
 * Optimize key count estimation when opening sstable on startup
   (CASSANDRA-2988)
 * multi-dc replication optimization supporting CL > ONE (CASSANDRA-3577)
 * add command to stop compactions (CASSANDRA-1740, 3566, 3582)
 * multithreaded streaming (CASSANDRA-3494)
 * removed in-tree redhat spec (CASSANDRA-3567)
 * "defragment" rows for name-based queries under STCS, again (CASSANDRA-2503)
 * Recycle commitlog segments for improved performance 
   (CASSANDRA-3411, 3543, 3557, 3615)
 * update size-tiered compaction to prioritize small tiers (CASSANDRA-2407)
 * add message expiration logic to OutboundTcpConnection (CASSANDRA-3005)
 * off-heap cache to use sun.misc.Unsafe instead of JNA (CASSANDRA-3271)
 * EACH_QUORUM is only supported for writes (CASSANDRA-3272)
 * replace compactionlock use in schema migration by checking CFS.isValid
   (CASSANDRA-3116)
 * recognize that "SELECT first ... *" isn't really "SELECT *" (CASSANDRA-3445)
 * Use faster bytes comparison (CASSANDRA-3434)
 * Bulk loader is no longer a fat client, (HADOOP) bulk load output format
   (CASSANDRA-3045)
 * (Hadoop) add support for KeyRange.filter
 * remove assumption that keys and token are in bijection
   (CASSANDRA-1034, 3574, 3604)
 * always remove endpoints from delevery queue in HH (CASSANDRA-3546)
 * fix race between cf flush and its 2ndary indexes flush (CASSANDRA-3547)
 * fix potential race in AES when a repair fails (CASSANDRA-3548)
 * Remove columns shadowed by a deleted container even when we cannot purge
   (CASSANDRA-3538)
 * Improve memtable slice iteration performance (CASSANDRA-3545)
 * more efficient allocation of small bloom filters (CASSANDRA-3618)
 * Use separate writer thread in SSTableSimpleUnsortedWriter (CASSANDRA-3619)
 * fsync the directory after new sstable or commitlog segment are created (CASSANDRA-3250)
 * fix minor issues reported by FindBugs (CASSANDRA-3658)
 * global key/row caches (CASSANDRA-3143, 3849)
 * optimize memtable iteration during range scan (CASSANDRA-3638)
 * introduce 'crc_check_chance' in CompressionParameters to support
   a checksum percentage checking chance similarly to read-repair (CASSANDRA-3611)
 * a way to deactivate global key/row cache on per-CF basis (CASSANDRA-3667)
 * fix LeveledCompactionStrategy broken because of generation pre-allocation
   in LeveledManifest (CASSANDRA-3691)
 * finer-grained control over data directories (CASSANDRA-2749)
 * Fix ClassCastException during hinted handoff (CASSANDRA-3694)
 * Upgrade Thrift to 0.7 (CASSANDRA-3213)
 * Make stress.java insert operation to use microseconds (CASSANDRA-3725)
 * Allows (internally) doing a range query with a limit of columns instead of
   rows (CASSANDRA-3742)
 * Allow rangeSlice queries to be start/end inclusive/exclusive (CASSANDRA-3749)
 * Fix BulkLoader to support new SSTable layout and add stream
   throttling to prevent an NPE when there is no yaml config (CASSANDRA-3752)
 * Allow concurrent schema migrations (CASSANDRA-1391, 3832)
 * Add SnapshotCommand to trigger snapshot on remote node (CASSANDRA-3721)
 * Make CFMetaData conversions to/from thrift/native schema inverses
   (CASSANDRA_3559)
 * Add initial code for CQL 3.0-beta (CASSANDRA-2474, 3781, 3753)
 * Add wide row support for ColumnFamilyInputFormat (CASSANDRA-3264)
 * Allow extending CompositeType comparator (CASSANDRA-3657)
 * Avoids over-paging during get_count (CASSANDRA-3798)
 * Add new command to rebuild a node without (repair) merkle tree calculations
   (CASSANDRA-3483, 3922)
 * respect not only row cache capacity but caching mode when
   trying to read data (CASSANDRA-3812)
 * fix system tests (CASSANDRA-3827)
 * CQL support for altering row key type in ALTER TABLE (CASSANDRA-3781)
 * turn compression on by default (CASSANDRA-3871)
 * make hexToBytes refuse invalid input (CASSANDRA-2851)
 * Make secondary indexes CF inherit compression and compaction from their
   parent CF (CASSANDRA-3877)
 * Finish cleanup up tombstone purge code (CASSANDRA-3872)
 * Avoid NPE on aboarted stream-out sessions (CASSANDRA-3904)
 * BulkRecordWriter throws NPE for counter columns (CASSANDRA-3906)
 * Support compression using BulkWriter (CASSANDRA-3907)


1.0.8
 * fix race between cleanup and flush on secondary index CFSes (CASSANDRA-3712)
 * avoid including non-queried nodes in rangeslice read repair
   (CASSANDRA-3843)
 * Only snapshot CF being compacted for snapshot_before_compaction 
   (CASSANDRA-3803)
 * Log active compactions in StatusLogger (CASSANDRA-3703)
 * Compute more accurate compaction score per level (CASSANDRA-3790)
 * Return InvalidRequest when using a keyspace that doesn't exist
   (CASSANDRA-3764)
 * disallow user modification of System keyspace (CASSANDRA-3738)
 * allow using sstable2json on secondary index data (CASSANDRA-3738)
 * (cqlsh) add DESCRIBE COLUMNFAMILIES (CASSANDRA-3586)
 * (cqlsh) format blobs correctly and use colors to improve output
   readability (CASSANDRA-3726)
 * synchronize BiMap of bootstrapping tokens (CASSANDRA-3417)
 * show index options in CLI (CASSANDRA-3809)
 * add optional socket timeout for streaming (CASSANDRA-3838)
 * fix truncate not to leave behind non-CFS backed secondary indexes
   (CASSANDRA-3844)
 * make CLI `show schema` to use output stream directly instead
   of StringBuilder (CASSANDRA-3842)
 * remove the wait on hint future during write (CASSANDRA-3870)
 * (cqlsh) ignore missing CfDef opts (CASSANDRA-3933)
 * (cqlsh) look for cqlshlib relative to realpath (CASSANDRA-3767)
 * Fix short read protection (CASSANDRA-3934)
 * Make sure infered and actual schema match (CASSANDRA-3371)
 * Fix NPE during HH delivery (CASSANDRA-3677)
 * Don't put boostrapping node in 'hibernate' status (CASSANDRA-3737)
 * Fix double quotes in windows bat files (CASSANDRA-3744)
 * Fix bad validator lookup (CASSANDRA-3789)
 * Fix soft reset in EC2MultiRegionSnitch (CASSANDRA-3835)
 * Don't leave zombie connections with THSHA thrift server (CASSANDRA-3867)
 * (cqlsh) fix deserialization of data (CASSANDRA-3874)
 * Fix removetoken force causing an inconsistent state (CASSANDRA-3876)
 * Fix ahndling of some types with Pig (CASSANDRA-3886)
 * Don't allow to drop the system keyspace (CASSANDRA-3759)
 * Make Pig deletes disabled by default and configurable (CASSANDRA-3628)
Merged from 0.8:
 * (Pig) fix CassandraStorage to use correct comparator in Super ColumnFamily
   case (CASSANDRA-3251)
 * fix thread safety issues in commitlog replay, primarily affecting
   systems with many (100s) of CF definitions (CASSANDRA-3751)
 * Fix relevant tombstone ignored with super columns (CASSANDRA-3875)


1.0.7
 * fix regression in HH page size calculation (CASSANDRA-3624)
 * retry failed stream on IOException (CASSANDRA-3686)
 * allow configuring bloom_filter_fp_chance (CASSANDRA-3497)
 * attempt hint delivery every ten minutes, or when failure detector
   notifies us that a node is back up, whichever comes first.  hint
   handoff throttle delay default changed to 1ms, from 50 (CASSANDRA-3554)
 * add nodetool setstreamthroughput (CASSANDRA-3571)
 * fix assertion when dropping a columnfamily with no sstables (CASSANDRA-3614)
 * more efficient allocation of small bloom filters (CASSANDRA-3618)
 * CLibrary.createHardLinkWithExec() to check for errors (CASSANDRA-3101)
 * Avoid creating empty and non cleaned writer during compaction (CASSANDRA-3616)
 * stop thrift service in shutdown hook so we can quiesce MessagingService
   (CASSANDRA-3335)
 * (CQL) compaction_strategy_options and compression_parameters for
   CREATE COLUMNFAMILY statement (CASSANDRA-3374)
 * Reset min/max compaction threshold when creating size tiered compaction
   strategy (CASSANDRA-3666)
 * Don't ignore IOException during compaction (CASSANDRA-3655)
 * Fix assertion error for CF with gc_grace=0 (CASSANDRA-3579)
 * Shutdown ParallelCompaction reducer executor after use (CASSANDRA-3711)
 * Avoid < 0 value for pending tasks in leveled compaction (CASSANDRA-3693)
 * (Hadoop) Support TimeUUID in Pig CassandraStorage (CASSANDRA-3327)
 * Check schema is ready before continuing boostrapping (CASSANDRA-3629)
 * Catch overflows during parsing of chunk_length_kb (CASSANDRA-3644)
 * Improve stream protocol mismatch errors (CASSANDRA-3652)
 * Avoid multiple thread doing HH to the same target (CASSANDRA-3681)
 * Add JMX property for rp_timeout_in_ms (CASSANDRA-2940)
 * Allow DynamicCompositeType to compare component of different types
   (CASSANDRA-3625)
 * Flush non-cfs backed secondary indexes (CASSANDRA-3659)
 * Secondary Indexes should report memory consumption (CASSANDRA-3155)
 * fix for SelectStatement start/end key are not set correctly
   when a key alias is involved (CASSANDRA-3700)
 * fix CLI `show schema` command insert of an extra comma in
   column_metadata (CASSANDRA-3714)
Merged from 0.8:
 * avoid logging (harmless) exception when GC takes < 1ms (CASSANDRA-3656)
 * prevent new nodes from thinking down nodes are up forever (CASSANDRA-3626)
 * use correct list of replicas for LOCAL_QUORUM reads when read repair
   is disabled (CASSANDRA-3696)
 * block on flush before compacting hints (may prevent OOM) (CASSANDRA-3733)


1.0.6
 * (CQL) fix cqlsh support for replicate_on_write (CASSANDRA-3596)
 * fix adding to leveled manifest after streaming (CASSANDRA-3536)
 * filter out unavailable cipher suites when using encryption (CASSANDRA-3178)
 * (HADOOP) add old-style api support for CFIF and CFRR (CASSANDRA-2799)
 * Support TimeUUIDType column names in Stress.java tool (CASSANDRA-3541)
 * (CQL) INSERT/UPDATE/DELETE/TRUNCATE commands should allow CF names to
   be qualified by keyspace (CASSANDRA-3419)
 * always remove endpoints from delevery queue in HH (CASSANDRA-3546)
 * fix race between cf flush and its 2ndary indexes flush (CASSANDRA-3547)
 * fix potential race in AES when a repair fails (CASSANDRA-3548)
 * fix default value validation usage in CLI SET command (CASSANDRA-3553)
 * Optimize componentsFor method for compaction and startup time
   (CASSANDRA-3532)
 * (CQL) Proper ColumnFamily metadata validation on CREATE COLUMNFAMILY 
   (CASSANDRA-3565)
 * fix compression "chunk_length_kb" option to set correct kb value for 
   thrift/avro (CASSANDRA-3558)
 * fix missing response during range slice repair (CASSANDRA-3551)
 * 'describe ring' moved from CLI to nodetool and available through JMX (CASSANDRA-3220)
 * add back partitioner to sstable metadata (CASSANDRA-3540)
 * fix NPE in get_count for counters (CASSANDRA-3601)
Merged from 0.8:
 * remove invalid assertion that table was opened before dropping it
   (CASSANDRA-3580)
 * range and index scans now only send requests to enough replicas to
   satisfy requested CL + RR (CASSANDRA-3598)
 * use cannonical host for local node in nodetool info (CASSANDRA-3556)
 * remove nonlocal DC write optimization since it only worked with
   CL.ONE or CL.LOCAL_QUORUM (CASSANDRA-3577, 3585)
 * detect misuses of CounterColumnType (CASSANDRA-3422)
 * turn off string interning in json2sstable, take 2 (CASSANDRA-2189)
 * validate compression parameters on add/update of the ColumnFamily 
   (CASSANDRA-3573)
 * Check for 0.0.0.0 is incorrect in CFIF (CASSANDRA-3584)
 * Increase vm.max_map_count in debian packaging (CASSANDRA-3563)
 * gossiper will never add itself to saved endpoints (CASSANDRA-3485)


1.0.5
 * revert CASSANDRA-3407 (see CASSANDRA-3540)
 * fix assertion error while forwarding writes to local nodes (CASSANDRA-3539)


1.0.4
 * fix self-hinting of timed out read repair updates and make hinted handoff
   less prone to OOMing a coordinator (CASSANDRA-3440)
 * expose bloom filter sizes via JMX (CASSANDRA-3495)
 * enforce RP tokens 0..2**127 (CASSANDRA-3501)
 * canonicalize paths exposed through JMX (CASSANDRA-3504)
 * fix "liveSize" stat when sstables are removed (CASSANDRA-3496)
 * add bloom filter FP rates to nodetool cfstats (CASSANDRA-3347)
 * record partitioner in sstable metadata component (CASSANDRA-3407)
 * add new upgradesstables nodetool command (CASSANDRA-3406)
 * skip --debug requirement to see common exceptions in CLI (CASSANDRA-3508)
 * fix incorrect query results due to invalid max timestamp (CASSANDRA-3510)
 * make sstableloader recognize compressed sstables (CASSANDRA-3521)
 * avoids race in OutboundTcpConnection in multi-DC setups (CASSANDRA-3530)
 * use SETLOCAL in cassandra.bat (CASSANDRA-3506)
 * fix ConcurrentModificationException in Table.all() (CASSANDRA-3529)
Merged from 0.8:
 * fix concurrence issue in the FailureDetector (CASSANDRA-3519)
 * fix array out of bounds error in counter shard removal (CASSANDRA-3514)
 * avoid dropping tombstones when they might still be needed to shadow
   data in a different sstable (CASSANDRA-2786)


1.0.3
 * revert name-based query defragmentation aka CASSANDRA-2503 (CASSANDRA-3491)
 * fix invalidate-related test failures (CASSANDRA-3437)
 * add next-gen cqlsh to bin/ (CASSANDRA-3188, 3131, 3493)
 * (CQL) fix handling of rows with no columns (CASSANDRA-3424, 3473)
 * fix querying supercolumns by name returning only a subset of
   subcolumns or old subcolumn versions (CASSANDRA-3446)
 * automatically compute sha1 sum for uncompressed data files (CASSANDRA-3456)
 * fix reading metadata/statistics component for version < h (CASSANDRA-3474)
 * add sstable forward-compatibility (CASSANDRA-3478)
 * report compression ratio in CFSMBean (CASSANDRA-3393)
 * fix incorrect size exception during streaming of counters (CASSANDRA-3481)
 * (CQL) fix for counter decrement syntax (CASSANDRA-3418)
 * Fix race introduced by CASSANDRA-2503 (CASSANDRA-3482)
 * Fix incomplete deletion of delivered hints (CASSANDRA-3466)
 * Avoid rescheduling compactions when no compaction was executed 
   (CASSANDRA-3484)
 * fix handling of the chunk_length_kb compression options (CASSANDRA-3492)
Merged from 0.8:
 * fix updating CF row_cache_provider (CASSANDRA-3414)
 * CFMetaData.convertToThrift method to set RowCacheProvider (CASSANDRA-3405)
 * acquire compactionlock during truncate (CASSANDRA-3399)
 * fix displaying cfdef entries for super columnfamilies (CASSANDRA-3415)
 * Make counter shard merging thread safe (CASSANDRA-3178)
 * Revert CASSANDRA-2855
 * Fix bug preventing the use of efficient cross-DC writes (CASSANDRA-3472)
 * `describe ring` command for CLI (CASSANDRA-3220)
 * (Hadoop) skip empty rows when entire row is requested, redux (CASSANDRA-2855)


1.0.2
 * "defragment" rows for name-based queries under STCS (CASSANDRA-2503)
 * Add timing information to cassandra-cli GET/SET/LIST queries (CASSANDRA-3326)
 * Only create one CompressionMetadata object per sstable (CASSANDRA-3427)
 * cleanup usage of StorageService.setMode() (CASSANDRA-3388)
 * Avoid large array allocation for compressed chunk offsets (CASSANDRA-3432)
 * fix DecimalType bytebuffer marshalling (CASSANDRA-3421)
 * fix bug that caused first column in per row indexes to be ignored 
   (CASSANDRA-3441)
 * add JMX call to clean (failed) repair sessions (CASSANDRA-3316)
 * fix sstableloader reference acquisition bug (CASSANDRA-3438)
 * fix estimated row size regression (CASSANDRA-3451)
 * make sure we don't return more columns than asked (CASSANDRA-3303, 3395)
Merged from 0.8:
 * acquire compactionlock during truncate (CASSANDRA-3399)
 * fix displaying cfdef entries for super columnfamilies (CASSANDRA-3415)


1.0.1
 * acquire references during index build to prevent delete problems
   on Windows (CASSANDRA-3314)
 * describe_ring should include datacenter/topology information (CASSANDRA-2882)
 * Thrift sockets are not properly buffered (CASSANDRA-3261)
 * performance improvement for bytebufferutil compare function (CASSANDRA-3286)
 * add system.versions ColumnFamily (CASSANDRA-3140)
 * reduce network copies (CASSANDRA-3333, 3373)
 * limit nodetool to 32MB of heap (CASSANDRA-3124)
 * (CQL) update parser to accept "timestamp" instead of "date" (CASSANDRA-3149)
 * Fix CLI `show schema` to include "compression_options" (CASSANDRA-3368)
 * Snapshot to include manifest under LeveledCompactionStrategy (CASSANDRA-3359)
 * (CQL) SELECT query should allow CF name to be qualified by keyspace (CASSANDRA-3130)
 * (CQL) Fix internal application error specifying 'using consistency ...'
   in lower case (CASSANDRA-3366)
 * fix Deflate compression when compression actually makes the data bigger
   (CASSANDRA-3370)
 * optimize UUIDGen to avoid lock contention on InetAddress.getLocalHost 
   (CASSANDRA-3387)
 * tolerate index being dropped mid-mutation (CASSANDRA-3334, 3313)
 * CompactionManager is now responsible for checking for new candidates
   post-task execution, enabling more consistent leveled compaction 
   (CASSANDRA-3391)
 * Cache HSHA threads (CASSANDRA-3372)
 * use CF/KS names as snapshot prefix for drop + truncate operations
   (CASSANDRA-2997)
 * Break bloom filters up to avoid heap fragmentation (CASSANDRA-2466)
 * fix cassandra hanging on jsvc stop (CASSANDRA-3302)
 * Avoid leveled compaction getting blocked on errors (CASSANDRA-3408)
 * Make reloading the compaction strategy safe (CASSANDRA-3409)
 * ignore 0.8 hints even if compaction begins before we try to purge
   them (CASSANDRA-3385)
 * remove procrun (bin\daemon) from Cassandra source tree and 
   artifacts (CASSANDRA-3331)
 * make cassandra compile under JDK7 (CASSANDRA-3275)
 * remove dependency of clientutil.jar to FBUtilities (CASSANDRA-3299)
 * avoid truncation errors by using long math on long values (CASSANDRA-3364)
 * avoid clock drift on some Windows machine (CASSANDRA-3375)
 * display cache provider in cli 'describe keyspace' command (CASSANDRA-3384)
 * fix incomplete topology information in describe_ring (CASSANDRA-3403)
 * expire dead gossip states based on time (CASSANDRA-2961)
 * improve CompactionTask extensibility (CASSANDRA-3330)
 * Allow one leveled compaction task to kick off another (CASSANDRA-3363)
 * allow encryption only between datacenters (CASSANDRA-2802)
Merged from 0.8:
 * fix truncate allowing data to be replayed post-restart (CASSANDRA-3297)
 * make iwriter final in IndexWriter to avoid NPE (CASSANDRA-2863)
 * (CQL) update grammar to require key clause in DELETE statement
   (CASSANDRA-3349)
 * (CQL) allow numeric keyspace names in USE statement (CASSANDRA-3350)
 * (Hadoop) skip empty rows when slicing the entire row (CASSANDRA-2855)
 * Fix handling of tombstone by SSTableExport/Import (CASSANDRA-3357)
 * fix ColumnIndexer to use long offsets (CASSANDRA-3358)
 * Improved CLI exceptions (CASSANDRA-3312)
 * Fix handling of tombstone by SSTableExport/Import (CASSANDRA-3357)
 * Only count compaction as active (for throttling) when they have
   successfully acquired the compaction lock (CASSANDRA-3344)
 * Display CLI version string on startup (CASSANDRA-3196)
 * (Hadoop) make CFIF try rpc_address or fallback to listen_address
   (CASSANDRA-3214)
 * (Hadoop) accept comma delimited lists of initial thrift connections
   (CASSANDRA-3185)
 * ColumnFamily min_compaction_threshold should be >= 2 (CASSANDRA-3342)
 * (Pig) add 0.8+ types and key validation type in schema (CASSANDRA-3280)
 * Fix completely removing column metadata using CLI (CASSANDRA-3126)
 * CLI `describe cluster;` output should be on separate lines for separate versions
   (CASSANDRA-3170)
 * fix changing durable_writes keyspace option during CF creation
   (CASSANDRA-3292)
 * avoid locking on update when no indexes are involved (CASSANDRA-3386)
 * fix assertionError during repair with ordered partitioners (CASSANDRA-3369)
 * correctly serialize key_validation_class for avro (CASSANDRA-3391)
 * don't expire counter tombstone after streaming (CASSANDRA-3394)
 * prevent nodes that failed to join from hanging around forever 
   (CASSANDRA-3351)
 * remove incorrect optimization from slice read path (CASSANDRA-3390)
 * Fix race in AntiEntropyService (CASSANDRA-3400)


1.0.0-final
 * close scrubbed sstable fd before deleting it (CASSANDRA-3318)
 * fix bug preventing obsolete commitlog segments from being removed
   (CASSANDRA-3269)
 * tolerate whitespace in seed CDL (CASSANDRA-3263)
 * Change default heap thresholds to max(min(1/2 ram, 1G), min(1/4 ram, 8GB))
   (CASSANDRA-3295)
 * Fix broken CompressedRandomAccessReaderTest (CASSANDRA-3298)
 * (CQL) fix type information returned for wildcard queries (CASSANDRA-3311)
 * add estimated tasks to LeveledCompactionStrategy (CASSANDRA-3322)
 * avoid including compaction cache-warming in keycache stats (CASSANDRA-3325)
 * run compaction and hinted handoff threads at MIN_PRIORITY (CASSANDRA-3308)
 * default hsha thrift server to cpu core count in rpc pool (CASSANDRA-3329)
 * add bin\daemon to binary tarball for Windows service (CASSANDRA-3331)
 * Fix places where uncompressed size of sstables was use in place of the
   compressed one (CASSANDRA-3338)
 * Fix hsha thrift server (CASSANDRA-3346)
 * Make sure repair only stream needed sstables (CASSANDRA-3345)


1.0.0-rc2
 * Log a meaningful warning when a node receives a message for a repair session
   that doesn't exist anymore (CASSANDRA-3256)
 * test for NUMA policy support as well as numactl presence (CASSANDRA-3245)
 * Fix FD leak when internode encryption is enabled (CASSANDRA-3257)
 * Remove incorrect assertion in mergeIterator (CASSANDRA-3260)
 * FBUtilities.hexToBytes(String) to throw NumberFormatException when string
   contains non-hex characters (CASSANDRA-3231)
 * Keep SimpleSnitch proximity ordering unchanged from what the Strategy
   generates, as intended (CASSANDRA-3262)
 * remove Scrub from compactionstats when finished (CASSANDRA-3255)
 * fix counter entry in jdbc TypesMap (CASSANDRA-3268)
 * fix full queue scenario for ParallelCompactionIterator (CASSANDRA-3270)
 * fix bootstrap process (CASSANDRA-3285)
 * don't try delivering hints if when there isn't any (CASSANDRA-3176)
 * CLI documentation change for ColumnFamily `compression_options` (CASSANDRA-3282)
 * ignore any CF ids sent by client for adding CF/KS (CASSANDRA-3288)
 * remove obsolete hints on first startup (CASSANDRA-3291)
 * use correct ISortedColumns for time-optimized reads (CASSANDRA-3289)
 * Evict gossip state immediately when a token is taken over by a new IP 
   (CASSANDRA-3259)


1.0.0-rc1
 * Update CQL to generate microsecond timestamps by default (CASSANDRA-3227)
 * Fix counting CFMetadata towards Memtable liveRatio (CASSANDRA-3023)
 * Kill server on wrapped OOME such as from FileChannel.map (CASSANDRA-3201)
 * remove unnecessary copy when adding to row cache (CASSANDRA-3223)
 * Log message when a full repair operation completes (CASSANDRA-3207)
 * Fix streamOutSession keeping sstables references forever if the remote end
   dies (CASSANDRA-3216)
 * Remove dynamic_snitch boolean from example configuration (defaulting to 
   true) and set default badness threshold to 0.1 (CASSANDRA-3229)
 * Base choice of random or "balanced" token on bootstrap on whether
   schema definitions were found (CASSANDRA-3219)
 * Fixes for LeveledCompactionStrategy score computation, prioritization,
   scheduling, and performance (CASSANDRA-3224, 3234)
 * parallelize sstable open at server startup (CASSANDRA-2988)
 * fix handling of exceptions writing to OutboundTcpConnection (CASSANDRA-3235)
 * Allow using quotes in "USE <keyspace>;" CLI command (CASSANDRA-3208)
 * Don't allow any cache loading exceptions to halt startup (CASSANDRA-3218)
 * Fix sstableloader --ignores option (CASSANDRA-3247)
 * File descriptor limit increased in packaging (CASSANDRA-3206)
 * Fix deadlock in commit log during flush (CASSANDRA-3253) 


1.0.0-beta1
 * removed binarymemtable (CASSANDRA-2692)
 * add commitlog_total_space_in_mb to prevent fragmented logs (CASSANDRA-2427)
 * removed commitlog_rotation_threshold_in_mb configuration (CASSANDRA-2771)
 * make AbstractBounds.normalize de-overlapp overlapping ranges (CASSANDRA-2641)
 * replace CollatingIterator, ReducingIterator with MergeIterator 
   (CASSANDRA-2062)
 * Fixed the ability to set compaction strategy in cli using create column 
   family command (CASSANDRA-2778)
 * clean up tmp files after failed compaction (CASSANDRA-2468)
 * restrict repair streaming to specific columnfamilies (CASSANDRA-2280)
 * don't bother persisting columns shadowed by a row tombstone (CASSANDRA-2589)
 * reset CF and SC deletion times after gc_grace (CASSANDRA-2317)
 * optimize away seek when compacting wide rows (CASSANDRA-2879)
 * single-pass streaming (CASSANDRA-2677, 2906, 2916, 3003)
 * use reference counting for deleting sstables instead of relying on GC
   (CASSANDRA-2521, 3179)
 * store hints as serialized mutations instead of pointers to data row
   (CASSANDRA-2045)
 * store hints in the coordinator node instead of in the closest replica 
   (CASSANDRA-2914)
 * add row_cache_keys_to_save CF option (CASSANDRA-1966)
 * check column family validity in nodetool repair (CASSANDRA-2933)
 * use lazy initialization instead of class initialization in NodeId
   (CASSANDRA-2953)
 * add paging to get_count (CASSANDRA-2894)
 * fix "short reads" in [multi]get (CASSANDRA-2643, 3157, 3192)
 * add optional compression for sstables (CASSANDRA-47, 2994, 3001, 3128)
 * add scheduler JMX metrics (CASSANDRA-2962)
 * add block level checksum for compressed data (CASSANDRA-1717)
 * make column family backed column map pluggable and introduce unsynchronized
   ArrayList backed one to speedup reads (CASSANDRA-2843, 3165, 3205)
 * refactoring of the secondary index api (CASSANDRA-2982)
 * make CL > ONE reads wait for digest reconciliation before returning
   (CASSANDRA-2494)
 * fix missing logging for some exceptions (CASSANDRA-2061)
 * refactor and optimize ColumnFamilyStore.files(...) and Descriptor.fromFilename(String)
   and few other places responsible for work with SSTable files (CASSANDRA-3040)
 * Stop reading from sstables once we know we have the most recent columns,
   for query-by-name requests (CASSANDRA-2498)
 * Add query-by-column mode to stress.java (CASSANDRA-3064)
 * Add "install" command to cassandra.bat (CASSANDRA-292)
 * clean up KSMetadata, CFMetadata from unnecessary
   Thrift<->Avro conversion methods (CASSANDRA-3032)
 * Add timeouts to client request schedulers (CASSANDRA-3079, 3096)
 * Cli to use hashes rather than array of hashes for strategy options (CASSANDRA-3081)
 * LeveledCompactionStrategy (CASSANDRA-1608, 3085, 3110, 3087, 3145, 3154, 3182)
 * Improvements of the CLI `describe` command (CASSANDRA-2630)
 * reduce window where dropped CF sstables may not be deleted (CASSANDRA-2942)
 * Expose gossip/FD info to JMX (CASSANDRA-2806)
 * Fix streaming over SSL when compressed SSTable involved (CASSANDRA-3051)
 * Add support for pluggable secondary index implementations (CASSANDRA-3078)
 * remove compaction_thread_priority setting (CASSANDRA-3104)
 * generate hints for replicas that timeout, not just replicas that are known
   to be down before starting (CASSANDRA-2034)
 * Add throttling for internode streaming (CASSANDRA-3080)
 * make the repair of a range repair all replica (CASSANDRA-2610, 3194)
 * expose the ability to repair the first range (as returned by the
   partitioner) of a node (CASSANDRA-2606)
 * Streams Compression (CASSANDRA-3015)
 * add ability to use multiple threads during a single compaction
   (CASSANDRA-2901)
 * make AbstractBounds.normalize support overlapping ranges (CASSANDRA-2641)
 * fix of the CQL count() behavior (CASSANDRA-3068)
 * use TreeMap backed column families for the SSTable simple writers
   (CASSANDRA-3148)
 * fix inconsistency of the CLI syntax when {} should be used instead of [{}]
   (CASSANDRA-3119)
 * rename CQL type names to match expected SQL behavior (CASSANDRA-3149, 3031)
 * Arena-based allocation for memtables (CASSANDRA-2252, 3162, 3163, 3168)
 * Default RR chance to 0.1 (CASSANDRA-3169)
 * Add RowLevel support to secondary index API (CASSANDRA-3147)
 * Make SerializingCacheProvider the default if JNA is available (CASSANDRA-3183)
 * Fix backwards compatibilty for CQL memtable properties (CASSANDRA-3190)
 * Add five-minute delay before starting compactions on a restarted server
   (CASSANDRA-3181)
 * Reduce copies done for intra-host messages (CASSANDRA-1788, 3144)
 * support of compaction strategy option for stress.java (CASSANDRA-3204)
 * make memtable throughput and column count thresholds no-ops (CASSANDRA-2449)
 * Return schema information along with the resultSet in CQL (CASSANDRA-2734)
 * Add new DecimalType (CASSANDRA-2883)
 * Fix assertion error in RowRepairResolver (CASSANDRA-3156)
 * Reduce unnecessary high buffer sizes (CASSANDRA-3171)
 * Pluggable compaction strategy (CASSANDRA-1610)
 * Add new broadcast_address config option (CASSANDRA-2491)


0.8.7
 * Kill server on wrapped OOME such as from FileChannel.map (CASSANDRA-3201)
 * Allow using quotes in "USE <keyspace>;" CLI command (CASSANDRA-3208)
 * Log message when a full repair operation completes (CASSANDRA-3207)
 * Don't allow any cache loading exceptions to halt startup (CASSANDRA-3218)
 * Fix sstableloader --ignores option (CASSANDRA-3247)
 * File descriptor limit increased in packaging (CASSANDRA-3206)
 * Log a meaningfull warning when a node receive a message for a repair session
   that doesn't exist anymore (CASSANDRA-3256)
 * Fix FD leak when internode encryption is enabled (CASSANDRA-3257)
 * FBUtilities.hexToBytes(String) to throw NumberFormatException when string
   contains non-hex characters (CASSANDRA-3231)
 * Keep SimpleSnitch proximity ordering unchanged from what the Strategy
   generates, as intended (CASSANDRA-3262)
 * remove Scrub from compactionstats when finished (CASSANDRA-3255)
 * Fix tool .bat files when CASSANDRA_HOME contains spaces (CASSANDRA-3258)
 * Force flush of status table when removing/updating token (CASSANDRA-3243)
 * Evict gossip state immediately when a token is taken over by a new IP (CASSANDRA-3259)
 * Fix bug where the failure detector can take too long to mark a host
   down (CASSANDRA-3273)
 * (Hadoop) allow wrapping ranges in queries (CASSANDRA-3137)
 * (Hadoop) check all interfaces for a match with split location
   before falling back to random replica (CASSANDRA-3211)
 * (Hadoop) Make Pig storage handle implements LoadMetadata (CASSANDRA-2777)
 * (Hadoop) Fix exception during PIG 'dump' (CASSANDRA-2810)
 * Fix stress COUNTER_GET option (CASSANDRA-3301)
 * Fix missing fields in CLI `show schema` output (CASSANDRA-3304)
 * Nodetool no longer leaks threads and closes JMX connections (CASSANDRA-3309)
 * fix truncate allowing data to be replayed post-restart (CASSANDRA-3297)
 * Move SimpleAuthority and SimpleAuthenticator to examples (CASSANDRA-2922)
 * Fix handling of tombstone by SSTableExport/Import (CASSANDRA-3357)
 * Fix transposition in cfHistograms (CASSANDRA-3222)
 * Allow using number as DC name when creating keyspace in CQL (CASSANDRA-3239)
 * Force flush of system table after updating/removing a token (CASSANDRA-3243)


0.8.6
 * revert CASSANDRA-2388
 * change TokenRange.endpoints back to listen/broadcast address to match
   pre-1777 behavior, and add TokenRange.rpc_endpoints instead (CASSANDRA-3187)
 * avoid trying to watch cassandra-topology.properties when loaded from jar
   (CASSANDRA-3138)
 * prevent users from creating keyspaces with LocalStrategy replication
   (CASSANDRA-3139)
 * fix CLI `show schema;` to output correct keyspace definition statement
   (CASSANDRA-3129)
 * CustomTThreadPoolServer to log TTransportException at DEBUG level
   (CASSANDRA-3142)
 * allow topology sort to work with non-unique rack names between 
   datacenters (CASSANDRA-3152)
 * Improve caching of same-version Messages on digest and repair paths
   (CASSANDRA-3158)
 * Randomize choice of first replica for counter increment (CASSANDRA-2890)
 * Fix using read_repair_chance instead of merge_shard_change (CASSANDRA-3202)
 * Avoid streaming data to nodes that already have it, on move as well as
   decommission (CASSANDRA-3041)
 * Fix divide by zero error in GCInspector (CASSANDRA-3164)
 * allow quoting of the ColumnFamily name in CLI `create column family`
   statement (CASSANDRA-3195)
 * Fix rolling upgrade from 0.7 to 0.8 problem (CASSANDRA-3166)
 * Accomodate missing encryption_options in IncomingTcpConnection.stream
   (CASSANDRA-3212)


0.8.5
 * fix NPE when encryption_options is unspecified (CASSANDRA-3007)
 * include column name in validation failure exceptions (CASSANDRA-2849)
 * make sure truncate clears out the commitlog so replay won't re-
   populate with truncated data (CASSANDRA-2950)
 * fix NPE when debug logging is enabled and dropped CF is present
   in a commitlog segment (CASSANDRA-3021)
 * fix cassandra.bat when CASSANDRA_HOME contains spaces (CASSANDRA-2952)
 * fix to SSTableSimpleUnsortedWriter bufferSize calculation (CASSANDRA-3027)
 * make cleanup and normal compaction able to skip empty rows
   (rows containing nothing but expired tombstones) (CASSANDRA-3039)
 * work around native memory leak in com.sun.management.GarbageCollectorMXBean
   (CASSANDRA-2868)
 * validate that column names in column_metadata are not equal to key_alias
   on create/update of the ColumnFamily and CQL 'ALTER' statement (CASSANDRA-3036)
 * return an InvalidRequestException if an indexed column is assigned
   a value larger than 64KB (CASSANDRA-3057)
 * fix of numeric-only and string column names handling in CLI "drop index" 
   (CASSANDRA-3054)
 * prune index scan resultset back to original request for lazy
   resultset expansion case (CASSANDRA-2964)
 * (Hadoop) fail jobs when Cassandra node has failed but TaskTracker
   has not (CASSANDRA-2388)
 * fix dynamic snitch ignoring nodes when read_repair_chance is zero
   (CASSANDRA-2662)
 * avoid retaining references to dropped CFS objects in 
   CompactionManager.estimatedCompactions (CASSANDRA-2708)
 * expose rpc timeouts per host in MessagingServiceMBean (CASSANDRA-2941)
 * avoid including cwd in classpath for deb and rpm packages (CASSANDRA-2881)
 * remove gossip state when a new IP takes over a token (CASSANDRA-3071)
 * allow sstable2json to work on index sstable files (CASSANDRA-3059)
 * always hint counters (CASSANDRA-3099)
 * fix log4j initialization in EmbeddedCassandraService (CASSANDRA-2857)
 * remove gossip state when a new IP takes over a token (CASSANDRA-3071)
 * work around native memory leak in com.sun.management.GarbageCollectorMXBean
    (CASSANDRA-2868)
 * fix UnavailableException with writes at CL.EACH_QUORM (CASSANDRA-3084)
 * fix parsing of the Keyspace and ColumnFamily names in numeric
   and string representations in CLI (CASSANDRA-3075)
 * fix corner cases in Range.differenceToFetch (CASSANDRA-3084)
 * fix ip address String representation in the ring cache (CASSANDRA-3044)
 * fix ring cache compatibility when mixing pre-0.8.4 nodes with post-
   in the same cluster (CASSANDRA-3023)
 * make repair report failure when a node participating dies (instead of
   hanging forever) (CASSANDRA-2433)
 * fix handling of the empty byte buffer by ReversedType (CASSANDRA-3111)
 * Add validation that Keyspace names are case-insensitively unique (CASSANDRA-3066)
 * catch invalid key_validation_class before instantiating UpdateColumnFamily (CASSANDRA-3102)
 * make Range and Bounds objects client-safe (CASSANDRA-3108)
 * optionally skip log4j configuration (CASSANDRA-3061)
 * bundle sstableloader with the debian package (CASSANDRA-3113)
 * don't try to build secondary indexes when there is none (CASSANDRA-3123)
 * improve SSTableSimpleUnsortedWriter speed for large rows (CASSANDRA-3122)
 * handle keyspace arguments correctly in nodetool snapshot (CASSANDRA-3038)
 * Fix SSTableImportTest on windows (CASSANDRA-3043)
 * expose compactionThroughputMbPerSec through JMX (CASSANDRA-3117)
 * log keyspace and CF of large rows being compacted


0.8.4
 * change TokenRing.endpoints to be a list of rpc addresses instead of 
   listen/broadcast addresses (CASSANDRA-1777)
 * include files-to-be-streamed in StreamInSession.getSources (CASSANDRA-2972)
 * use JAVA env var in cassandra-env.sh (CASSANDRA-2785, 2992)
 * avoid doing read for no-op replicate-on-write at CL=1 (CASSANDRA-2892)
 * refuse counter write for CL.ANY (CASSANDRA-2990)
 * switch back to only logging recent dropped messages (CASSANDRA-3004)
 * always deserialize RowMutation for counters (CASSANDRA-3006)
 * ignore saved replication_factor strategy_option for NTS (CASSANDRA-3011)
 * make sure pre-truncate CL segments are discarded (CASSANDRA-2950)


0.8.3
 * add ability to drop local reads/writes that are going to timeout
   (CASSANDRA-2943)
 * revamp token removal process, keep gossip states for 3 days (CASSANDRA-2496)
 * don't accept extra args for 0-arg nodetool commands (CASSANDRA-2740)
 * log unavailableexception details at debug level (CASSANDRA-2856)
 * expose data_dir though jmx (CASSANDRA-2770)
 * don't include tmp files as sstable when create cfs (CASSANDRA-2929)
 * log Java classpath on startup (CASSANDRA-2895)
 * keep gossipped version in sync with actual on migration coordinator 
   (CASSANDRA-2946)
 * use lazy initialization instead of class initialization in NodeId
   (CASSANDRA-2953)
 * check column family validity in nodetool repair (CASSANDRA-2933)
 * speedup bytes to hex conversions dramatically (CASSANDRA-2850)
 * Flush memtables on shutdown when durable writes are disabled 
   (CASSANDRA-2958)
 * improved POSIX compatibility of start scripts (CASsANDRA-2965)
 * add counter support to Hadoop InputFormat (CASSANDRA-2981)
 * fix bug where dirty commitlog segments were removed (and avoid keeping 
   segments with no post-flush activity permanently dirty) (CASSANDRA-2829)
 * fix throwing exception with batch mutation of counter super columns
   (CASSANDRA-2949)
 * ignore system tables during repair (CASSANDRA-2979)
 * throw exception when NTS is given replication_factor as an option
   (CASSANDRA-2960)
 * fix assertion error during compaction of counter CFs (CASSANDRA-2968)
 * avoid trying to create index names, when no index exists (CASSANDRA-2867)
 * don't sample the system table when choosing a bootstrap token
   (CASSANDRA-2825)
 * gossiper notifies of local state changes (CASSANDRA-2948)
 * add asynchronous and half-sync/half-async (hsha) thrift servers 
   (CASSANDRA-1405)
 * fix potential use of free'd native memory in SerializingCache 
   (CASSANDRA-2951)
 * prune index scan resultset back to original request for lazy
   resultset expansion case (CASSANDRA-2964)
 * (Hadoop) fail jobs when Cassandra node has failed but TaskTracker
    has not (CASSANDRA-2388)


0.8.2
 * CQL: 
   - include only one row per unique key for IN queries (CASSANDRA-2717)
   - respect client timestamp on full row deletions (CASSANDRA-2912)
 * improve thread-safety in StreamOutSession (CASSANDRA-2792)
 * allow deleting a row and updating indexed columns in it in the
   same mutation (CASSANDRA-2773)
 * Expose number of threads blocked on submitting memtable to flush
   in JMX (CASSANDRA-2817)
 * add ability to return "endpoints" to nodetool (CASSANDRA-2776)
 * Add support for multiple (comma-delimited) coordinator addresses
   to ColumnFamilyInputFormat (CASSANDRA-2807)
 * fix potential NPE while scheduling read repair for range slice
   (CASSANDRA-2823)
 * Fix race in SystemTable.getCurrentLocalNodeId (CASSANDRA-2824)
 * Correctly set default for replicate_on_write (CASSANDRA-2835)
 * improve nodetool compactionstats formatting (CASSANDRA-2844)
 * fix index-building status display (CASSANDRA-2853)
 * fix CLI perpetuating obsolete KsDef.replication_factor (CASSANDRA-2846)
 * improve cli treatment of multiline comments (CASSANDRA-2852)
 * handle row tombstones correctly in EchoedRow (CASSANDRA-2786)
 * add MessagingService.get[Recently]DroppedMessages and
   StorageService.getExceptionCount (CASSANDRA-2804)
 * fix possibility of spurious UnavailableException for LOCAL_QUORUM
   reads with dynamic snitch + read repair disabled (CASSANDRA-2870)
 * add ant-optional as dependence for the debian package (CASSANDRA-2164)
 * add option to specify limit for get_slice in the CLI (CASSANDRA-2646)
 * decrease HH page size (CASSANDRA-2832)
 * reset cli keyspace after dropping the current one (CASSANDRA-2763)
 * add KeyRange option to Hadoop inputformat (CASSANDRA-1125)
 * fix protocol versioning (CASSANDRA-2818, 2860)
 * support spaces in path to log4j configuration (CASSANDRA-2383)
 * avoid including inferred types in CF update (CASSANDRA-2809)
 * fix JMX bulkload call (CASSANDRA-2908)
 * fix updating KS with durable_writes=false (CASSANDRA-2907)
 * add simplified facade to SSTableWriter for bulk loading use
   (CASSANDRA-2911)
 * fix re-using index CF sstable names after drop/recreate (CASSANDRA-2872)
 * prepend CF to default index names (CASSANDRA-2903)
 * fix hint replay (CASSANDRA-2928)
 * Properly synchronize repair's merkle tree computation (CASSANDRA-2816)


0.8.1
 * CQL:
   - support for insert, delete in BATCH (CASSANDRA-2537)
   - support for IN to SELECT, UPDATE (CASSANDRA-2553)
   - timestamp support for INSERT, UPDATE, and BATCH (CASSANDRA-2555)
   - TTL support (CASSANDRA-2476)
   - counter support (CASSANDRA-2473)
   - ALTER COLUMNFAMILY (CASSANDRA-1709)
   - DROP INDEX (CASSANDRA-2617)
   - add SCHEMA/TABLE as aliases for KS/CF (CASSANDRA-2743)
   - server handles wait-for-schema-agreement (CASSANDRA-2756)
   - key alias support (CASSANDRA-2480)
 * add support for comparator parameters and a generic ReverseType
   (CASSANDRA-2355)
 * add CompositeType and DynamicCompositeType (CASSANDRA-2231)
 * optimize batches containing multiple updates to the same row
   (CASSANDRA-2583)
 * adjust hinted handoff page size to avoid OOM with large columns 
   (CASSANDRA-2652)
 * mark BRAF buffer invalid post-flush so we don't re-flush partial
   buffers again, especially on CL writes (CASSANDRA-2660)
 * add DROP INDEX support to CLI (CASSANDRA-2616)
 * don't perform HH to client-mode [storageproxy] nodes (CASSANDRA-2668)
 * Improve forceDeserialize/getCompactedRow encapsulation (CASSANDRA-2659)
 * Don't write CounterUpdateColumn to disk in tests (CASSANDRA-2650)
 * Add sstable bulk loading utility (CASSANDRA-1278)
 * avoid replaying hints to dropped columnfamilies (CASSANDRA-2685)
 * add placeholders for missing rows in range query pseudo-RR (CASSANDRA-2680)
 * remove no-op HHOM.renameHints (CASSANDRA-2693)
 * clone super columns to avoid modifying them during flush (CASSANDRA-2675)
 * allow writes to bypass the commitlog for certain keyspaces (CASSANDRA-2683)
 * avoid NPE when bypassing commitlog during memtable flush (CASSANDRA-2781)
 * Added support for making bootstrap retry if nodes flap (CASSANDRA-2644)
 * Added statusthrift to nodetool to report if thrift server is running (CASSANDRA-2722)
 * Fixed rows being cached if they do not exist (CASSANDRA-2723)
 * Support passing tableName and cfName to RowCacheProviders (CASSANDRA-2702)
 * close scrub file handles (CASSANDRA-2669)
 * throttle migration replay (CASSANDRA-2714)
 * optimize column serializer creation (CASSANDRA-2716)
 * Added support for making bootstrap retry if nodes flap (CASSANDRA-2644)
 * Added statusthrift to nodetool to report if thrift server is running
   (CASSANDRA-2722)
 * Fixed rows being cached if they do not exist (CASSANDRA-2723)
 * fix truncate/compaction race (CASSANDRA-2673)
 * workaround large resultsets causing large allocation retention
   by nio sockets (CASSANDRA-2654)
 * fix nodetool ring use with Ec2Snitch (CASSANDRA-2733)
 * fix removing columns and subcolumns that are supressed by a row or
   supercolumn tombstone during replica resolution (CASSANDRA-2590)
 * support sstable2json against snapshot sstables (CASSANDRA-2386)
 * remove active-pull schema requests (CASSANDRA-2715)
 * avoid marking entire list of sstables as actively being compacted
   in multithreaded compaction (CASSANDRA-2765)
 * seek back after deserializing a row to update cache with (CASSANDRA-2752)
 * avoid skipping rows in scrub for counter column family (CASSANDRA-2759)
 * fix ConcurrentModificationException in repair when dealing with 0.7 node
   (CASSANDRA-2767)
 * use threadsafe collections for StreamInSession (CASSANDRA-2766)
 * avoid infinite loop when creating merkle tree (CASSANDRA-2758)
 * avoids unmarking compacting sstable prematurely in cleanup (CASSANDRA-2769)
 * fix NPE when the commit log is bypassed (CASSANDRA-2718)
 * don't throw an exception in SS.isRPCServerRunning (CASSANDRA-2721)
 * make stress.jar executable (CASSANDRA-2744)
 * add daemon mode to java stress (CASSANDRA-2267)
 * expose the DC and rack of a node through JMX and nodetool ring (CASSANDRA-2531)
 * fix cache mbean getSize (CASSANDRA-2781)
 * Add Date, Float, Double, and Boolean types (CASSANDRA-2530)
 * Add startup flag to renew counter node id (CASSANDRA-2788)
 * add jamm agent to cassandra.bat (CASSANDRA-2787)
 * fix repair hanging if a neighbor has nothing to send (CASSANDRA-2797)
 * purge tombstone even if row is in only one sstable (CASSANDRA-2801)
 * Fix wrong purge of deleted cf during compaction (CASSANDRA-2786)
 * fix race that could result in Hadoop writer failing to throw an
   exception encountered after close() (CASSANDRA-2755)
 * fix scan wrongly throwing assertion error (CASSANDRA-2653)
 * Always use even distribution for merkle tree with RandomPartitionner
   (CASSANDRA-2841)
 * fix describeOwnership for OPP (CASSANDRA-2800)
 * ensure that string tokens do not contain commas (CASSANDRA-2762)


0.8.0-final
 * fix CQL grammar warning and cqlsh regression from CASSANDRA-2622
 * add ant generate-cql-html target (CASSANDRA-2526)
 * update CQL consistency levels (CASSANDRA-2566)
 * debian packaging fixes (CASSANDRA-2481, 2647)
 * fix UUIDType, IntegerType for direct buffers (CASSANDRA-2682, 2684)
 * switch to native Thrift for Hadoop map/reduce (CASSANDRA-2667)
 * fix StackOverflowError when building from eclipse (CASSANDRA-2687)
 * only provide replication_factor to strategy_options "help" for
   SimpleStrategy, OldNetworkTopologyStrategy (CASSANDRA-2678, 2713)
 * fix exception adding validators to non-string columns (CASSANDRA-2696)
 * avoid instantiating DatabaseDescriptor in JDBC (CASSANDRA-2694)
 * fix potential stack overflow during compaction (CASSANDRA-2626)
 * clone super columns to avoid modifying them during flush (CASSANDRA-2675)
 * reset underlying iterator in EchoedRow constructor (CASSANDRA-2653)


0.8.0-rc1
 * faster flushes and compaction from fixing excessively pessimistic 
   rebuffering in BRAF (CASSANDRA-2581)
 * fix returning null column values in the python cql driver (CASSANDRA-2593)
 * fix merkle tree splitting exiting early (CASSANDRA-2605)
 * snapshot_before_compaction directory name fix (CASSANDRA-2598)
 * Disable compaction throttling during bootstrap (CASSANDRA-2612) 
 * fix CQL treatment of > and < operators in range slices (CASSANDRA-2592)
 * fix potential double-application of counter updates on commitlog replay
   by moving replay position from header to sstable metadata (CASSANDRA-2419)
 * JDBC CQL driver exposes getColumn for access to timestamp
 * JDBC ResultSetMetadata properties added to AbstractType
 * r/m clustertool (CASSANDRA-2607)
 * add support for presenting row key as a column in CQL result sets 
   (CASSANDRA-2622)
 * Don't allow {LOCAL|EACH}_QUORUM unless strategy is NTS (CASSANDRA-2627)
 * validate keyspace strategy_options during CQL create (CASSANDRA-2624)
 * fix empty Result with secondary index when limit=1 (CASSANDRA-2628)
 * Fix regression where bootstrapping a node with no schema fails
   (CASSANDRA-2625)
 * Allow removing LocationInfo sstables (CASSANDRA-2632)
 * avoid attempting to replay mutations from dropped keyspaces (CASSANDRA-2631)
 * avoid using cached position of a key when GT is requested (CASSANDRA-2633)
 * fix counting bloom filter true positives (CASSANDRA-2637)
 * initialize local ep state prior to gossip startup if needed (CASSANDRA-2638)
 * fix counter increment lost after restart (CASSANDRA-2642)
 * add quote-escaping via backslash to CLI (CASSANDRA-2623)
 * fix pig example script (CASSANDRA-2487)
 * fix dynamic snitch race in adding latencies (CASSANDRA-2618)
 * Start/stop cassandra after more important services such as mdadm in
   debian packaging (CASSANDRA-2481)


0.8.0-beta2
 * fix NPE compacting index CFs (CASSANDRA-2528)
 * Remove checking all column families on startup for compaction candidates 
   (CASSANDRA-2444)
 * validate CQL create keyspace options (CASSANDRA-2525)
 * fix nodetool setcompactionthroughput (CASSANDRA-2550)
 * move	gossip heartbeat back to its own thread (CASSANDRA-2554)
 * validate cql TRUNCATE columnfamily before truncating (CASSANDRA-2570)
 * fix batch_mutate for mixed standard-counter mutations (CASSANDRA-2457)
 * disallow making schema changes to system keyspace (CASSANDRA-2563)
 * fix sending mutation messages multiple times (CASSANDRA-2557)
 * fix incorrect use of NBHM.size in ReadCallback that could cause
   reads to time out even when responses were received (CASSANDRA-2552)
 * trigger read repair correctly for LOCAL_QUORUM reads (CASSANDRA-2556)
 * Allow configuring the number of compaction thread (CASSANDRA-2558)
 * forceUserDefinedCompaction will attempt to compact what it is given
   even if the pessimistic estimate is that there is not enough disk space;
   automatic compactions will only compact 2 or more sstables (CASSANDRA-2575)
 * refuse to apply migrations with older timestamps than the current 
   schema (CASSANDRA-2536)
 * remove unframed Thrift transport option
 * include indexes in snapshots (CASSANDRA-2596)
 * improve ignoring of obsolete mutations in index maintenance (CASSANDRA-2401)
 * recognize attempt to drop just the index while leaving the column
   definition alone (CASSANDRA-2619)
  

0.8.0-beta1
 * remove Avro RPC support (CASSANDRA-926)
 * support for columns that act as incr/decr counters 
   (CASSANDRA-1072, 1937, 1944, 1936, 2101, 2093, 2288, 2105, 2384, 2236, 2342,
   2454)
 * CQL (CASSANDRA-1703, 1704, 1705, 1706, 1707, 1708, 1710, 1711, 1940, 
   2124, 2302, 2277, 2493)
 * avoid double RowMutation serialization on write path (CASSANDRA-1800)
 * make NetworkTopologyStrategy the default (CASSANDRA-1960)
 * configurable internode encryption (CASSANDRA-1567, 2152)
 * human readable column names in sstable2json output (CASSANDRA-1933)
 * change default JMX port to 7199 (CASSANDRA-2027)
 * backwards compatible internal messaging (CASSANDRA-1015)
 * atomic switch of memtables and sstables (CASSANDRA-2284)
 * add pluggable SeedProvider (CASSANDRA-1669)
 * Fix clustertool to not throw exception when calling get_endpoints (CASSANDRA-2437)
 * upgrade to thrift 0.6 (CASSANDRA-2412) 
 * repair works on a token range instead of full ring (CASSANDRA-2324)
 * purge tombstones from row cache (CASSANDRA-2305)
 * push replication_factor into strategy_options (CASSANDRA-1263)
 * give snapshots the same name on each node (CASSANDRA-1791)
 * remove "nodetool loadbalance" (CASSANDRA-2448)
 * multithreaded compaction (CASSANDRA-2191)
 * compaction throttling (CASSANDRA-2156)
 * add key type information and alias (CASSANDRA-2311, 2396)
 * cli no longer divides read_repair_chance by 100 (CASSANDRA-2458)
 * made CompactionInfo.getTaskType return an enum (CASSANDRA-2482)
 * add a server-wide cap on measured memtable memory usage and aggressively
   flush to keep under that threshold (CASSANDRA-2006)
 * add unified UUIDType (CASSANDRA-2233)
 * add off-heap row cache support (CASSANDRA-1969)


0.7.5
 * improvements/fixes to PIG driver (CASSANDRA-1618, CASSANDRA-2387,
   CASSANDRA-2465, CASSANDRA-2484)
 * validate index names (CASSANDRA-1761)
 * reduce contention on Table.flusherLock (CASSANDRA-1954)
 * try harder to detect failures during streaming, cleaning up temporary
   files more reliably (CASSANDRA-2088)
 * shut down server for OOM on a Thrift thread (CASSANDRA-2269)
 * fix tombstone handling in repair and sstable2json (CASSANDRA-2279)
 * preserve version when streaming data from old sstables (CASSANDRA-2283)
 * don't start repair if a neighboring node is marked as dead (CASSANDRA-2290)
 * purge tombstones from row cache (CASSANDRA-2305)
 * Avoid seeking when sstable2json exports the entire file (CASSANDRA-2318)
 * clear Built flag in system table when dropping an index (CASSANDRA-2320)
 * don't allow arbitrary argument for stress.java (CASSANDRA-2323)
 * validate values for index predicates in get_indexed_slice (CASSANDRA-2328)
 * queue secondary indexes for flush before the parent (CASSANDRA-2330)
 * allow job configuration to set the CL used in Hadoop jobs (CASSANDRA-2331)
 * add memtable_flush_queue_size defaulting to 4 (CASSANDRA-2333)
 * Allow overriding of initial_token, storage_port and rpc_port from system
   properties (CASSANDRA-2343)
 * fix comparator used for non-indexed secondary expressions in index scan
   (CASSANDRA-2347)
 * ensure size calculation and write phase of large-row compaction use
   the same threshold for TTL expiration (CASSANDRA-2349)
 * fix race when iterating CFs during add/drop (CASSANDRA-2350)
 * add ConsistencyLevel command to CLI (CASSANDRA-2354)
 * allow negative numbers in the cli (CASSANDRA-2358)
 * hard code serialVersionUID for tokens class (CASSANDRA-2361)
 * fix potential infinite loop in ByteBufferUtil.inputStream (CASSANDRA-2365)
 * fix encoding bugs in HintedHandoffManager, SystemTable when default
   charset is not UTF8 (CASSANDRA-2367)
 * avoids having removed node reappearing in Gossip (CASSANDRA-2371)
 * fix incorrect truncation of long to int when reading columns via block
   index (CASSANDRA-2376)
 * fix NPE during stream session (CASSANDRA-2377)
 * fix race condition that could leave orphaned data files when dropping CF or
   KS (CASSANDRA-2381)
 * fsync statistics component on write (CASSANDRA-2382)
 * fix duplicate results from CFS.scan (CASSANDRA-2406)
 * add IntegerType to CLI help (CASSANDRA-2414)
 * avoid caching token-only decoratedkeys (CASSANDRA-2416)
 * convert mmap assertion to if/throw so scrub can catch it (CASSANDRA-2417)
 * don't overwrite gc log (CASSANDR-2418)
 * invalidate row cache for streamed row to avoid inconsitencies
   (CASSANDRA-2420)
 * avoid copies in range/index scans (CASSANDRA-2425)
 * make sure we don't wipe data during cleanup if the node has not join
   the ring (CASSANDRA-2428)
 * Try harder to close files after compaction (CASSANDRA-2431)
 * re-set bootstrapped flag after move finishes (CASSANDRA-2435)
 * display validation_class in CLI 'describe keyspace' (CASSANDRA-2442)
 * make cleanup compactions cleanup the row cache (CASSANDRA-2451)
 * add column fields validation to scrub (CASSANDRA-2460)
 * use 64KB flush buffer instead of in_memory_compaction_limit (CASSANDRA-2463)
 * fix backslash substitutions in CLI (CASSANDRA-2492)
 * disable cache saving for system CFS (CASSANDRA-2502)
 * fixes for verifying destination availability under hinted conditions
   so UE can be thrown intead of timing out (CASSANDRA-2514)
 * fix update of validation class in column metadata (CASSANDRA-2512)
 * support LOCAL_QUORUM, EACH_QUORUM CLs outside of NTS (CASSANDRA-2516)
 * preserve version when streaming data from old sstables (CASSANDRA-2283)
 * fix backslash substitutions in CLI (CASSANDRA-2492)
 * count a row deletion as one operation towards memtable threshold 
   (CASSANDRA-2519)
 * support LOCAL_QUORUM, EACH_QUORUM CLs outside of NTS (CASSANDRA-2516)


0.7.4
 * add nodetool join command (CASSANDRA-2160)
 * fix secondary indexes on pre-existing or streamed data (CASSANDRA-2244)
 * initialize endpoint in gossiper earlier (CASSANDRA-2228)
 * add ability to write to Cassandra from Pig (CASSANDRA-1828)
 * add rpc_[min|max]_threads (CASSANDRA-2176)
 * add CL.TWO, CL.THREE (CASSANDRA-2013)
 * avoid exporting an un-requested row in sstable2json, when exporting 
   a key that does not exist (CASSANDRA-2168)
 * add incremental_backups option (CASSANDRA-1872)
 * add configurable row limit to Pig loadfunc (CASSANDRA-2276)
 * validate column values in batches as well as single-Column inserts
   (CASSANDRA-2259)
 * move sample schema from cassandra.yaml to schema-sample.txt,
   a cli scripts (CASSANDRA-2007)
 * avoid writing empty rows when scrubbing tombstoned rows (CASSANDRA-2296)
 * fix assertion error in range and index scans for CL < ALL
   (CASSANDRA-2282)
 * fix commitlog replay when flush position refers to data that didn't
   get synced before server died (CASSANDRA-2285)
 * fix fd leak in sstable2json with non-mmap'd i/o (CASSANDRA-2304)
 * reduce memory use during streaming of multiple sstables (CASSANDRA-2301)
 * purge tombstoned rows from cache after GCGraceSeconds (CASSANDRA-2305)
 * allow zero replicas in a NTS datacenter (CASSANDRA-1924)
 * make range queries respect snitch for local replicas (CASSANDRA-2286)
 * fix HH delivery when column index is larger than 2GB (CASSANDRA-2297)
 * make 2ary indexes use parent CF flush thresholds during initial build
   (CASSANDRA-2294)
 * update memtable_throughput to be a long (CASSANDRA-2158)


0.7.3
 * Keep endpoint state until aVeryLongTime (CASSANDRA-2115)
 * lower-latency read repair (CASSANDRA-2069)
 * add hinted_handoff_throttle_delay_in_ms option (CASSANDRA-2161)
 * fixes for cache save/load (CASSANDRA-2172, -2174)
 * Handle whole-row deletions in CFOutputFormat (CASSANDRA-2014)
 * Make memtable_flush_writers flush in parallel (CASSANDRA-2178)
 * Add compaction_preheat_key_cache option (CASSANDRA-2175)
 * refactor stress.py to have only one copy of the format string 
   used for creating row keys (CASSANDRA-2108)
 * validate index names for \w+ (CASSANDRA-2196)
 * Fix Cassandra cli to respect timeout if schema does not settle 
   (CASSANDRA-2187)
 * fix for compaction and cleanup writing old-format data into new-version 
   sstable (CASSANDRA-2211, -2216)
 * add nodetool scrub (CASSANDRA-2217, -2240)
 * fix sstable2json large-row pagination (CASSANDRA-2188)
 * fix EOFing on requests for the last bytes in a file (CASSANDRA-2213)
 * fix BufferedRandomAccessFile bugs (CASSANDRA-2218, -2241)
 * check for memtable flush_after_mins exceeded every 10s (CASSANDRA-2183)
 * fix cache saving on Windows (CASSANDRA-2207)
 * add validateSchemaAgreement call + synchronization to schema
   modification operations (CASSANDRA-2222)
 * fix for reversed slice queries on large rows (CASSANDRA-2212)
 * fat clients were writing local data (CASSANDRA-2223)
 * set DEFAULT_MEMTABLE_LIFETIME_IN_MINS to 24h
 * improve detection and cleanup of partially-written sstables 
   (CASSANDRA-2206)
 * fix supercolumn de/serialization when subcolumn comparator is different
   from supercolumn's (CASSANDRA-2104)
 * fix starting up on Windows when CASSANDRA_HOME contains whitespace
   (CASSANDRA-2237)
 * add [get|set][row|key]cacheSavePeriod to JMX (CASSANDRA-2100)
 * fix Hadoop ColumnFamilyOutputFormat dropping of mutations
   when batch fills up (CASSANDRA-2255)
 * move file deletions off of scheduledtasks executor (CASSANDRA-2253)


0.7.2
 * copy DecoratedKey.key when inserting into caches to avoid retaining
   a reference to the underlying buffer (CASSANDRA-2102)
 * format subcolumn names with subcomparator (CASSANDRA-2136)
 * fix column bloom filter deserialization (CASSANDRA-2165)


0.7.1
 * refactor MessageDigest creation code. (CASSANDRA-2107)
 * buffer network stack to avoid inefficient small TCP messages while avoiding
   the nagle/delayed ack problem (CASSANDRA-1896)
 * check log4j configuration for changes every 10s (CASSANDRA-1525, 1907)
 * more-efficient cross-DC replication (CASSANDRA-1530, -2051, -2138)
 * avoid polluting page cache with commitlog or sstable writes
   and seq scan operations (CASSANDRA-1470)
 * add RMI authentication options to nodetool (CASSANDRA-1921)
 * make snitches configurable at runtime (CASSANDRA-1374)
 * retry hadoop split requests on connection failure (CASSANDRA-1927)
 * implement describeOwnership for BOP, COPP (CASSANDRA-1928)
 * make read repair behave as expected for ConsistencyLevel > ONE
   (CASSANDRA-982, 2038)
 * distributed test harness (CASSANDRA-1859, 1964)
 * reduce flush lock contention (CASSANDRA-1930)
 * optimize supercolumn deserialization (CASSANDRA-1891)
 * fix CFMetaData.apply to only compare objects of the same class 
   (CASSANDRA-1962)
 * allow specifying specific SSTables to compact from JMX (CASSANDRA-1963)
 * fix race condition in MessagingService.targets (CASSANDRA-1959, 2094, 2081)
 * refuse to open sstables from a future version (CASSANDRA-1935)
 * zero-copy reads (CASSANDRA-1714)
 * fix copy bounds for word Text in wordcount demo (CASSANDRA-1993)
 * fixes for contrib/javautils (CASSANDRA-1979)
 * check more frequently for memtable expiration (CASSANDRA-2000)
 * fix writing SSTable column count statistics (CASSANDRA-1976)
 * fix streaming of multiple CFs during bootstrap (CASSANDRA-1992)
 * explicitly set JVM GC new generation size with -Xmn (CASSANDRA-1968)
 * add short options for CLI flags (CASSANDRA-1565)
 * make keyspace argument to "describe keyspace" in CLI optional
   when authenticated to keyspace already (CASSANDRA-2029)
 * added option to specify -Dcassandra.join_ring=false on startup
   to allow "warm spare" nodes or performing JMX maintenance before
   joining the ring (CASSANDRA-526)
 * log migrations at INFO (CASSANDRA-2028)
 * add CLI verbose option in file mode (CASSANDRA-2030)
 * add single-line "--" comments to CLI (CASSANDRA-2032)
 * message serialization tests (CASSANDRA-1923)
 * switch from ivy to maven-ant-tasks (CASSANDRA-2017)
 * CLI attempts to block for new schema to propagate (CASSANDRA-2044)
 * fix potential overflow in nodetool cfstats (CASSANDRA-2057)
 * add JVM shutdownhook to sync commitlog (CASSANDRA-1919)
 * allow nodes to be up without being part of  normal traffic (CASSANDRA-1951)
 * fix CLI "show keyspaces" with null options on NTS (CASSANDRA-2049)
 * fix possible ByteBuffer race conditions (CASSANDRA-2066)
 * reduce garbage generated by MessagingService to prevent load spikes
   (CASSANDRA-2058)
 * fix math in RandomPartitioner.describeOwnership (CASSANDRA-2071)
 * fix deletion of sstable non-data components (CASSANDRA-2059)
 * avoid blocking gossip while deleting handoff hints (CASSANDRA-2073)
 * ignore messages from newer versions, keep track of nodes in gossip 
   regardless of version (CASSANDRA-1970)
 * cache writing moved to CompactionManager to reduce i/o contention and
   updated to use non-cache-polluting writes (CASSANDRA-2053)
 * page through large rows when exporting to JSON (CASSANDRA-2041)
 * add flush_largest_memtables_at and reduce_cache_sizes_at options
   (CASSANDRA-2142)
 * add cli 'describe cluster' command (CASSANDRA-2127)
 * add cli support for setting username/password at 'connect' command 
   (CASSANDRA-2111)
 * add -D option to Stress.java to allow reading hosts from a file 
   (CASSANDRA-2149)
 * bound hints CF throughput between 32M and 256M (CASSANDRA-2148)
 * continue starting when invalid saved cache entries are encountered
   (CASSANDRA-2076)
 * add max_hint_window_in_ms option (CASSANDRA-1459)


0.7.0-final
 * fix offsets to ByteBuffer.get (CASSANDRA-1939)


0.7.0-rc4
 * fix cli crash after backgrounding (CASSANDRA-1875)
 * count timeouts in storageproxy latencies, and include latency 
   histograms in StorageProxyMBean (CASSANDRA-1893)
 * fix CLI get recognition of supercolumns (CASSANDRA-1899)
 * enable keepalive on intra-cluster sockets (CASSANDRA-1766)
 * count timeouts towards dynamicsnitch latencies (CASSANDRA-1905)
 * Expose index-building status in JMX + cli schema description
   (CASSANDRA-1871)
 * allow [LOCAL|EACH]_QUORUM to be used with non-NetworkTopology 
   replication Strategies
 * increased amount of index locks for faster commitlog replay
 * collect secondary index tombstones immediately (CASSANDRA-1914)
 * revert commitlog changes from #1780 (CASSANDRA-1917)
 * change RandomPartitioner min token to -1 to avoid collision w/
   tokens on actual nodes (CASSANDRA-1901)
 * examine the right nibble when validating TimeUUID (CASSANDRA-1910)
 * include secondary indexes in cleanup (CASSANDRA-1916)
 * CFS.scrubDataDirectories should also cleanup invalid secondary indexes
   (CASSANDRA-1904)
 * ability to disable/enable gossip on nodes to force them down
   (CASSANDRA-1108)


0.7.0-rc3
 * expose getNaturalEndpoints in StorageServiceMBean taking byte[]
   key; RMI cannot serialize ByteBuffer (CASSANDRA-1833)
 * infer org.apache.cassandra.locator for replication strategy classes
   when not otherwise specified
 * validation that generates less garbage (CASSANDRA-1814)
 * add TTL support to CLI (CASSANDRA-1838)
 * cli defaults to bytestype for subcomparator when creating
   column families (CASSANDRA-1835)
 * unregister index MBeans when index is dropped (CASSANDRA-1843)
 * make ByteBufferUtil.clone thread-safe (CASSANDRA-1847)
 * change exception for read requests during bootstrap from 
   InvalidRequest to Unavailable (CASSANDRA-1862)
 * respect row-level tombstones post-flush in range scans
   (CASSANDRA-1837)
 * ReadResponseResolver check digests against each other (CASSANDRA-1830)
 * return InvalidRequest when remove of subcolumn without supercolumn
   is requested (CASSANDRA-1866)
 * flush before repair (CASSANDRA-1748)
 * SSTableExport validates key order (CASSANDRA-1884)
 * large row support for SSTableExport (CASSANDRA-1867)
 * Re-cache hot keys post-compaction without hitting disk (CASSANDRA-1878)
 * manage read repair in coordinator instead of data source, to
   provide latency information to dynamic snitch (CASSANDRA-1873)


0.7.0-rc2
 * fix live-column-count of slice ranges including tombstoned supercolumn 
   with live subcolumn (CASSANDRA-1591)
 * rename o.a.c.internal.AntientropyStage -> AntiEntropyStage,
   o.a.c.request.Request_responseStage -> RequestResponseStage,
   o.a.c.internal.Internal_responseStage -> InternalResponseStage
 * add AbstractType.fromString (CASSANDRA-1767)
 * require index_type to be present when specifying index_name
   on ColumnDef (CASSANDRA-1759)
 * fix add/remove index bugs in CFMetadata (CASSANDRA-1768)
 * rebuild Strategy during system_update_keyspace (CASSANDRA-1762)
 * cli updates prompt to ... in continuation lines (CASSANDRA-1770)
 * support multiple Mutations per key in hadoop ColumnFamilyOutputFormat
   (CASSANDRA-1774)
 * improvements to Debian init script (CASSANDRA-1772)
 * use local classloader to check for version.properties (CASSANDRA-1778)
 * Validate that column names in column_metadata are valid for the
   defined comparator, and decode properly in cli (CASSANDRA-1773)
 * use cross-platform newlines in cli (CASSANDRA-1786)
 * add ExpiringColumn support to sstable import/export (CASSANDRA-1754)
 * add flush for each append to periodic commitlog mode; added
   periodic_without_flush option to disable this (CASSANDRA-1780)
 * close file handle used for post-flush truncate (CASSANDRA-1790)
 * various code cleanup (CASSANDRA-1793, -1794, -1795)
 * fix range queries against wrapped range (CASSANDRA-1781)
 * fix consistencylevel calculations for NetworkTopologyStrategy
   (CASSANDRA-1804)
 * cli support index type enum names (CASSANDRA-1810)
 * improved validation of column_metadata (CASSANDRA-1813)
 * reads at ConsistencyLevel > 1 throw UnavailableException
   immediately if insufficient live nodes exist (CASSANDRA-1803)
 * copy bytebuffers for local writes to avoid retaining the entire
   Thrift frame (CASSANDRA-1801)
 * fix NPE adding index to column w/o prior metadata (CASSANDRA-1764)
 * reduce fat client timeout (CASSANDRA-1730)
 * fix botched merge of CASSANDRA-1316


0.7.0-rc1
 * fix compaction and flush races with schema updates (CASSANDRA-1715)
 * add clustertool, config-converter, sstablekeys, and schematool 
   Windows .bat files (CASSANDRA-1723)
 * reject range queries received during bootstrap (CASSANDRA-1739)
 * fix wrapping-range queries on non-minimum token (CASSANDRA-1700)
 * add nodetool cfhistogram (CASSANDRA-1698)
 * limit repaired ranges to what the nodes have in common (CASSANDRA-1674)
 * index scan treats missing columns as not matching secondary
   expressions (CASSANDRA-1745)
 * Fix misuse of DataOutputBuffer.getData in AntiEntropyService
   (CASSANDRA-1729)
 * detect and warn when obsolete version of JNA is present (CASSANDRA-1760)
 * reduce fat client timeout (CASSANDRA-1730)
 * cleanup smallest CFs first to increase free temp space for larger ones
   (CASSANDRA-1811)
 * Update windows .bat files to work outside of main Cassandra
   directory (CASSANDRA-1713)
 * fix read repair regression from 0.6.7 (CASSANDRA-1727)
 * more-efficient read repair (CASSANDRA-1719)
 * fix hinted handoff replay (CASSANDRA-1656)
 * log type of dropped messages (CASSANDRA-1677)
 * upgrade to SLF4J 1.6.1
 * fix ByteBuffer bug in ExpiringColumn.updateDigest (CASSANDRA-1679)
 * fix IntegerType.getString (CASSANDRA-1681)
 * make -Djava.net.preferIPv4Stack=true the default (CASSANDRA-628)
 * add INTERNAL_RESPONSE verb to differentiate from responses related
   to client requests (CASSANDRA-1685)
 * log tpstats when dropping messages (CASSANDRA-1660)
 * include unreachable nodes in describeSchemaVersions (CASSANDRA-1678)
 * Avoid dropping messages off the client request path (CASSANDRA-1676)
 * fix jna errno reporting (CASSANDRA-1694)
 * add friendlier error for UnknownHostException on startup (CASSANDRA-1697)
 * include jna dependency in RPM package (CASSANDRA-1690)
 * add --skip-keys option to stress.py (CASSANDRA-1696)
 * improve cli handling of non-string keys and column names 
   (CASSANDRA-1701, -1693)
 * r/m extra subcomparator line in cli keyspaces output (CASSANDRA-1712)
 * add read repair chance to cli "show keyspaces"
 * upgrade to ConcurrentLinkedHashMap 1.1 (CASSANDRA-975)
 * fix index scan routing (CASSANDRA-1722)
 * fix tombstoning of supercolumns in range queries (CASSANDRA-1734)
 * clear endpoint cache after updating keyspace metadata (CASSANDRA-1741)
 * fix wrapping-range queries on non-minimum token (CASSANDRA-1700)
 * truncate includes secondary indexes (CASSANDRA-1747)
 * retain reference to PendingFile sstables (CASSANDRA-1749)
 * fix sstableimport regression (CASSANDRA-1753)
 * fix for bootstrap when no non-system tables are defined (CASSANDRA-1732)
 * handle replica unavailability in index scan (CASSANDRA-1755)
 * fix service initialization order deadlock (CASSANDRA-1756)
 * multi-line cli commands (CASSANDRA-1742)
 * fix race between snapshot and compaction (CASSANDRA-1736)
 * add listEndpointsPendingHints, deleteHintsForEndpoint JMX methods 
   (CASSANDRA-1551)


0.7.0-beta3
 * add strategy options to describe_keyspace output (CASSANDRA-1560)
 * log warning when using randomly generated token (CASSANDRA-1552)
 * re-organize JMX into .db, .net, .internal, .request (CASSANDRA-1217)
 * allow nodes to change IPs between restarts (CASSANDRA-1518)
 * remember ring state between restarts by default (CASSANDRA-1518)
 * flush index built flag so we can read it before log replay (CASSANDRA-1541)
 * lock row cache updates to prevent race condition (CASSANDRA-1293)
 * remove assertion causing rare (and harmless) error messages in
   commitlog (CASSANDRA-1330)
 * fix moving nodes with no keyspaces defined (CASSANDRA-1574)
 * fix unbootstrap when no data is present in a transfer range (CASSANDRA-1573)
 * take advantage of AVRO-495 to simplify our avro IDL (CASSANDRA-1436)
 * extend authorization hierarchy to column family (CASSANDRA-1554)
 * deletion support in secondary indexes (CASSANDRA-1571)
 * meaningful error message for invalid replication strategy class 
   (CASSANDRA-1566)
 * allow keyspace creation with RF > N (CASSANDRA-1428)
 * improve cli error handling (CASSANDRA-1580)
 * add cache save/load ability (CASSANDRA-1417, 1606, 1647)
 * add StorageService.getDrainProgress (CASSANDRA-1588)
 * Disallow bootstrap to an in-use token (CASSANDRA-1561)
 * Allow dynamic secondary index creation and destruction (CASSANDRA-1532)
 * log auto-guessed memtable thresholds (CASSANDRA-1595)
 * add ColumnDef support to cli (CASSANDRA-1583)
 * reduce index sample time by 75% (CASSANDRA-1572)
 * add cli support for column, strategy metadata (CASSANDRA-1578, 1612)
 * add cli support for schema modification (CASSANDRA-1584)
 * delete temp files on failed compactions (CASSANDRA-1596)
 * avoid blocking for dead nodes during removetoken (CASSANDRA-1605)
 * remove ConsistencyLevel.ZERO (CASSANDRA-1607)
 * expose in-progress compaction type in jmx (CASSANDRA-1586)
 * removed IClock & related classes from internals (CASSANDRA-1502)
 * fix removing tokens from SystemTable on decommission and removetoken
   (CASSANDRA-1609)
 * include CF metadata in cli 'show keyspaces' (CASSANDRA-1613)
 * switch from Properties to HashMap in PropertyFileSnitch to
   avoid synchronization bottleneck (CASSANDRA-1481)
 * PropertyFileSnitch configuration file renamed to 
   cassandra-topology.properties
 * add cli support for get_range_slices (CASSANDRA-1088, CASSANDRA-1619)
 * Make memtable flush thresholds per-CF instead of global 
   (CASSANDRA-1007, 1637)
 * add cli support for binary data without CfDef hints (CASSANDRA-1603)
 * fix building SSTable statistics post-stream (CASSANDRA-1620)
 * fix potential infinite loop in 2ary index queries (CASSANDRA-1623)
 * allow creating NTS keyspaces with no replicas configured (CASSANDRA-1626)
 * add jmx histogram of sstables accessed per read (CASSANDRA-1624)
 * remove system_rename_column_family and system_rename_keyspace from the
   client API until races can be fixed (CASSANDRA-1630, CASSANDRA-1585)
 * add cli sanity tests (CASSANDRA-1582)
 * update GC settings in cassandra.bat (CASSANDRA-1636)
 * cli support for index queries (CASSANDRA-1635)
 * cli support for updating schema memtable settings (CASSANDRA-1634)
 * cli --file option (CASSANDRA-1616)
 * reduce automatically chosen memtable sizes by 50% (CASSANDRA-1641)
 * move endpoint cache from snitch to strategy (CASSANDRA-1643)
 * fix commitlog recovery deleting the newly-created segment as well as
   the old ones (CASSANDRA-1644)
 * upgrade to Thrift 0.5 (CASSANDRA-1367)
 * renamed CL.DCQUORUM to LOCAL_QUORUM and DCQUORUMSYNC to EACH_QUORUM
 * cli truncate support (CASSANDRA-1653)
 * update GC settings in cassandra.bat (CASSANDRA-1636)
 * avoid logging when a node's ip/token is gossipped back to it (CASSANDRA-1666)


0.7-beta2
 * always use UTF-8 for hint keys (CASSANDRA-1439)
 * remove cassandra.yaml dependency from Hadoop and Pig (CASSADRA-1322)
 * expose CfDef metadata in describe_keyspaces (CASSANDRA-1363)
 * restore use of mmap_index_only option (CASSANDRA-1241)
 * dropping a keyspace with no column families generated an error 
   (CASSANDRA-1378)
 * rename RackAwareStrategy to OldNetworkTopologyStrategy, RackUnawareStrategy 
   to SimpleStrategy, DatacenterShardStrategy to NetworkTopologyStrategy,
   AbstractRackAwareSnitch to AbstractNetworkTopologySnitch (CASSANDRA-1392)
 * merge StorageProxy.mutate, mutateBlocking (CASSANDRA-1396)
 * faster UUIDType, LongType comparisons (CASSANDRA-1386, 1393)
 * fix setting read_repair_chance from CLI addColumnFamily (CASSANDRA-1399)
 * fix updates to indexed columns (CASSANDRA-1373)
 * fix race condition leaving to FileNotFoundException (CASSANDRA-1382)
 * fix sharded lock hash on index write path (CASSANDRA-1402)
 * add support for GT/E, LT/E in subordinate index clauses (CASSANDRA-1401)
 * cfId counter got out of sync when CFs were added (CASSANDRA-1403)
 * less chatty schema updates (CASSANDRA-1389)
 * rename column family mbeans. 'type' will now include either 
   'IndexColumnFamilies' or 'ColumnFamilies' depending on the CFS type.
   (CASSANDRA-1385)
 * disallow invalid keyspace and column family names. This includes name that
   matches a '^\w+' regex. (CASSANDRA-1377)
 * use JNA, if present, to take snapshots (CASSANDRA-1371)
 * truncate hints if starting 0.7 for the first time (CASSANDRA-1414)
 * fix FD leak in single-row slicepredicate queries (CASSANDRA-1416)
 * allow index expressions against columns that are not part of the 
   SlicePredicate (CASSANDRA-1410)
 * config-converter properly handles snitches and framed support 
   (CASSANDRA-1420)
 * remove keyspace argument from multiget_count (CASSANDRA-1422)
 * allow specifying cassandra.yaml location as (local or remote) URL
   (CASSANDRA-1126)
 * fix using DynamicEndpointSnitch with NetworkTopologyStrategy
   (CASSANDRA-1429)
 * Add CfDef.default_validation_class (CASSANDRA-891)
 * fix EstimatedHistogram.max (CASSANDRA-1413)
 * quorum read optimization (CASSANDRA-1622)
 * handle zero-length (or missing) rows during HH paging (CASSANDRA-1432)
 * include secondary indexes during schema migrations (CASSANDRA-1406)
 * fix commitlog header race during schema change (CASSANDRA-1435)
 * fix ColumnFamilyStoreMBeanIterator to use new type name (CASSANDRA-1433)
 * correct filename generated by xml->yaml converter (CASSANDRA-1419)
 * add CMSInitiatingOccupancyFraction=75 and UseCMSInitiatingOccupancyOnly
   to default JVM options
 * decrease jvm heap for cassandra-cli (CASSANDRA-1446)
 * ability to modify keyspaces and column family definitions on a live cluster
   (CASSANDRA-1285)
 * support for Hadoop Streaming [non-jvm map/reduce via stdin/out]
   (CASSANDRA-1368)
 * Move persistent sstable stats from the system table to an sstable component
   (CASSANDRA-1430)
 * remove failed bootstrap attempt from pending ranges when gossip times
   it out after 1h (CASSANDRA-1463)
 * eager-create tcp connections to other cluster members (CASSANDRA-1465)
 * enumerate stages and derive stage from message type instead of 
   transmitting separately (CASSANDRA-1465)
 * apply reversed flag during collation from different data sources
   (CASSANDRA-1450)
 * make failure to remove commitlog segment non-fatal (CASSANDRA-1348)
 * correct ordering of drain operations so CL.recover is no longer 
   necessary (CASSANDRA-1408)
 * removed keyspace from describe_splits method (CASSANDRA-1425)
 * rename check_schema_agreement to describe_schema_versions
   (CASSANDRA-1478)
 * fix QUORUM calculation for RF > 3 (CASSANDRA-1487)
 * remove tombstones during non-major compactions when bloom filter
   verifies that row does not exist in other sstables (CASSANDRA-1074)
 * nodes that coordinated a loadbalance in the past could not be seen by
   newly added nodes (CASSANDRA-1467)
 * exposed endpoint states (gossip details) via jmx (CASSANDRA-1467)
 * ensure that compacted sstables are not included when new readers are
   instantiated (CASSANDRA-1477)
 * by default, calculate heap size and memtable thresholds at runtime (CASSANDRA-1469)
 * fix races dealing with adding/dropping keyspaces and column families in
   rapid succession (CASSANDRA-1477)
 * clean up of Streaming system (CASSANDRA-1503, 1504, 1506)
 * add options to configure Thrift socket keepalive and buffer sizes (CASSANDRA-1426)
 * make contrib CassandraServiceDataCleaner recursive (CASSANDRA-1509)
 * min, max compaction threshold are configurable and persistent 
   per-ColumnFamily (CASSANDRA-1468)
 * fix replaying the last mutation in a commitlog unnecessarily 
   (CASSANDRA-1512)
 * invoke getDefaultUncaughtExceptionHandler from DTPE with the original
   exception rather than the ExecutionException wrapper (CASSANDRA-1226)
 * remove Clock from the Thrift (and Avro) API (CASSANDRA-1501)
 * Close intra-node sockets when connection is broken (CASSANDRA-1528)
 * RPM packaging spec file (CASSANDRA-786)
 * weighted request scheduler (CASSANDRA-1485)
 * treat expired columns as deleted (CASSANDRA-1539)
 * make IndexInterval configurable (CASSANDRA-1488)
 * add describe_snitch to Thrift API (CASSANDRA-1490)
 * MD5 authenticator compares plain text submitted password with MD5'd
   saved property, instead of vice versa (CASSANDRA-1447)
 * JMX MessagingService pending and completed counts (CASSANDRA-1533)
 * fix race condition processing repair responses (CASSANDRA-1511)
 * make repair blocking (CASSANDRA-1511)
 * create EndpointSnitchInfo and MBean to expose rack and DC (CASSANDRA-1491)
 * added option to contrib/word_count to output results back to Cassandra
   (CASSANDRA-1342)
 * rewrite Hadoop ColumnFamilyRecordWriter to pool connections, retry to
   multiple Cassandra nodes, and smooth impact on the Cassandra cluster
   by using smaller batch sizes (CASSANDRA-1434)
 * fix setting gc_grace_seconds via CLI (CASSANDRA-1549)
 * support TTL'd index values (CASSANDRA-1536)
 * make removetoken work like decommission (CASSANDRA-1216)
 * make cli comparator-aware and improve quote rules (CASSANDRA-1523,-1524)
 * make nodetool compact and cleanup blocking (CASSANDRA-1449)
 * add memtable, cache information to GCInspector logs (CASSANDRA-1558)
 * enable/disable HintedHandoff via JMX (CASSANDRA-1550)
 * Ignore stray files in the commit log directory (CASSANDRA-1547)
 * Disallow bootstrap to an in-use token (CASSANDRA-1561)


0.7-beta1
 * sstable versioning (CASSANDRA-389)
 * switched to slf4j logging (CASSANDRA-625)
 * add (optional) expiration time for column (CASSANDRA-699)
 * access levels for authentication/authorization (CASSANDRA-900)
 * add ReadRepairChance to CF definition (CASSANDRA-930)
 * fix heisenbug in system tests, especially common on OS X (CASSANDRA-944)
 * convert to byte[] keys internally and all public APIs (CASSANDRA-767)
 * ability to alter schema definitions on a live cluster (CASSANDRA-44)
 * renamed configuration file to cassandra.xml, and log4j.properties to
   log4j-server.properties, which must now be loaded from
   the classpath (which is how our scripts in bin/ have always done it)
   (CASSANDRA-971)
 * change get_count to require a SlicePredicate. create multi_get_count
   (CASSANDRA-744)
 * re-organized endpointsnitch implementations and added SimpleSnitch
   (CASSANDRA-994)
 * Added preload_row_cache option (CASSANDRA-946)
 * add CRC to commitlog header (CASSANDRA-999)
 * removed deprecated batch_insert and get_range_slice methods (CASSANDRA-1065)
 * add truncate thrift method (CASSANDRA-531)
 * http mini-interface using mx4j (CASSANDRA-1068)
 * optimize away copy of sliced row on memtable read path (CASSANDRA-1046)
 * replace constant-size 2GB mmaped segments and special casing for index 
   entries spanning segment boundaries, with SegmentedFile that computes 
   segments that always contain entire entries/rows (CASSANDRA-1117)
 * avoid reading large rows into memory during compaction (CASSANDRA-16)
 * added hadoop OutputFormat (CASSANDRA-1101)
 * efficient Streaming (no more anticompaction) (CASSANDRA-579)
 * split commitlog header into separate file and add size checksum to
   mutations (CASSANDRA-1179)
 * avoid allocating a new byte[] for each mutation on replay (CASSANDRA-1219)
 * revise HH schema to be per-endpoint (CASSANDRA-1142)
 * add joining/leaving status to nodetool ring (CASSANDRA-1115)
 * allow multiple repair sessions per node (CASSANDRA-1190)
 * optimize away MessagingService for local range queries (CASSANDRA-1261)
 * make framed transport the default so malformed requests can't OOM the 
   server (CASSANDRA-475)
 * significantly faster reads from row cache (CASSANDRA-1267)
 * take advantage of row cache during range queries (CASSANDRA-1302)
 * make GCGraceSeconds a per-ColumnFamily value (CASSANDRA-1276)
 * keep persistent row size and column count statistics (CASSANDRA-1155)
 * add IntegerType (CASSANDRA-1282)
 * page within a single row during hinted handoff (CASSANDRA-1327)
 * push DatacenterShardStrategy configuration into keyspace definition,
   eliminating datacenter.properties. (CASSANDRA-1066)
 * optimize forward slices starting with '' and single-index-block name 
   queries by skipping the column index (CASSANDRA-1338)
 * streaming refactor (CASSANDRA-1189)
 * faster comparison for UUID types (CASSANDRA-1043)
 * secondary index support (CASSANDRA-749 and subtasks)
 * make compaction buckets deterministic (CASSANDRA-1265)


0.6.6
 * Allow using DynamicEndpointSnitch with RackAwareStrategy (CASSANDRA-1429)
 * remove the remaining vestiges of the unfinished DatacenterShardStrategy 
   (replaced by NetworkTopologyStrategy in 0.7)
   

0.6.5
 * fix key ordering in range query results with RandomPartitioner
   and ConsistencyLevel > ONE (CASSANDRA-1145)
 * fix for range query starting with the wrong token range (CASSANDRA-1042)
 * page within a single row during hinted handoff (CASSANDRA-1327)
 * fix compilation on non-sun JDKs (CASSANDRA-1061)
 * remove String.trim() call on row keys in batch mutations (CASSANDRA-1235)
 * Log summary of dropped messages instead of spamming log (CASSANDRA-1284)
 * add dynamic endpoint snitch (CASSANDRA-981)
 * fix streaming for keyspaces with hyphens in their name (CASSANDRA-1377)
 * fix errors in hard-coded bloom filter optKPerBucket by computing it
   algorithmically (CASSANDRA-1220
 * remove message deserialization stage, and uncap read/write stages
   so slow reads/writes don't block gossip processing (CASSANDRA-1358)
 * add jmx port configuration to Debian package (CASSANDRA-1202)
 * use mlockall via JNA, if present, to prevent Linux from swapping
   out parts of the JVM (CASSANDRA-1214)


0.6.4
 * avoid queuing multiple hint deliveries for the same endpoint
   (CASSANDRA-1229)
 * better performance for and stricter checking of UTF8 column names
   (CASSANDRA-1232)
 * extend option to lower compaction priority to hinted handoff
   as well (CASSANDRA-1260)
 * log errors in gossip instead of re-throwing (CASSANDRA-1289)
 * avoid aborting commitlog replay prematurely if a flushed-but-
   not-removed commitlog segment is encountered (CASSANDRA-1297)
 * fix duplicate rows being read during mapreduce (CASSANDRA-1142)
 * failure detection wasn't closing command sockets (CASSANDRA-1221)
 * cassandra-cli.bat works on windows (CASSANDRA-1236)
 * pre-emptively drop requests that cannot be processed within RPCTimeout
   (CASSANDRA-685)
 * add ack to Binary write verb and update CassandraBulkLoader
   to wait for acks for each row (CASSANDRA-1093)
 * added describe_partitioner Thrift method (CASSANDRA-1047)
 * Hadoop jobs no longer require the Cassandra storage-conf.xml
   (CASSANDRA-1280, CASSANDRA-1047)
 * log thread pool stats when GC is excessive (CASSANDRA-1275)
 * remove gossip message size limit (CASSANDRA-1138)
 * parallelize local and remote reads during multiget, and respect snitch 
   when determining whether to do local read for CL.ONE (CASSANDRA-1317)
 * fix read repair to use requested consistency level on digest mismatch,
   rather than assuming QUORUM (CASSANDRA-1316)
 * process digest mismatch re-reads in parallel (CASSANDRA-1323)
 * switch hints CF comparator to BytesType (CASSANDRA-1274)


0.6.3
 * retry to make streaming connections up to 8 times. (CASSANDRA-1019)
 * reject describe_ring() calls on invalid keyspaces (CASSANDRA-1111)
 * fix cache size calculation for size of 100% (CASSANDRA-1129)
 * fix cache capacity only being recalculated once (CASSANDRA-1129)
 * remove hourly scan of all hints on the off chance that the gossiper
   missed a status change; instead, expose deliverHintsToEndpoint to JMX
   so it can be done manually, if necessary (CASSANDRA-1141)
 * don't reject reads at CL.ALL (CASSANDRA-1152)
 * reject deletions to supercolumns in CFs containing only standard
   columns (CASSANDRA-1139)
 * avoid preserving login information after client disconnects
   (CASSANDRA-1057)
 * prefer sun jdk to openjdk in debian init script (CASSANDRA-1174)
 * detect partioner config changes between restarts and fail fast 
   (CASSANDRA-1146)
 * use generation time to resolve node token reassignment disagreements
   (CASSANDRA-1118)
 * restructure the startup ordering of Gossiper and MessageService to avoid
   timing anomalies (CASSANDRA-1160)
 * detect incomplete commit log hearders (CASSANDRA-1119)
 * force anti-entropy service to stream files on the stream stage to avoid
   sending streams out of order (CASSANDRA-1169)
 * remove inactive stream managers after AES streams files (CASSANDRA-1169)
 * allow removing entire row through batch_mutate Deletion (CASSANDRA-1027)
 * add JMX metrics for row-level bloom filter false positives (CASSANDRA-1212)
 * added a redhat init script to contrib (CASSANDRA-1201)
 * use midpoint when bootstrapping a new machine into range with not
   much data yet instead of random token (CASSANDRA-1112)
 * kill server on OOM in executor stage as well as Thrift (CASSANDRA-1226)
 * remove opportunistic repairs, when two machines with overlapping replica
   responsibilities happen to finish major compactions of the same CF near
   the same time.  repairs are now fully manual (CASSANDRA-1190)
 * add ability to lower compaction priority (default is no change from 0.6.2)
   (CASSANDRA-1181)


0.6.2
 * fix contrib/word_count build. (CASSANDRA-992)
 * split CommitLogExecutorService into BatchCommitLogExecutorService and 
   PeriodicCommitLogExecutorService (CASSANDRA-1014)
 * add latency histograms to CFSMBean (CASSANDRA-1024)
 * make resolving timestamp ties deterministic by using value bytes
   as a tiebreaker (CASSANDRA-1039)
 * Add option to turn off Hinted Handoff (CASSANDRA-894)
 * fix windows startup (CASSANDRA-948)
 * make concurrent_reads, concurrent_writes configurable at runtime via JMX
   (CASSANDRA-1060)
 * disable GCInspector on non-Sun JVMs (CASSANDRA-1061)
 * fix tombstone handling in sstable rows with no other data (CASSANDRA-1063)
 * fix size of row in spanned index entries (CASSANDRA-1056)
 * install json2sstable, sstable2json, and sstablekeys to Debian package
 * StreamingService.StreamDestinations wouldn't empty itself after streaming
   finished (CASSANDRA-1076)
 * added Collections.shuffle(splits) before returning the splits in 
   ColumnFamilyInputFormat (CASSANDRA-1096)
 * do not recalculate cache capacity post-compaction if it's been manually 
   modified (CASSANDRA-1079)
 * better defaults for flush sorter + writer executor queue sizes
   (CASSANDRA-1100)
 * windows scripts for SSTableImport/Export (CASSANDRA-1051)
 * windows script for nodetool (CASSANDRA-1113)
 * expose PhiConvictThreshold (CASSANDRA-1053)
 * make repair of RF==1 a no-op (CASSANDRA-1090)
 * improve default JVM GC options (CASSANDRA-1014)
 * fix SlicePredicate serialization inside Hadoop jobs (CASSANDRA-1049)
 * close Thrift sockets in Hadoop ColumnFamilyRecordReader (CASSANDRA-1081)


0.6.1
 * fix NPE in sstable2json when no excluded keys are given (CASSANDRA-934)
 * keep the replica set constant throughout the read repair process
   (CASSANDRA-937)
 * allow querying getAllRanges with empty token list (CASSANDRA-933)
 * fix command line arguments inversion in clustertool (CASSANDRA-942)
 * fix race condition that could trigger a false-positive assertion
   during post-flush discard of old commitlog segments (CASSANDRA-936)
 * fix neighbor calculation for anti-entropy repair (CASSANDRA-924)
 * perform repair even for small entropy differences (CASSANDRA-924)
 * Use hostnames in CFInputFormat to allow Hadoop's naive string-based
   locality comparisons to work (CASSANDRA-955)
 * cache read-only BufferedRandomAccessFile length to avoid
   3 system calls per invocation (CASSANDRA-950)
 * nodes with IPv6 (and no IPv4) addresses could not join cluster
   (CASSANDRA-969)
 * Retrieve the correct number of undeleted columns, if any, from
   a supercolumn in a row that had been deleted previously (CASSANDRA-920)
 * fix index scans that cross the 2GB mmap boundaries for both mmap
   and standard i/o modes (CASSANDRA-866)
 * expose drain via nodetool (CASSANDRA-978)


0.6.0-RC1
 * JMX drain to flush memtables and run through commit log (CASSANDRA-880)
 * Bootstrapping can skip ranges under the right conditions (CASSANDRA-902)
 * fix merging row versions in range_slice for CL > ONE (CASSANDRA-884)
 * default write ConsistencyLeven chaned from ZERO to ONE
 * fix for index entries spanning mmap buffer boundaries (CASSANDRA-857)
 * use lexical comparison if time part of TimeUUIDs are the same 
   (CASSANDRA-907)
 * bound read, mutation, and response stages to fix possible OOM
   during log replay (CASSANDRA-885)
 * Use microseconds-since-epoch (UTC) in cli, instead of milliseconds
 * Treat batch_mutate Deletion with null supercolumn as "apply this predicate 
   to top level supercolumns" (CASSANDRA-834)
 * Streaming destination nodes do not update their JMX status (CASSANDRA-916)
 * Fix internal RPC timeout calculation (CASSANDRA-911)
 * Added Pig loadfunc to contrib/pig (CASSANDRA-910)


0.6.0-beta3
 * fix compaction bucketing bug (CASSANDRA-814)
 * update windows batch file (CASSANDRA-824)
 * deprecate KeysCachedFraction configuration directive in favor
   of KeysCached; move to unified-per-CF key cache (CASSANDRA-801)
 * add invalidateRowCache to ColumnFamilyStoreMBean (CASSANDRA-761)
 * send Handoff hints to natural locations to reduce load on
   remaining nodes in a failure scenario (CASSANDRA-822)
 * Add RowWarningThresholdInMB configuration option to warn before very 
   large rows get big enough to threaten node stability, and -x option to
   be able to remove them with sstable2json if the warning is unheeded
   until it's too late (CASSANDRA-843)
 * Add logging of GC activity (CASSANDRA-813)
 * fix ConcurrentModificationException in commitlog discard (CASSANDRA-853)
 * Fix hardcoded row count in Hadoop RecordReader (CASSANDRA-837)
 * Add a jmx status to the streaming service and change several DEBUG
   messages to INFO (CASSANDRA-845)
 * fix classpath in cassandra-cli.bat for Windows (CASSANDRA-858)
 * allow re-specifying host, port to cassandra-cli if invalid ones
   are first tried (CASSANDRA-867)
 * fix race condition handling rpc timeout in the coordinator
   (CASSANDRA-864)
 * Remove CalloutLocation and StagingFileDirectory from storage-conf files 
   since those settings are no longer used (CASSANDRA-878)
 * Parse a long from RowWarningThresholdInMB instead of an int (CASSANDRA-882)
 * Remove obsolete ControlPort code from DatabaseDescriptor (CASSANDRA-886)
 * move skipBytes side effect out of assert (CASSANDRA-899)
 * add "double getLoad" to StorageServiceMBean (CASSANDRA-898)
 * track row stats per CF at compaction time (CASSANDRA-870)
 * disallow CommitLogDirectory matching a DataFileDirectory (CASSANDRA-888)
 * default key cache size is 200k entries, changed from 10% (CASSANDRA-863)
 * add -Dcassandra-foreground=yes to cassandra.bat
 * exit if cluster name is changed unexpectedly (CASSANDRA-769)


0.6.0-beta1/beta2
 * add batch_mutate thrift command, deprecating batch_insert (CASSANDRA-336)
 * remove get_key_range Thrift API, deprecated in 0.5 (CASSANDRA-710)
 * add optional login() Thrift call for authentication (CASSANDRA-547)
 * support fat clients using gossiper and StorageProxy to perform
   replication in-process [jvm-only] (CASSANDRA-535)
 * support mmapped I/O for reads, on by default on 64bit JVMs 
   (CASSANDRA-408, CASSANDRA-669)
 * improve insert concurrency, particularly during Hinted Handoff
   (CASSANDRA-658)
 * faster network code (CASSANDRA-675)
 * stress.py moved to contrib (CASSANDRA-635)
 * row caching [must be explicitly enabled per-CF in config] (CASSANDRA-678)
 * present a useful measure of compaction progress in JMX (CASSANDRA-599)
 * add bin/sstablekeys (CASSNADRA-679)
 * add ConsistencyLevel.ANY (CASSANDRA-687)
 * make removetoken remove nodes from gossip entirely (CASSANDRA-644)
 * add ability to set cache sizes at runtime (CASSANDRA-708)
 * report latency and cache hit rate statistics with lifetime totals
   instead of average over the last minute (CASSANDRA-702)
 * support get_range_slice for RandomPartitioner (CASSANDRA-745)
 * per-keyspace replication factory and replication strategy (CASSANDRA-620)
 * track latency in microseconds (CASSANDRA-733)
 * add describe_ Thrift methods, deprecating get_string_property and 
   get_string_list_property
 * jmx interface for tracking operation mode and streams in general.
   (CASSANDRA-709)
 * keep memtables in sorted order to improve range query performance
   (CASSANDRA-799)
 * use while loop instead of recursion when trimming sstables compaction list 
   to avoid blowing stack in pathological cases (CASSANDRA-804)
 * basic Hadoop map/reduce support (CASSANDRA-342)


0.5.1
 * ensure all files for an sstable are streamed to the same directory.
   (CASSANDRA-716)
 * more accurate load estimate for bootstrapping (CASSANDRA-762)
 * tolerate dead or unavailable bootstrap target on write (CASSANDRA-731)
 * allow larger numbers of keys (> 140M) in a sstable bloom filter
   (CASSANDRA-790)
 * include jvm argument improvements from CASSANDRA-504 in debian package
 * change streaming chunk size to 32MB to accomodate Windows XP limitations
   (was 64MB) (CASSANDRA-795)
 * fix get_range_slice returning results in the wrong order (CASSANDRA-781)
 

0.5.0 final
 * avoid attempting to delete temporary bootstrap files twice (CASSANDRA-681)
 * fix bogus NaN in nodeprobe cfstats output (CASSANDRA-646)
 * provide a policy for dealing with single thread executors w/ a full queue
   (CASSANDRA-694)
 * optimize inner read in MessagingService, vastly improving multiple-node
   performance (CASSANDRA-675)
 * wait for table flush before streaming data back to a bootstrapping node.
   (CASSANDRA-696)
 * keep track of bootstrapping sources by table so that bootstrapping doesn't 
   give the indication of finishing early (CASSANDRA-673)


0.5.0 RC3
 * commit the correct version of the patch for CASSANDRA-663


0.5.0 RC2 (unreleased)
 * fix bugs in converting get_range_slice results to Thrift 
   (CASSANDRA-647, CASSANDRA-649)
 * expose java.util.concurrent.TimeoutException in StorageProxy methods
   (CASSANDRA-600)
 * TcpConnectionManager was holding on to disconnected connections, 
   giving the false indication they were being used. (CASSANDRA-651)
 * Remove duplicated write. (CASSANDRA-662)
 * Abort bootstrap if IP is already in the token ring (CASSANDRA-663)
 * increase default commitlog sync period, and wait for last sync to 
   finish before submitting another (CASSANDRA-668)


0.5.0 RC1
 * Fix potential NPE in get_range_slice (CASSANDRA-623)
 * add CRC32 to commitlog entries (CASSANDRA-605)
 * fix data streaming on windows (CASSANDRA-630)
 * GC compacted sstables after cleanup and compaction (CASSANDRA-621)
 * Speed up anti-entropy validation (CASSANDRA-629)
 * Fix anti-entropy assertion error (CASSANDRA-639)
 * Fix pending range conflicts when bootstapping or moving
   multiple nodes at once (CASSANDRA-603)
 * Handle obsolete gossip related to node movement in the case where
   one or more nodes is down when the movement occurs (CASSANDRA-572)
 * Include dead nodes in gossip to avoid a variety of problems
   and fix HH to removed nodes (CASSANDRA-634)
 * return an InvalidRequestException for mal-formed SlicePredicates
   (CASSANDRA-643)
 * fix bug determining closest neighbor for use in multiple datacenters
   (CASSANDRA-648)
 * Vast improvements in anticompaction speed (CASSANDRA-607)
 * Speed up log replay and writes by avoiding redundant serializations
   (CASSANDRA-652)


0.5.0 beta 2
 * Bootstrap improvements (several tickets)
 * add nodeprobe repair anti-entropy feature (CASSANDRA-193, CASSANDRA-520)
 * fix possibility of partition when many nodes restart at once
   in clusters with multiple seeds (CASSANDRA-150)
 * fix NPE in get_range_slice when no data is found (CASSANDRA-578)
 * fix potential NPE in hinted handoff (CASSANDRA-585)
 * fix cleanup of local "system" keyspace (CASSANDRA-576)
 * improve computation of cluster load balance (CASSANDRA-554)
 * added super column read/write, column count, and column/row delete to
   cassandra-cli (CASSANDRA-567, CASSANDRA-594)
 * fix returning live subcolumns of deleted supercolumns (CASSANDRA-583)
 * respect JAVA_HOME in bin/ scripts (several tickets)
 * add StorageService.initClient for fat clients on the JVM (CASSANDRA-535)
   (see contrib/client_only for an example of use)
 * make consistency_level functional in get_range_slice (CASSANDRA-568)
 * optimize key deserialization for RandomPartitioner (CASSANDRA-581)
 * avoid GCing tombstones except on major compaction (CASSANDRA-604)
 * increase failure conviction threshold, resulting in less nodes
   incorrectly (and temporarily) marked as down (CASSANDRA-610)
 * respect memtable thresholds during log replay (CASSANDRA-609)
 * support ConsistencyLevel.ALL on read (CASSANDRA-584)
 * add nodeprobe removetoken command (CASSANDRA-564)


0.5.0 beta
 * Allow multiple simultaneous flushes, improving flush throughput 
   on multicore systems (CASSANDRA-401)
 * Split up locks to improve write and read throughput on multicore systems
   (CASSANDRA-444, CASSANDRA-414)
 * More efficient use of memory during compaction (CASSANDRA-436)
 * autobootstrap option: when enabled, all non-seed nodes will attempt
   to bootstrap when started, until bootstrap successfully
   completes. -b option is removed.  (CASSANDRA-438)
 * Unless a token is manually specified in the configuration xml,
   a bootstraping node will use a token that gives it half the
   keys from the most-heavily-loaded node in the cluster,
   instead of generating a random token. 
   (CASSANDRA-385, CASSANDRA-517)
 * Miscellaneous bootstrap fixes (several tickets)
 * Ability to change a node's token even after it has data on it
   (CASSANDRA-541)
 * Ability to decommission a live node from the ring (CASSANDRA-435)
 * Semi-automatic loadbalancing via nodeprobe (CASSANDRA-192)
 * Add ability to set compaction thresholds at runtime via
   JMX / nodeprobe.  (CASSANDRA-465)
 * Add "comment" field to ColumnFamily definition. (CASSANDRA-481)
 * Additional JMX metrics (CASSANDRA-482)
 * JSON based export and import tools (several tickets)
 * Hinted Handoff fixes (several tickets)
 * Add key cache to improve read performance (CASSANDRA-423)
 * Simplified construction of custom ReplicationStrategy classes
   (CASSANDRA-497)
 * Graphical application (Swing) for ring integrity verification and 
   visualization was added to contrib (CASSANDRA-252)
 * Add DCQUORUM, DCQUORUMSYNC consistency levels and corresponding
   ReplicationStrategy / EndpointSnitch classes.  Experimental.
   (CASSANDRA-492)
 * Web client interface added to contrib (CASSANDRA-457)
 * More-efficient flush for Random, CollatedOPP partitioners 
   for normal writes (CASSANDRA-446) and bulk load (CASSANDRA-420)
 * Add MemtableFlushAfterMinutes, a global replacement for the old 
   per-CF FlushPeriodInMinutes setting (CASSANDRA-463)
 * optimizations to slice reading (CASSANDRA-350) and supercolumn
   queries (CASSANDRA-510)
 * force binding to given listenaddress for nodes with multiple
   interfaces (CASSANDRA-546)
 * stress.py benchmarking tool improvements (several tickets)
 * optimized replica placement code (CASSANDRA-525)
 * faster log replay on restart (CASSANDRA-539, CASSANDRA-540)
 * optimized local-node writes (CASSANDRA-558)
 * added get_range_slice, deprecating get_key_range (CASSANDRA-344)
 * expose TimedOutException to thrift (CASSANDRA-563)
 

0.4.2
 * Add validation disallowing null keys (CASSANDRA-486)
 * Fix race conditions in TCPConnectionManager (CASSANDRA-487)
 * Fix using non-utf8-aware comparison as a sanity check.
   (CASSANDRA-493)
 * Improve default garbage collector options (CASSANDRA-504)
 * Add "nodeprobe flush" (CASSANDRA-505)
 * remove NotFoundException from get_slice throws list (CASSANDRA-518)
 * fix get (not get_slice) of entire supercolumn (CASSANDRA-508)
 * fix null token during bootstrap (CASSANDRA-501)


0.4.1
 * Fix FlushPeriod columnfamily configuration regression
   (CASSANDRA-455)
 * Fix long column name support (CASSANDRA-460)
 * Fix for serializing a row that only contains tombstones
   (CASSANDRA-458)
 * Fix for discarding unneeded commitlog segments (CASSANDRA-459)
 * Add SnapshotBeforeCompaction configuration option (CASSANDRA-426)
 * Fix compaction abort under insufficient disk space (CASSANDRA-473)
 * Fix reading subcolumn slice from tombstoned CF (CASSANDRA-484)
 * Fix race condition in RVH causing occasional NPE (CASSANDRA-478)


0.4.0
 * fix get_key_range problems when a node is down (CASSANDRA-440)
   and add UnavailableException to more Thrift methods
 * Add example EndPointSnitch contrib code (several tickets)


0.4.0 RC2
 * fix SSTable generation clash during compaction (CASSANDRA-418)
 * reject method calls with null parameters (CASSANDRA-308)
 * properly order ranges in nodeprobe output (CASSANDRA-421)
 * fix logging of certain errors on executor threads (CASSANDRA-425)


0.4.0 RC1
 * Bootstrap feature is live; use -b on startup (several tickets)
 * Added multiget api (CASSANDRA-70)
 * fix Deadlock with SelectorManager.doProcess and TcpConnection.write
   (CASSANDRA-392)
 * remove key cache b/c of concurrency bugs in third-party
   CLHM library (CASSANDRA-405)
 * update non-major compaction logic to use two threshold values
   (CASSANDRA-407)
 * add periodic / batch commitlog sync modes (several tickets)
 * inline BatchMutation into batch_insert params (CASSANDRA-403)
 * allow setting the logging level at runtime via mbean (CASSANDRA-402)
 * change default comparator to BytesType (CASSANDRA-400)
 * add forwards-compatible ConsistencyLevel parameter to get_key_range
   (CASSANDRA-322)
 * r/m special case of blocking for local destination when writing with 
   ConsistencyLevel.ZERO (CASSANDRA-399)
 * Fixes to make BinaryMemtable [bulk load interface] useful (CASSANDRA-337);
   see contrib/bmt_example for an example of using it.
 * More JMX properties added (several tickets)
 * Thrift changes (several tickets)
    - Merged _super get methods with the normal ones; return values
      are now of ColumnOrSuperColumn.
    - Similarly, merged batch_insert_super into batch_insert.



0.4.0 beta
 * On-disk data format has changed to allow billions of keys/rows per
   node instead of only millions
 * Multi-keyspace support
 * Scan all sstables for all queries to avoid situations where
   different types of operation on the same ColumnFamily could
   disagree on what data was present
 * Snapshot support via JMX
 * Thrift API has changed a _lot_:
    - removed time-sorted CFs; instead, user-defined comparators
      may be defined on the column names, which are now byte arrays.
      Default comparators are provided for UTF8, Bytes, Ascii, Long (i64),
      and UUID types.
    - removed colon-delimited strings in thrift api in favor of explicit
      structs such as ColumnPath, ColumnParent, etc.  Also normalized
      thrift struct and argument naming.
    - Added columnFamily argument to get_key_range.
    - Change signature of get_slice to accept starting and ending
      columns as well as an offset.  (This allows use of indexes.)
      Added "ascending" flag to allow reasonably-efficient reverse
      scans as well.  Removed get_slice_by_range as redundant.
    - get_key_range operates on one CF at a time
    - changed `block` boolean on insert methods to ConsistencyLevel enum,
      with options of NONE, ONE, QUORUM, and ALL.
    - added similar consistency_level parameter to read methods
    - column-name-set slice with no names given now returns zero columns
      instead of all of them.  ("all" can run your server out of memory.
      use a range-based slice with a high max column count instead.)
 * Removed the web interface. Node information can now be obtained by 
   using the newly introduced nodeprobe utility.
 * More JMX stats
 * Remove magic values from internals (e.g. special key to indicate
   when to flush memtables)
 * Rename configuration "table" to "keyspace"
 * Moved to crash-only design; no more shutdown (just kill the process)
 * Lots of bug fixes

Full list of issues resolved in 0.4 is at https://issues.apache.org/jira/secure/IssueNavigator.jspa?reset=true&&pid=12310865&fixfor=12313862&resolution=1&sorter/field=issuekey&sorter/order=DESC


0.3.0 RC3
 * Fix potential deadlock under load in TCPConnection.
   (CASSANDRA-220)


0.3.0 RC2
 * Fix possible data loss when server is stopped after replaying
   log but before new inserts force memtable flush.
   (CASSANDRA-204)
 * Added BUGS file


0.3.0 RC1
 * Range queries on keys, including user-defined key collation
 * Remove support
 * Workarounds for a weird bug in JDK select/register that seems
   particularly common on VM environments. Cassandra should deploy
   fine on EC2 now
 * Much improved infrastructure: the beginnings of a decent test suite
   ("ant test" for unit tests; "nosetests" for system tests), code
   coverage reporting, etc.
 * Expanded node status reporting via JMX
 * Improved error reporting/logging on both server and client
 * Reduced memory footprint in default configuration
 * Combined blocking and non-blocking versions of insert APIs
 * Added FlushPeriodInMinutes configuration parameter to force
   flushing of infrequently-updated ColumnFamilies<|MERGE_RESOLUTION|>--- conflicted
+++ resolved
@@ -1,11 +1,11 @@
-<<<<<<< HEAD
 3.0.15
  * Allow different NUMACTL_ARGS to be passed in (CASSANDRA-13557)
  * Allow native function calls in CQLSSTableWriter (CASSANDRA-12606)
  * Fix secondary index queries on COMPACT tables (CASSANDRA-13627)
  * Nodetool listsnapshots output is missing a newline, if there are no snapshots (CASSANDRA-13568)
  Merged from 2.2:
-* Fix nested Tuples/UDTs validation (CASSANDRA-13646)
+  * Fix toJSONString for the UDT, tuple and collection types (CASSANDRA-13592)
+  * Fix nested Tuples/UDTs validation (CASSANDRA-13646)
 
 3.0.14
  * Ensure int overflow doesn't occur when calculating large partition warning size (CASSANDRA-13172)
@@ -30,15 +30,6 @@
  * Interrupt replaying hints on decommission (CASSANDRA-13308)
  * Fix schema version calculation for rolling upgrades (CASSANDRA-13441)
 Merged from 2.2:
-=======
-2.2.11
- * Fix toJSONString for the UDT, tuple and collection types (CASSANDRA-13592)
- * Fix nested Tuples/UDTs validation (CASSANDRA-13646)
- * Remove unused max_value_size_in_mb config setting from yaml (CASSANDRA-13625
-
-
-2.2.10
->>>>>>> cb6fad3e
  * Nodes started with join_ring=False should be able to serve requests when authentication is enabled (CASSANDRA-11381)
  * cqlsh COPY FROM: increment error count only for failures, not for attempts (CASSANDRA-13209)
 
