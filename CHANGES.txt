--- conflicted
+++ resolved
@@ -23,11 +23,8 @@
  * Fix SELECT JSON formatting for the "duration" type (CASSANDRA-15075)
  * Update nodetool help stop output (CASSANDRA-15401)
 Merged from 3.0:
-<<<<<<< HEAD
  * Fix race condition when setting bootstrap flags (CASSANDRA-14878)
-=======
  * Run in-jvm upgrade dtests in circleci (CASSANDRA-15506)
->>>>>>> 3bb388b3
  * Include updates to static column in mutation size calculations (CASSANDRA-15293)
  * Fix point-in-time recoevery ignoring timestamp of updates to static columns (CASSANDRA-15292)
  * GC logs are also put under $CASSANDRA_LOG_DIR (CASSANDRA-14306)
