--- conflicted
+++ resolved
@@ -1,11 +1,7 @@
-<<<<<<< HEAD
 3.2
  * Add forceUserDefinedCleanup to allow more flexible cleanup (CASSANDRA-10708)
  * (cqlsh) allow setting TTL with COPY (CASSANDRA-9494)
-=======
-3.0.3
  * Fix counting of received sstables in streaming (CASSANDRA-10949)
->>>>>>> 3d78939a
  * Implement hints compression (CASSANDRA-9428)
  * Fix potential assertion error when reading static columns (CASSANDRA-10903)
  * Fix EstimatedHistogram creation in nodetool tablehistograms (CASSANDRA-10859)
