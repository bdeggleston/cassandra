--- conflicted
+++ resolved
@@ -1,14 +1,10 @@
-<<<<<<< HEAD
 3.0.19
  * Improve `nodetool status -r` speed (CASSANDRA-14847)
  * Improve merkle tree size and time on heap (CASSANDRA-14096)
  * Add missing commands to nodetool-completion (CASSANDRA-14916)
  * Anti-compaction temporarily corrupts sstable state for readers (CASSANDRA-15004)
  Merged from 2.2:
-=======
-2.2.15
  * Make tools/bin/token-generator py2/3 compatible (CASSANDRA-15012)
->>>>>>> 595da9c1
  * Multi-version in-JVM dtests (CASSANDRA-14937)
 
 
