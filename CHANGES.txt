--- conflicted
+++ resolved
@@ -1,4 +1,3 @@
-<<<<<<< HEAD
 3.0.7
  * Avoid WriteTimeoutExceptions during commit log replay due to materialized
    view lock contention (CASSANDRA-11891)
@@ -8,10 +7,7 @@
  * Refactor Materialized View code (CASSANDRA-11475)
  * Update Java Driver (CASSANDRA-11615)
 Merged from 2.2:
-=======
-2.2.7
  * Fix possible race condition in CommitLog.recover (CASSANDRA-11743)
->>>>>>> 6add3c9a
  * Enable client encryption in sstableloader with cli options (CASSANDRA-11708)
  * Possible memory leak in NIODataInputStream (CASSANDRA-11867)
  * Add seconds to cqlsh tracing session duration (CASSANDRA-11753)
