4.0
 * Only cancel conflicting compactions when starting anticompactions and sub range compactions (CASSANDRA-14935)
 * Use a stub IndexRegistry for non-daemon use cases (CASSANDRA-14938)
 * Don't enable client transports when bootstrap is pending (CASSANDRA-14525)
 * Make antiCompactGroup throw exception on error and anticompaction non cancellable
   again (CASSANDRA-14936)
 * Catch empty/invalid bounds in SelectStatement (CASSANDRA-14849)
 * Auto-expand replication_factor for NetworkTopologyStrategy (CASSANDRA-14303)
 * Transient Replication: support EACH_QUORUM (CASSANDRA-14727)
 * BufferPool: allocating thread for new chunks should acquire directly (CASSANDRA-14832)
 * Send correct messaging version in internode messaging handshake's third message (CASSANDRA-14896)
 * Make Read and Write Latency columns consistent for proxyhistograms and tablehistograms (CASSANDRA-11939)
 * Make protocol checksum type option case insensitive (CASSANDRA-14716)
 * Forbid re-adding static columns as regular and vice versa (CASSANDRA-14913)
 * Audit log allows system keyspaces to be audited via configuration options (CASSANDRA-14498)
 * Lower default chunk_length_in_kb from 64kb to 16kb (CASSANDRA-13241)
 * Startup checker should wait for count rather than percentage (CASSANDRA-14297)
 * Fix incorrect sorting of replicas in SimpleStrategy.calculateNaturalReplicas (CASSANDRA-14862)
 * Partitioned outbound internode TCP connections can occur when nodes restart (CASSANDRA-14358)
 * Don't write to system_distributed.repair_history, system_traces.sessions, system_traces.events in mixed version 3.X/4.0 clusters (CASSANDRA-14841)
 * Avoid running query to self through messaging service (CASSANDRA-14807)
 * Allow using custom script for chronicle queue BinLog archival (CASSANDRA-14373)
 * Transient->Full range movements mishandle consistency level upgrade (CASSANDRA-14759)
 * ReplicaCollection follow-up (CASSANDRA-14726)
 * Transient node receives full data requests (CASSANDRA-14762)
 * Enable snapshot artifacts publish (CASSANDRA-12704)
 * Introduce RangesAtEndpoint.unwrap to simplify StreamSession.addTransferRanges (CASSANDRA-14770)
 * LOCAL_QUORUM may speculate to non-local nodes, resulting in Timeout instead of Unavailable (CASSANDRA-14735)
 * Avoid creating empty compaction tasks after truncate (CASSANDRA-14780)
 * Fail incremental repair prepare phase if it encounters sstables from un-finalized sessions (CASSANDRA-14763)
 * Add a check for receiving digest response from transient node (CASSANDRA-14750)
 * Fail query on transient replica if coordinator only expects full data (CASSANDRA-14704)
 * Remove mentions of transient replication from repair path (CASSANDRA-14698)
 * Fix handleRepairStatusChangedNotification to remove first then add (CASSANDRA-14720)
 * Allow transient node to serve as a repair coordinator (CASSANDRA-14693)
 * DecayingEstimatedHistogramReservoir.EstimatedHistogramReservoirSnapshot returns wrong value for size() and incorrectly calculates count (CASSANDRA-14696)
 * AbstractReplicaCollection equals and hash code should throw due to conflict between order sensitive/insensitive uses (CASSANDRA-14700)
 * Detect inconsistencies in repaired data on the read path (CASSANDRA-14145)
 * Add checksumming to the native protocol (CASSANDRA-13304)
 * Make AuthCache more easily extendable (CASSANDRA-14662)
 * Extend RolesCache to include detailed role info (CASSANDRA-14497)
 * Add fqltool compare (CASSANDRA-14619)
 * Add fqltool replay (CASSANDRA-14618)
 * Log keyspace in full query log (CASSANDRA-14656)
 * Transient Replication and Cheap Quorums (CASSANDRA-14404)
 * Log server-generated timestamp and nowInSeconds used by queries in FQL (CASSANDRA-14675)
 * Add diagnostic events for read repairs (CASSANDRA-14668)
 * Use consistent nowInSeconds and timestamps values within a request (CASSANDRA-14671)
 * Add sampler for query time and expose with nodetool (CASSANDRA-14436)
 * Clean up Message.Request implementations (CASSANDRA-14677)
 * Disable old native protocol versions on demand (CASANDRA-14659)
 * Allow specifying now-in-seconds in native protocol (CASSANDRA-14664)
 * Improve BTree build performance by avoiding data copy (CASSANDRA-9989)
 * Make monotonic read / read repair configurable (CASSANDRA-14635)
 * Refactor CompactionStrategyManager (CASSANDRA-14621)
 * Flush netty client messages immediately by default (CASSANDRA-13651)
 * Improve read repair blocking behavior (CASSANDRA-10726)
 * Add a virtual table to expose settings (CASSANDRA-14573)
 * Fix up chunk cache handling of metrics (CASSANDRA-14628)
 * Extend IAuthenticator to accept peer SSL certificates (CASSANDRA-14652)
 * Incomplete handling of exceptions when decoding incoming messages (CASSANDRA-14574)
 * Add diagnostic events for user audit logging (CASSANDRA-13668)
 * Allow retrieving diagnostic events via JMX (CASSANDRA-14435)
 * Add base classes for diagnostic events (CASSANDRA-13457)
 * Clear view system metadata when dropping keyspace (CASSANDRA-14646)
 * Allocate ReentrantLock on-demand in java11 AtomicBTreePartitionerBase (CASSANDRA-14637)
 * Make all existing virtual tables use LocalPartitioner (CASSANDRA-14640)
 * Revert 4.0 GC alg back to CMS (CASANDRA-14636)
 * Remove hardcoded java11 jvm args in idea workspace files (CASSANDRA-14627)
 * Update netty to 4.1.128 (CASSANDRA-14633)
 * Add a virtual table to expose thread pools (CASSANDRA-14523)
 * Add a virtual table to expose caches (CASSANDRA-14538, CASSANDRA-14626)
 * Fix toDate function for timestamp arguments (CASSANDRA-14502)
 * Revert running dtests by default in circleci (CASSANDRA-14614)
 * Stream entire SSTables when possible (CASSANDRA-14556)
 * Cell reconciliation should not depend on nowInSec (CASSANDRA-14592)
 * Add experimental support for Java 11 (CASSANDRA-9608)
 * Make PeriodicCommitLogService.blockWhenSyncLagsNanos configurable (CASSANDRA-14580)
 * Improve logging in MessageInHandler's constructor (CASSANDRA-14576)
 * Set broadcast address in internode messaging handshake (CASSANDRA-14579)
 * Wait for schema agreement prior to building MVs (CASSANDRA-14571)
 * Make all DDL statements idempotent and not dependent on global state (CASSANDRA-13426)
 * Bump the hints messaging version to match the current one (CASSANDRA-14536)
 * OffsetAwareConfigurationLoader doesn't set ssl storage port causing bind errors in CircleCI (CASSANDRA-14546)
 * Report why native_transport_port fails to bind (CASSANDRA-14544)
 * Optimize internode messaging protocol (CASSANDRA-14485)
 * Internode messaging handshake sends wrong messaging version number (CASSANDRA-14540)
 * Add a virtual table to expose active client connections (CASSANDRA-14458)
 * Clean up and refactor client metrics (CASSANDRA-14524)
 * Nodetool import row cache invalidation races with adding sstables to tracker (CASSANDRA-14529)
 * Fix assertions in LWTs after TableMetadata was made immutable (CASSANDRA-14356)
 * Abort compactions quicker (CASSANDRA-14397)
 * Support light-weight transactions in cassandra-stress (CASSANDRA-13529)
 * Make AsyncOneResponse use the correct timeout (CASSANDRA-14509)
 * Add option to sanity check tombstones on reads/compactions (CASSANDRA-14467)
 * Add a virtual table to expose all running sstable tasks (CASSANDRA-14457)
 * Let nodetool import take a list of directories (CASSANDRA-14442)
 * Avoid unneeded memory allocations / cpu for disabled log levels (CASSANDRA-14488)
 * Implement virtual keyspace interface (CASSANDRA-7622)
 * nodetool import cleanup and improvements (CASSANDRA-14417)
 * Bump jackson version to >= 2.9.5 (CASSANDRA-14427)
 * Allow nodetool toppartitions without specifying table (CASSANDRA-14360)
 * Audit logging for database activity (CASSANDRA-12151)
 * Clean up build artifacts in docs container (CASSANDRA-14432)
 * Minor network authz improvements (Cassandra-14413)
 * Automatic sstable upgrades (CASSANDRA-14197)
 * Replace deprecated junit.framework.Assert usages with org.junit.Assert (CASSANDRA-14431)
 * Cassandra-stress throws NPE if insert section isn't specified in user profile (CASSSANDRA-14426)
 * List clients by protocol versions `nodetool clientstats --by-protocol` (CASSANDRA-14335)
 * Improve LatencyMetrics performance by reducing write path processing (CASSANDRA-14281)
 * Add network authz (CASSANDRA-13985)
 * Use the correct IP/Port for Streaming when localAddress is left unbound (CASSANDRA-14389)
 * nodetool listsnapshots is missing local system keyspace snapshots (CASSANDRA-14381)
 * Remove StreamCoordinator.streamExecutor thread pool (CASSANDRA-14402)
 * Rename nodetool --with-port to --print-port to disambiguate from --port (CASSANDRA-14392)
 * Client TOPOLOGY_CHANGE messages have wrong port. (CASSANDRA-14398)
 * Add ability to load new SSTables from a separate directory (CASSANDRA-6719)
 * Eliminate background repair and probablistic read_repair_chance table options
   (CASSANDRA-13910)
 * Bind to correct local address in 4.0 streaming (CASSANDRA-14362)
 * Use standard Amazon naming for datacenter and rack in Ec2Snitch (CASSANDRA-7839)
 * Fix junit failure for SSTableReaderTest (CASSANDRA-14387)
 * Abstract write path for pluggable storage (CASSANDRA-14118)
 * nodetool describecluster should be more informative (CASSANDRA-13853)
 * Compaction performance improvements (CASSANDRA-14261) 
 * Refactor Pair usage to avoid boxing ints/longs (CASSANDRA-14260)
 * Add options to nodetool tablestats to sort and limit output (CASSANDRA-13889)
 * Rename internals to reflect CQL vocabulary (CASSANDRA-14354)
 * Add support for hybrid MIN(), MAX() speculative retry policies
   (CASSANDRA-14293, CASSANDRA-14338, CASSANDRA-14352)
 * Fix some regressions caused by 14058 (CASSANDRA-14353)
 * Abstract repair for pluggable storage (CASSANDRA-14116)
 * Add meaningful toString() impls (CASSANDRA-13653)
 * Add sstableloader option to accept target keyspace name (CASSANDRA-13884)
 * Move processing of EchoMessage response to gossip stage (CASSANDRA-13713)
 * Add coordinator write metric per CF (CASSANDRA-14232)
 * Correct and clarify SSLFactory.getSslContext method and call sites (CASSANDRA-14314)
 * Handle static and partition deletion properly on ThrottledUnfilteredIterator (CASSANDRA-14315)
 * NodeTool clientstats should show SSL Cipher (CASSANDRA-14322)
 * Add ability to specify driver name and version (CASSANDRA-14275)
 * Abstract streaming for pluggable storage (CASSANDRA-14115)
 * Forced incremental repairs should promote sstables if they can (CASSANDRA-14294)
 * Use Murmur3 for validation compactions (CASSANDRA-14002)
 * Comma at the end of the seed list is interpretated as localhost (CASSANDRA-14285)
 * Refactor read executor and response resolver, abstract read repair (CASSANDRA-14058)
 * Add optional startup delay to wait until peers are ready (CASSANDRA-13993)
 * Add a few options to nodetool verify (CASSANDRA-14201)
 * CVE-2017-5929 Security vulnerability and redefine default log rotation policy (CASSANDRA-14183)
 * Use JVM default SSL validation algorithm instead of custom default (CASSANDRA-13259)
 * Better document in code InetAddressAndPort usage post 7544, incorporate port into UUIDGen node (CASSANDRA-14226)
 * Fix sstablemetadata date string for minLocalDeletionTime (CASSANDRA-14132)
 * Make it possible to change neverPurgeTombstones during runtime (CASSANDRA-14214)
 * Remove GossipDigestSynVerbHandler#doSort() (CASSANDRA-14174)
 * Add nodetool clientlist (CASSANDRA-13665)
 * Revert ProtocolVersion changes from CASSANDRA-7544 (CASSANDRA-14211)
 * Non-disruptive seed node list reload (CASSANDRA-14190)
 * Nodetool tablehistograms to print statics for all the tables (CASSANDRA-14185)
 * Migrate dtests to use pytest and python3 (CASSANDRA-14134)
 * Allow storage port to be configurable per node (CASSANDRA-7544)
 * Make sub-range selection for non-frozen collections return null instead of empty (CASSANDRA-14182)
 * BloomFilter serialization format should not change byte ordering (CASSANDRA-9067)
 * Remove unused on-heap BloomFilter implementation (CASSANDRA-14152)
 * Delete temp test files on exit (CASSANDRA-14153)
 * Make PartitionUpdate and Mutation immutable (CASSANDRA-13867)
 * Fix CommitLogReplayer exception for CDC data (CASSANDRA-14066)
 * Fix cassandra-stress startup failure (CASSANDRA-14106)
 * Remove initialDirectories from CFS (CASSANDRA-13928)
 * Fix trivial log format error (CASSANDRA-14015)
 * Allow sstabledump to do a json object per partition (CASSANDRA-13848)
 * Add option to optimise merkle tree comparison across replicas (CASSANDRA-3200)
 * Remove unused and deprecated methods from AbstractCompactionStrategy (CASSANDRA-14081)
 * Fix Distribution.average in cassandra-stress (CASSANDRA-14090)
 * Support a means of logging all queries as they were invoked (CASSANDRA-13983)
 * Presize collections (CASSANDRA-13760)
 * Add GroupCommitLogService (CASSANDRA-13530)
 * Parallelize initial materialized view build (CASSANDRA-12245)
 * Fix flaky SecondaryIndexManagerTest.assert[Not]MarkedAsBuilt (CASSANDRA-13965)
 * Make LWTs send resultset metadata on every request (CASSANDRA-13992)
 * Fix flaky indexWithFailedInitializationIsNotQueryableAfterPartialRebuild (CASSANDRA-13963)
 * Introduce leaf-only iterator (CASSANDRA-9988)
 * Upgrade Guava to 23.3 and Airline to 0.8 (CASSANDRA-13997)
 * Allow only one concurrent call to StatusLogger (CASSANDRA-12182)
 * Refactoring to specialised functional interfaces (CASSANDRA-13982)
 * Speculative retry should allow more friendly params (CASSANDRA-13876)
 * Throw exception if we send/receive repair messages to incompatible nodes (CASSANDRA-13944)
 * Replace usages of MessageDigest with Guava's Hasher (CASSANDRA-13291)
 * Add nodetool cmd to print hinted handoff window (CASSANDRA-13728)
 * Fix some alerts raised by static analysis (CASSANDRA-13799)
 * Checksum sstable metadata (CASSANDRA-13321, CASSANDRA-13593)
 * Add result set metadata to prepared statement MD5 hash calculation (CASSANDRA-10786)
 * Refactor GcCompactionTest to avoid boxing (CASSANDRA-13941)
 * Expose recent histograms in JmxHistograms (CASSANDRA-13642)
 * Fix buffer length comparison when decompressing in netty-based streaming (CASSANDRA-13899)
 * Properly close StreamCompressionInputStream to release any ByteBuf (CASSANDRA-13906)
 * Add SERIAL and LOCAL_SERIAL support for cassandra-stress (CASSANDRA-13925)
 * LCS needlessly checks for L0 STCS candidates multiple times (CASSANDRA-12961)
 * Correctly close netty channels when a stream session ends (CASSANDRA-13905)
 * Update lz4 to 1.4.0 (CASSANDRA-13741)
 * Optimize Paxos prepare and propose stage for local requests (CASSANDRA-13862)
 * Throttle base partitions during MV repair streaming to prevent OOM (CASSANDRA-13299)
 * Use compaction threshold for STCS in L0 (CASSANDRA-13861)
 * Fix problem with min_compress_ratio: 1 and disallow ratio < 1 (CASSANDRA-13703)
 * Add extra information to SASI timeout exception (CASSANDRA-13677)
 * Add incremental repair support for --hosts, --force, and subrange repair (CASSANDRA-13818)
 * Rework CompactionStrategyManager.getScanners synchronization (CASSANDRA-13786)
 * Add additional unit tests for batch behavior, TTLs, Timestamps (CASSANDRA-13846)
 * Add keyspace and table name in schema validation exception (CASSANDRA-13845)
 * Emit metrics whenever we hit tombstone failures and warn thresholds (CASSANDRA-13771)
 * Make netty EventLoopGroups daemon threads (CASSANDRA-13837)
 * Race condition when closing stream sessions (CASSANDRA-13852)
 * NettyFactoryTest is failing in trunk on macOS (CASSANDRA-13831)
 * Allow changing log levels via nodetool for related classes (CASSANDRA-12696)
 * Add stress profile yaml with LWT (CASSANDRA-7960)
 * Reduce memory copies and object creations when acting on ByteBufs (CASSANDRA-13789)
 * Simplify mx4j configuration (Cassandra-13578)
 * Fix trigger example on 4.0 (CASSANDRA-13796)
 * Force minumum timeout value (CASSANDRA-9375)
 * Use netty for streaming (CASSANDRA-12229)
 * Use netty for internode messaging (CASSANDRA-8457)
 * Add bytes repaired/unrepaired to nodetool tablestats (CASSANDRA-13774)
 * Don't delete incremental repair sessions if they still have sstables (CASSANDRA-13758)
 * Fix pending repair manager index out of bounds check (CASSANDRA-13769)
 * Don't use RangeFetchMapCalculator when RF=1 (CASSANDRA-13576)
 * Don't optimise trivial ranges in RangeFetchMapCalculator (CASSANDRA-13664)
 * Use an ExecutorService for repair commands instead of new Thread(..).start() (CASSANDRA-13594)
 * Fix race / ref leak in anticompaction (CASSANDRA-13688)
 * Expose tasks queue length via JMX (CASSANDRA-12758)
 * Fix race / ref leak in PendingRepairManager (CASSANDRA-13751)
 * Enable ppc64le runtime as unsupported architecture (CASSANDRA-13615)
 * Improve sstablemetadata output (CASSANDRA-11483)
 * Support for migrating legacy users to roles has been dropped (CASSANDRA-13371)
 * Introduce error metrics for repair (CASSANDRA-13387)
 * Refactoring to primitive functional interfaces in AuthCache (CASSANDRA-13732)
 * Update metrics to 3.1.5 (CASSANDRA-13648)
 * batch_size_warn_threshold_in_kb can now be set at runtime (CASSANDRA-13699)
 * Avoid always rebuilding secondary indexes at startup (CASSANDRA-13725)
 * Upgrade JMH from 1.13 to 1.19 (CASSANDRA-13727)
 * Upgrade SLF4J from 1.7.7 to 1.7.25 (CASSANDRA-12996)
 * Default for start_native_transport now true if not set in config (CASSANDRA-13656)
 * Don't add localhost to the graph when calculating where to stream from (CASSANDRA-13583)
 * Make CDC availability more deterministic via hard-linking (CASSANDRA-12148)
 * Allow skipping equality-restricted clustering columns in ORDER BY clause (CASSANDRA-10271)
 * Use common nowInSec for validation compactions (CASSANDRA-13671)
 * Improve handling of IR prepare failures (CASSANDRA-13672)
 * Send IR coordinator messages synchronously (CASSANDRA-13673)
 * Flush system.repair table before IR finalize promise (CASSANDRA-13660)
 * Fix column filter creation for wildcard queries (CASSANDRA-13650)
 * Add 'nodetool getbatchlogreplaythrottle' and 'nodetool setbatchlogreplaythrottle' (CASSANDRA-13614)
 * fix race condition in PendingRepairManager (CASSANDRA-13659)
 * Allow noop incremental repair state transitions (CASSANDRA-13658)
 * Run repair with down replicas (CASSANDRA-10446)
 * Added started & completed repair metrics (CASSANDRA-13598)
 * Added started & completed repair metrics (CASSANDRA-13598)
 * Improve secondary index (re)build failure and concurrency handling (CASSANDRA-10130)
 * Improve calculation of available disk space for compaction (CASSANDRA-13068)
 * Change the accessibility of RowCacheSerializer for third party row cache plugins (CASSANDRA-13579)
 * Allow sub-range repairs for a preview of repaired data (CASSANDRA-13570)
 * NPE in IR cleanup when columnfamily has no sstables (CASSANDRA-13585)
 * Fix Randomness of stress values (CASSANDRA-12744)
 * Allow selecting Map values and Set elements (CASSANDRA-7396)
 * Fast and garbage-free Streaming Histogram (CASSANDRA-13444)
 * Update repairTime for keyspaces on completion (CASSANDRA-13539)
 * Add configurable upper bound for validation executor threads (CASSANDRA-13521)
 * Bring back maxHintTTL propery (CASSANDRA-12982)
 * Add testing guidelines (CASSANDRA-13497)
 * Add more repair metrics (CASSANDRA-13531)
 * RangeStreamer should be smarter when picking endpoints for streaming (CASSANDRA-4650)
 * Avoid rewrapping an exception thrown for cache load functions (CASSANDRA-13367)
 * Log time elapsed for each incremental repair phase (CASSANDRA-13498)
 * Add multiple table operation support to cassandra-stress (CASSANDRA-8780)
 * Fix incorrect cqlsh results when selecting same columns multiple times (CASSANDRA-13262)
 * Fix WriteResponseHandlerTest is sensitive to test execution order (CASSANDRA-13421)
 * Improve incremental repair logging (CASSANDRA-13468)
 * Start compaction when incremental repair finishes (CASSANDRA-13454)
 * Add repair streaming preview (CASSANDRA-13257)
 * Cleanup isIncremental/repairedAt usage (CASSANDRA-13430)
 * Change protocol to allow sending key space independent of query string (CASSANDRA-10145)
 * Make gc_log and gc_warn settable at runtime (CASSANDRA-12661)
 * Take number of files in L0 in account when estimating remaining compaction tasks (CASSANDRA-13354)
 * Skip building views during base table streams on range movements (CASSANDRA-13065)
 * Improve error messages for +/- operations on maps and tuples (CASSANDRA-13197)
 * Remove deprecated repair JMX APIs (CASSANDRA-11530)
 * Fix version check to enable streaming keep-alive (CASSANDRA-12929)
 * Make it possible to monitor an ideal consistency level separate from actual consistency level (CASSANDRA-13289)
 * Outbound TCP connections ignore internode authenticator (CASSANDRA-13324)
 * Upgrade junit from 4.6 to 4.12 (CASSANDRA-13360)
 * Cleanup ParentRepairSession after repairs (CASSANDRA-13359)
 * Upgrade snappy-java to 1.1.2.6 (CASSANDRA-13336)
 * Incremental repair not streaming correct sstables (CASSANDRA-13328)
 * Upgrade the jna version to 4.3.0 (CASSANDRA-13300)
 * Add the currentTimestamp, currentDate, currentTime and currentTimeUUID functions (CASSANDRA-13132)
 * Remove config option index_interval (CASSANDRA-10671)
 * Reduce lock contention for collection types and serializers (CASSANDRA-13271)
 * Make it possible to override MessagingService.Verb ids (CASSANDRA-13283)
 * Avoid synchronized on prepareForRepair in ActiveRepairService (CASSANDRA-9292)
 * Adds the ability to use uncompressed chunks in compressed files (CASSANDRA-10520)
 * Don't flush sstables when streaming for incremental repair (CASSANDRA-13226)
 * Remove unused method (CASSANDRA-13227)
 * Fix minor bugs related to #9143 (CASSANDRA-13217)
 * Output warning if user increases RF (CASSANDRA-13079)
 * Remove pre-3.0 streaming compatibility code for 4.0 (CASSANDRA-13081)
 * Add support for + and - operations on dates (CASSANDRA-11936)
 * Fix consistency of incrementally repaired data (CASSANDRA-9143)
 * Increase commitlog version (CASSANDRA-13161)
 * Make TableMetadata immutable, optimize Schema (CASSANDRA-9425)
 * Refactor ColumnCondition (CASSANDRA-12981)
 * Parallelize streaming of different keyspaces (CASSANDRA-4663)
 * Improved compactions metrics (CASSANDRA-13015)
 * Speed-up start-up sequence by avoiding un-needed flushes (CASSANDRA-13031)
 * Use Caffeine (W-TinyLFU) for on-heap caches (CASSANDRA-10855)
 * Thrift removal (CASSANDRA-11115)
 * Remove pre-3.0 compatibility code for 4.0 (CASSANDRA-12716)
 * Add column definition kind to dropped columns in schema (CASSANDRA-12705)
 * Add (automate) Nodetool Documentation (CASSANDRA-12672)
 * Update bundled cqlsh python driver to 3.7.0 (CASSANDRA-12736)
 * Reject invalid replication settings when creating or altering a keyspace (CASSANDRA-12681)
 * Clean up the SSTableReader#getScanner API wrt removal of RateLimiter (CASSANDRA-12422)
 * Use new token allocation for non bootstrap case as well (CASSANDRA-13080)
 * Avoid byte-array copy when key cache is disabled (CASSANDRA-13084)
 * Require forceful decommission if number of nodes is less than replication factor (CASSANDRA-12510)
 * Allow IN restrictions on column families with collections (CASSANDRA-12654)
 * Log message size in trace message in OutboundTcpConnection (CASSANDRA-13028)
 * Add timeUnit Days for cassandra-stress (CASSANDRA-13029)
 * Add mutation size and batch metrics (CASSANDRA-12649)
 * Add method to get size of endpoints to TokenMetadata (CASSANDRA-12999)
 * Expose time spent waiting in thread pool queue (CASSANDRA-8398)
 * Conditionally update index built status to avoid unnecessary flushes (CASSANDRA-12969)
 * cqlsh auto completion: refactor definition of compaction strategy options (CASSANDRA-12946)
 * Add support for arithmetic operators (CASSANDRA-11935)
 * Add histogram for delay to deliver hints (CASSANDRA-13234)
 * Fix cqlsh automatic protocol downgrade regression (CASSANDRA-13307)
 * Changing `max_hint_window_in_ms` at runtime (CASSANDRA-11720)
 * Trivial format error in StorageProxy (CASSANDRA-13551)
 * Nodetool repair can hang forever if we lose the notification for the repair completing/failing (CASSANDRA-13480)
 * Anticompaction can cause noisy log messages (CASSANDRA-13684)
 * Switch to client init for sstabledump (CASSANDRA-13683)
 * CQLSH: Don't pause when capturing data (CASSANDRA-13743)
 * nodetool clearsnapshot requires --all to clear all snapshots (CASSANDRA-13391)
 * Correctly count range tombstones in traces and tombstone thresholds (CASSANDRA-8527)
 * cqlshrc.sample uses incorrect option for time formatting (CASSANDRA-14243)


3.11.4
 * Make stop-server.bat wait for Cassandra to terminate (CASSANDRA-14829)
 * Correct sstable sorting for garbagecollect and levelled compaction (CASSANDRA-14870)
Merged from 3.0:
 * Add a script to make running the cqlsh tests in cassandra repo easier (CASSANDRA-14951)
 * If SizeEstimatesRecorder misses a 'onDropTable' notification, the size_estimates table will never be cleared for that table. (CASSANDRA-14905)
 * Streaming needs to synchronise access to LifecycleTransaction (CASSANDRA-14554)
 * Fix cassandra-stress write hang with default options (CASSANDRA-14616)
 * Netty epoll IOExceptions caused by unclean client disconnects being logged at INFO (CASSANDRA-14909)
 * Unfiltered.isEmpty conflicts with Row extends AbstractCollection.isEmpty (CASSANDRA-14588)
 * RangeTombstoneList doesn't properly clean up mergeable or superseded rts in some cases (CASSANDRA-14894)
 * Fix handling of collection tombstones for dropped columns from legacy sstables (CASSANDRA-14912)
 * Throw exception if Columns serialized subset encode more columns than possible (CASSANDRA-14591)
 * Drop/add column name with different Kind can result in corruption (CASSANDRA-14843)
 * Fix missing rows when reading 2.1 SSTables with static columns in 3.0 (CASSANDRA-14873)
 * Move TWCS message 'No compaction necessary for bucket size' to Trace level (CASSANDRA-14884)
 * Sstable min/max metadata can cause data loss (CASSANDRA-14861)
 * Dropped columns can cause reverse sstable iteration to return prematurely (CASSANDRA-14838)
 * Legacy sstables with  multi block range tombstones create invalid bound sequences (CASSANDRA-14823)
 * Expand range tombstone validation checks to multiple interim request stages (CASSANDRA-14824)
 * Reverse order reads can return incomplete results (CASSANDRA-14803)
 * Avoid calling iter.next() in a loop when notifying indexers about range tombstones (CASSANDRA-14794)
 * Fix purging semi-expired RT boundaries in reversed iterators (CASSANDRA-14672)
 * DESC order reads can fail to return the last Unfiltered in the partition (CASSANDRA-14766)
 * Fix corrupted collection deletions for dropped columns in 3.0 <-> 2.{1,2} messages (CASSANDRA-14568)
 * Fix corrupted static collection deletions in 3.0 <-> 2.{1,2} messages (CASSANDRA-14568)
 * Handle failures in parallelAllSSTableOperation (cleanup/upgradesstables/etc) (CASSANDRA-14657)
 * Improve TokenMetaData cache populating performance avoid long locking (CASSANDRA-14660)
 * Backport: Flush netty client messages immediately (not by default) (CASSANDRA-13651)
 * Fix static column order for SELECT * wildcard queries (CASSANDRA-14638)
 * sstableloader should use discovered broadcast address to connect intra-cluster (CASSANDRA-14522)
 * Fix reading columns with non-UTF names from schema (CASSANDRA-14468)
 Merged from 2.2:
<<<<<<< HEAD
=======
 * CircleCI docker image should bake in more dependencies (CASSANDRA-14985)
 * Don't enable client transports when bootstrap is pending (CASSANDRA-14525)
>>>>>>> b51d3c98
 * MigrationManager attempts to pull schema from different major version nodes (CASSANDRA-14928)
 * Returns null instead of NaN or Infinity in JSON strings (CASSANDRA-14377)
Merged from 2.1:
 * Paged Range Slice queries with DISTINCT can drop rows from results (CASSANDRA-14956)
 * Update release checksum algorithms to SHA-256, SHA-512 (CASSANDRA-14970)


3.11.3
 * Validate supported column type with SASI analyzer (CASSANDRA-13669)
 * Remove BTree.Builder Recycler to reduce memory usage (CASSANDRA-13929)
 * Reduce nodetool GC thread count (CASSANDRA-14475)
 * Fix New SASI view creation during Index Redistribution (CASSANDRA-14055)
 * Remove string formatting lines from BufferPool hot path (CASSANDRA-14416)
 * Detect OpenJDK jvm type and architecture (CASSANDRA-12793)
 * Don't use guava collections in the non-system keyspace jmx attributes (CASSANDRA-12271)
 * Allow existing nodes to use all peers in shadow round (CASSANDRA-13851)
 * Fix cqlsh to read connection.ssl cqlshrc option again (CASSANDRA-14299)
 * Downgrade log level to trace for CommitLogSegmentManager (CASSANDRA-14370)
 * CQL fromJson(null) throws NullPointerException (CASSANDRA-13891)
 * Serialize empty buffer as empty string for json output format (CASSANDRA-14245)
 * Allow logging implementation to be interchanged for embedded testing (CASSANDRA-13396)
 * SASI tokenizer for simple delimiter based entries (CASSANDRA-14247)
 * Fix Loss of digits when doing CAST from varint/bigint to decimal (CASSANDRA-14170)
 * RateBasedBackPressure unnecessarily invokes a lock on the Guava RateLimiter (CASSANDRA-14163)
 * Fix wildcard GROUP BY queries (CASSANDRA-14209)
Merged from 3.0:
 * Fix corrupted static collection deletions in 3.0 -> 2.{1,2} messages (CASSANDRA-14568)
 * Fix potential IndexOutOfBoundsException with counters (CASSANDRA-14167)
 * Always close RT markers returned by ReadCommand#executeLocally() (CASSANDRA-14515)
 * Reverse order queries with range tombstones can cause data loss (CASSANDRA-14513)
 * Fix regression of lagging commitlog flush log message (CASSANDRA-14451)
 * Add Missing dependencies in pom-all (CASSANDRA-14422)
 * Cleanup StartupClusterConnectivityChecker and PING Verb (CASSANDRA-14447)
 * Cassandra not starting when using enhanced startup scripts in windows (CASSANDRA-14418)
 * Fix progress stats and units in compactionstats (CASSANDRA-12244)
 * Better handle missing partition columns in system_schema.columns (CASSANDRA-14379)
 * Delay hints store excise by write timeout to avoid race with decommission (CASSANDRA-13740)
 * Add missed CQL keywords to documentation (CASSANDRA-14359)
 * Fix unbounded validation compactions on repair / revert CASSANDRA-13797 (CASSANDRA-14332)
 * Avoid deadlock when running nodetool refresh before node is fully up (CASSANDRA-14310)
 * Handle all exceptions when opening sstables (CASSANDRA-14202)
 * Handle incompletely written hint descriptors during startup (CASSANDRA-14080)
 * Handle repeat open bound from SRP in read repair (CASSANDRA-14330)
 * Use zero as default score in DynamicEndpointSnitch (CASSANDRA-14252)
 * Respect max hint window when hinting for LWT (CASSANDRA-14215)
 * Adding missing WriteType enum values to v3, v4, and v5 spec (CASSANDRA-13697)
 * Don't regenerate bloomfilter and summaries on startup (CASSANDRA-11163)
 * Fix NPE when performing comparison against a null frozen in LWT (CASSANDRA-14087)
 * Log when SSTables are deleted (CASSANDRA-14302)
 * Fix batch commitlog sync regression (CASSANDRA-14292)
 * Write to pending endpoint when view replica is also base replica (CASSANDRA-14251)
 * Chain commit log marker potential performance regression in batch commit mode (CASSANDRA-14194)
 * Fully utilise specified compaction threads (CASSANDRA-14210)
 * Pre-create deletion log records to finish compactions quicker (CASSANDRA-12763)
Merged from 2.2:
 * Fix compaction failure caused by reading un-flushed data (CASSANDRA-12743)
 * Use Bounds instead of Range for sstables in anticompaction (CASSANDRA-14411)
 * Fix JSON queries with IN restrictions and ORDER BY clause (CASSANDRA-14286)
 * CQL fromJson(null) throws NullPointerException (CASSANDRA-13891)
Merged from 2.1:
 * Check checksum before decompressing data (CASSANDRA-14284)


3.11.2
 * Fix ReadCommandTest (CASSANDRA-14234)
 * Remove trailing period from latency reports at keyspace level (CASSANDRA-14233)
 * Remove dependencies on JVM internal classes from JMXServerUtils (CASSANDRA-14173) 
 * Add DEFAULT, UNSET, MBEAN and MBEANS to `ReservedKeywords` (CASSANDRA-14205)
 * Print correct snitch info from nodetool describecluster (CASSANDRA-13528)
 * Enable CDC unittest (CASSANDRA-14141)
 * Acquire read lock before accessing CompactionStrategyManager fields (CASSANDRA-14139)
 * Avoid invalidating disk boundaries unnecessarily (CASSANDRA-14083)
 * Avoid exposing compaction strategy index externally (CASSANDRA-14082)
 * Fix imbalanced disks when replacing node with same address with JBOD (CASSANDRA-14084)
 * Reload compaction strategies when disk boundaries are invalidated (CASSANDRA-13948)
 * Remove OpenJDK log warning (CASSANDRA-13916)
 * Prevent compaction strategies from looping indefinitely (CASSANDRA-14079)
 * Cache disk boundaries (CASSANDRA-13215)
 * Add asm jar to build.xml for maven builds (CASSANDRA-11193)
 * Round buffer size to powers of 2 for the chunk cache (CASSANDRA-13897)
 * Update jackson JSON jars (CASSANDRA-13949)
 * Avoid locks when checking LCS fanout and if we should defrag (CASSANDRA-13930)
Merged from 3.0:
 * Fix unit test failures in ViewComplexTest (CASSANDRA-14219)
 * Add MinGW uname check to start scripts (CASSANDRA-12840)
 * Use the correct digest file and reload sstable metadata in nodetool verify (CASSANDRA-14217)
 * Handle failure when mutating repaired status in Verifier (CASSANDRA-13933)
 * Set encoding for javadoc generation (CASSANDRA-14154)
 * Fix index target computation for dense composite tables with dropped compact storage (CASSANDRA-14104)
 * Improve commit log chain marker updating (CASSANDRA-14108)
 * Extra range tombstone bound creates double rows (CASSANDRA-14008)
 * Fix SStable ordering by max timestamp in SinglePartitionReadCommand (CASSANDRA-14010)
 * Accept role names containing forward-slash (CASSANDRA-14088)
 * Optimize CRC check chance probability calculations (CASSANDRA-14094)
 * Fix cleanup on keyspace with no replicas (CASSANDRA-13526)
 * Fix updating base table rows with TTL not removing materialized view entries (CASSANDRA-14071)
 * Reduce garbage created by DynamicSnitch (CASSANDRA-14091)
 * More frequent commitlog chained markers (CASSANDRA-13987)
 * Fix serialized size of DataLimits (CASSANDRA-14057)
 * Add flag to allow dropping oversized read repair mutations (CASSANDRA-13975)
 * Fix SSTableLoader logger message (CASSANDRA-14003)
 * Fix repair race that caused gossip to block (CASSANDRA-13849)
 * Tracing interferes with digest requests when using RandomPartitioner (CASSANDRA-13964)
 * Add flag to disable materialized views, and warnings on creation (CASSANDRA-13959)
 * Don't let user drop or generally break tables in system_distributed (CASSANDRA-13813)
 * Provide a JMX call to sync schema with local storage (CASSANDRA-13954)
 * Mishandling of cells for removed/dropped columns when reading legacy files (CASSANDRA-13939)
 * Deserialise sstable metadata in nodetool verify (CASSANDRA-13922)
Merged from 2.2:
 * Fix the inspectJvmOptions startup check (CASSANDRA-14112)
 * Fix race that prevents submitting compaction for a table when executor is full (CASSANDRA-13801)
 * Rely on the JVM to handle OutOfMemoryErrors (CASSANDRA-13006)
 * Grab refs during scrub/index redistribution/cleanup (CASSANDRA-13873)
Merged from 2.1:
 * Protect against overflow of local expiration time (CASSANDRA-14092)
 * RPM package spec: fix permissions for installed jars and config files (CASSANDRA-14181)
 * More PEP8 compliance for cqlsh


3.11.1
 * Fix the computation of cdc_total_space_in_mb for exabyte filesystems (CASSANDRA-13808)
 * AbstractTokenTreeBuilder#serializedSize returns wrong value when there is a single leaf and overflow collisions (CASSANDRA-13869)
 * Add a compaction option to TWCS to ignore sstables overlapping checks (CASSANDRA-13418)
 * BTree.Builder memory leak (CASSANDRA-13754)
 * Revert CASSANDRA-10368 of supporting non-pk column filtering due to correctness (CASSANDRA-13798)
 * Add a skip read validation flag to cassandra-stress (CASSANDRA-13772)
 * Fix cassandra-stress hang issues when an error during cluster connection happens (CASSANDRA-12938)
 * Better bootstrap failure message when blocked by (potential) range movement (CASSANDRA-13744)
 * "ignore" option is ignored in sstableloader (CASSANDRA-13721)
 * Deadlock in AbstractCommitLogSegmentManager (CASSANDRA-13652)
 * Duplicate the buffer before passing it to analyser in SASI operation (CASSANDRA-13512)
 * Properly evict pstmts from prepared statements cache (CASSANDRA-13641)
Merged from 3.0:
 * Improve TRUNCATE performance (CASSANDRA-13909)
 * Implement short read protection on partition boundaries (CASSANDRA-13595)
 * Fix ISE thrown by UPI.Serializer.hasNext() for some SELECT queries (CASSANDRA-13911)
 * Filter header only commit logs before recovery (CASSANDRA-13918)
 * AssertionError prepending to a list (CASSANDRA-13149)
 * Fix support for SuperColumn tables (CASSANDRA-12373)
 * Handle limit correctly on tables with strict liveness (CASSANDRA-13883)
 * Fix missing original update in TriggerExecutor (CASSANDRA-13894)
 * Remove non-rpc-ready nodes from counter leader candidates (CASSANDRA-13043)
 * Improve short read protection performance (CASSANDRA-13794)
 * Fix sstable reader to support range-tombstone-marker for multi-slices (CASSANDRA-13787)
 * Fix short read protection for tables with no clustering columns (CASSANDRA-13880)
 * Make isBuilt volatile in PartitionUpdate (CASSANDRA-13619)
 * Prevent integer overflow of timestamps in CellTest and RowsTest (CASSANDRA-13866)
 * Fix counter application order in short read protection (CASSANDRA-12872)
 * Don't block RepairJob execution on validation futures (CASSANDRA-13797)
 * Wait for all management tasks to complete before shutting down CLSM (CASSANDRA-13123)
 * INSERT statement fails when Tuple type is used as clustering column with default DESC order (CASSANDRA-13717)
 * Fix pending view mutations handling and cleanup batchlog when there are local and remote paired mutations (CASSANDRA-13069)
 * Improve config validation and documentation on overflow and NPE (CASSANDRA-13622)
 * Range deletes in a CAS batch are ignored (CASSANDRA-13655)
 * Avoid assertion error when IndexSummary > 2G (CASSANDRA-12014)
 * Change repair midpoint logging for tiny ranges (CASSANDRA-13603)
 * Better handle corrupt final commitlog segment (CASSANDRA-11995)
 * StreamingHistogram is not thread safe (CASSANDRA-13756)
 * Fix MV timestamp issues (CASSANDRA-11500)
 * Better tolerate improperly formatted bcrypt hashes (CASSANDRA-13626)
 * Fix race condition in read command serialization (CASSANDRA-13363)
 * Fix AssertionError in short read protection (CASSANDRA-13747)
 * Don't skip corrupted sstables on startup (CASSANDRA-13620)
 * Fix the merging of cells with different user type versions (CASSANDRA-13776)
 * Copy session properties on cqlsh.py do_login (CASSANDRA-13640)
 * Potential AssertionError during ReadRepair of range tombstone and partition deletions (CASSANDRA-13719)
 * Don't let stress write warmup data if n=0 (CASSANDRA-13773)
 * Gossip thread slows down when using batch commit log (CASSANDRA-12966)
 * Randomize batchlog endpoint selection with only 1 or 2 racks (CASSANDRA-12884)
 * Fix digest calculation for counter cells (CASSANDRA-13750)
 * Fix ColumnDefinition.cellValueType() for non-frozen collection and change SSTabledump to use type.toJSONString() (CASSANDRA-13573)
 * Skip materialized view addition if the base table doesn't exist (CASSANDRA-13737)
 * Drop table should remove corresponding entries in dropped_columns table (CASSANDRA-13730)
 * Log warn message until legacy auth tables have been migrated (CASSANDRA-13371)
 * Fix incorrect [2.1 <- 3.0] serialization of counter cells created in 2.0 (CASSANDRA-13691)
 * Fix invalid writetime for null cells (CASSANDRA-13711)
 * Fix ALTER TABLE statement to atomically propagate changes to the table and its MVs (CASSANDRA-12952)
 * Fixed ambiguous output of nodetool tablestats command (CASSANDRA-13722)
 * Fix Digest mismatch Exception if hints file has UnknownColumnFamily (CASSANDRA-13696)
 * Purge tombstones created by expired cells (CASSANDRA-13643)
 * Make concat work with iterators that have different subsets of columns (CASSANDRA-13482)
 * Set test.runners based on cores and memory size (CASSANDRA-13078)
 * Allow different NUMACTL_ARGS to be passed in (CASSANDRA-13557)
 * Allow native function calls in CQLSSTableWriter (CASSANDRA-12606)
 * Fix secondary index queries on COMPACT tables (CASSANDRA-13627)
 * Nodetool listsnapshots output is missing a newline, if there are no snapshots (CASSANDRA-13568)
 * sstabledump reports incorrect usage for argument order (CASSANDRA-13532)
Merged from 2.2:
 * Safely handle empty buffers when outputting to JSON (CASSANDRA-13868)
 * Copy session properties on cqlsh.py do_login (CASSANDRA-13847)
 * Fix load over calculated issue in IndexSummaryRedistribution (CASSANDRA-13738)
 * Fix compaction and flush exception not captured (CASSANDRA-13833)
 * Uncaught exceptions in Netty pipeline (CASSANDRA-13649)
 * Prevent integer overflow on exabyte filesystems (CASSANDRA-13067)
 * Fix queries with LIMIT and filtering on clustering columns (CASSANDRA-11223)
 * Fix potential NPE when resume bootstrap fails (CASSANDRA-13272)
 * Fix toJSONString for the UDT, tuple and collection types (CASSANDRA-13592)
 * Fix nested Tuples/UDTs validation (CASSANDRA-13646)
Merged from 2.1:
 * Clone HeartBeatState when building gossip messages. Make its generation/version volatile (CASSANDRA-13700)


3.11.0
 * Allow native function calls in CQLSSTableWriter (CASSANDRA-12606)
 * Replace string comparison with regex/number checks in MessagingService test (CASSANDRA-13216)
 * Fix formatting of duration columns in CQLSH (CASSANDRA-13549)
 * Fix the problem with duplicated rows when using paging with SASI (CASSANDRA-13302)
 * Allow CONTAINS statements filtering on the partition key and it’s parts (CASSANDRA-13275)
 * Fall back to even ranges calculation in clusters with vnodes when tokens are distributed unevenly (CASSANDRA-13229)
 * Fix duration type validation to prevent overflow (CASSANDRA-13218)
 * Forbid unsupported creation of SASI indexes over partition key columns (CASSANDRA-13228)
 * Reject multiple values for a key in CQL grammar. (CASSANDRA-13369)
 * UDA fails without input rows (CASSANDRA-13399)
 * Fix compaction-stress by using daemonInitialization (CASSANDRA-13188)
 * V5 protocol flags decoding broken (CASSANDRA-13443)
 * Use write lock not read lock for removing sstables from compaction strategies. (CASSANDRA-13422)
 * Use corePoolSize equal to maxPoolSize in JMXEnabledThreadPoolExecutors (CASSANDRA-13329)
 * Avoid rebuilding SASI indexes containing no values (CASSANDRA-12962)
 * Add charset to Analyser input stream (CASSANDRA-13151)
 * Fix testLimitSSTables flake caused by concurrent flush (CASSANDRA-12820)
 * cdc column addition strikes again (CASSANDRA-13382)
 * Fix static column indexes (CASSANDRA-13277)
 * DataOutputBuffer.asNewBuffer broken (CASSANDRA-13298)
 * unittest CipherFactoryTest failed on MacOS (CASSANDRA-13370)
 * Forbid SELECT restrictions and CREATE INDEX over non-frozen UDT columns (CASSANDRA-13247)
 * Default logging we ship will incorrectly print "?:?" for "%F:%L" pattern (CASSANDRA-13317)
 * Possible AssertionError in UnfilteredRowIteratorWithLowerBound (CASSANDRA-13366)
 * Support unaligned memory access for AArch64 (CASSANDRA-13326)
 * Improve SASI range iterator efficiency on intersection with an empty range (CASSANDRA-12915).
 * Fix equality comparisons of columns using the duration type (CASSANDRA-13174)
 * Move to FastThreadLocalThread and FastThreadLocal (CASSANDRA-13034)
 * nodetool stopdaemon errors out (CASSANDRA-13030)
 * Tables in system_distributed should not use gcgs of 0 (CASSANDRA-12954)
 * Fix primary index calculation for SASI (CASSANDRA-12910)
 * More fixes to the TokenAllocator (CASSANDRA-12990)
 * NoReplicationTokenAllocator should work with zero replication factor (CASSANDRA-12983)
 * Address message coalescing regression (CASSANDRA-12676)
 * Delete illegal character from StandardTokenizerImpl.jflex (CASSANDRA-13417)
 * Fix cqlsh automatic protocol downgrade regression (CASSANDRA-13307)
 * Tracing payload not passed from QueryMessage to tracing session (CASSANDRA-12835)
Merged from 3.0:
 * Filter header only commit logs before recovery (CASSANDRA-13918)
 * Ensure int overflow doesn't occur when calculating large partition warning size (CASSANDRA-13172)
 * Ensure consistent view of partition columns between coordinator and replica in ColumnFilter (CASSANDRA-13004)
 * Failed unregistering mbean during drop keyspace (CASSANDRA-13346)
 * nodetool scrub/cleanup/upgradesstables exit code is wrong (CASSANDRA-13542)
 * Fix the reported number of sstable data files accessed per read (CASSANDRA-13120)
 * Fix schema digest mismatch during rolling upgrades from versions before 3.0.12 (CASSANDRA-13559)
 * Upgrade JNA version to 4.4.0 (CASSANDRA-13072)
 * Interned ColumnIdentifiers should use minimal ByteBuffers (CASSANDRA-13533)
 * Fix repair process violating start/end token limits for small ranges (CASSANDRA-13052)
 * Add storage port options to sstableloader (CASSANDRA-13518)
 * Properly handle quoted index names in cqlsh DESCRIBE output (CASSANDRA-12847)
 * Fix NPE in StorageService.excise() (CASSANDRA-13163)
 * Expire OutboundTcpConnection messages by a single Thread (CASSANDRA-13265)
 * Fail repair if insufficient responses received (CASSANDRA-13397)
 * Fix SSTableLoader fail when the loaded table contains dropped columns (CASSANDRA-13276)
 * Avoid name clashes in CassandraIndexTest (CASSANDRA-13427)
 * Handling partially written hint files (CASSANDRA-12728)
 * Interrupt replaying hints on decommission (CASSANDRA-13308)
 * Handling partially written hint files (CASSANDRA-12728)
 * Fix NPE issue in StorageService (CASSANDRA-13060)
 * Make reading of range tombstones more reliable (CASSANDRA-12811)
 * Fix startup problems due to schema tables not completely flushed (CASSANDRA-12213)
 * Fix view builder bug that can filter out data on restart (CASSANDRA-13405)
 * Fix 2i page size calculation when there are no regular columns (CASSANDRA-13400)
 * Fix the conversion of 2.X expired rows without regular column data (CASSANDRA-13395)
 * Fix hint delivery when using ext+internal IPs with prefer_local enabled (CASSANDRA-13020)
 * Legacy deserializer can create empty range tombstones (CASSANDRA-13341)
 * Legacy caching options can prevent 3.0 upgrade (CASSANDRA-13384)
 * Use the Kernel32 library to retrieve the PID on Windows and fix startup checks (CASSANDRA-13333)
 * Fix code to not exchange schema across major versions (CASSANDRA-13274)
 * Dropping column results in "corrupt" SSTable (CASSANDRA-13337)
 * Bugs handling range tombstones in the sstable iterators (CASSANDRA-13340)
 * Fix CONTAINS filtering for null collections (CASSANDRA-13246)
 * Applying: Use a unique metric reservoir per test run when using Cassandra-wide metrics residing in MBeans (CASSANDRA-13216)
 * Propagate row deletions in 2i tables on upgrade (CASSANDRA-13320)
 * Slice.isEmpty() returns false for some empty slices (CASSANDRA-13305)
 * Add formatted row output to assertEmpty in CQL Tester (CASSANDRA-13238)
 * Prevent data loss on upgrade 2.1 - 3.0 by adding component separator to LogRecord absolute path (CASSANDRA-13294)
 * Improve testing on macOS by eliminating sigar logging (CASSANDRA-13233)
 * Cqlsh copy-from should error out when csv contains invalid data for collections (CASSANDRA-13071)
 * Fix "multiple versions of ant detected..." when running ant test (CASSANDRA-13232)
 * Coalescing strategy sleeps too much (CASSANDRA-13090)
 * Faster StreamingHistogram (CASSANDRA-13038)
 * Legacy deserializer can create unexpected boundary range tombstones (CASSANDRA-13237)
 * Remove unnecessary assertion from AntiCompactionTest (CASSANDRA-13070)
 * Fix cqlsh COPY for dates before 1900 (CASSANDRA-13185)
 * Use keyspace replication settings on system.size_estimates table (CASSANDRA-9639)
 * Add vm.max_map_count StartupCheck (CASSANDRA-13008)
 * Obfuscate password in stress-graphs (CASSANDRA-12233)
 * Hint related logging should include the IP address of the destination in addition to
   host ID (CASSANDRA-13205)
 * Reloading logback.xml does not work (CASSANDRA-13173)
 * Lightweight transactions temporarily fail after upgrade from 2.1 to 3.0 (CASSANDRA-13109)
 * Duplicate rows after upgrading from 2.1.16 to 3.0.10/3.9 (CASSANDRA-13125)
 * Fix UPDATE queries with empty IN restrictions (CASSANDRA-13152)
 * Fix handling of partition with partition-level deletion plus
   live rows in sstabledump (CASSANDRA-13177)
 * Provide user workaround when system_schema.columns does not contain entries
   for a table that's in system_schema.tables (CASSANDRA-13180)
 * Nodetool upgradesstables/scrub/compact ignores system tables (CASSANDRA-13410)
 * Fix schema version calculation for rolling upgrades (CASSANDRA-13441)
Merged from 2.2:
 * Nodes started with join_ring=False should be able to serve requests when authentication is enabled (CASSANDRA-11381)
 * cqlsh COPY FROM: increment error count only for failures, not for attempts (CASSANDRA-13209)
 * Avoid starting gossiper in RemoveTest (CASSANDRA-13407)
 * Fix weightedSize() for row-cache reported by JMX and NodeTool (CASSANDRA-13393)
 * Fix JVM metric names (CASSANDRA-13103)
 * Honor truststore-password parameter in cassandra-stress (CASSANDRA-12773)
 * Discard in-flight shadow round responses (CASSANDRA-12653)
 * Don't anti-compact repaired data to avoid inconsistencies (CASSANDRA-13153)
 * Wrong logger name in AnticompactionTask (CASSANDRA-13343)
 * Commitlog replay may fail if last mutation is within 4 bytes of end of segment (CASSANDRA-13282)
 * Fix queries updating multiple time the same list (CASSANDRA-13130)
 * Fix GRANT/REVOKE when keyspace isn't specified (CASSANDRA-13053)
 * Fix flaky LongLeveledCompactionStrategyTest (CASSANDRA-12202)
 * Fix failing COPY TO STDOUT (CASSANDRA-12497)
 * Fix ColumnCounter::countAll behaviour for reverse queries (CASSANDRA-13222)
 * Exceptions encountered calling getSeeds() breaks OTC thread (CASSANDRA-13018)
 * Fix negative mean latency metric (CASSANDRA-12876)
 * Use only one file pointer when creating commitlog segments (CASSANDRA-12539)
Merged from 2.1:
 * Fix 2ndary index queries on partition keys for tables with static columns (CASSANDRA-13147)
 * Fix ParseError unhashable type list in cqlsh copy from (CASSANDRA-13364)
 * Remove unused repositories (CASSANDRA-13278)
 * Log stacktrace of uncaught exceptions (CASSANDRA-13108)
 * Use portable stderr for java error in startup (CASSANDRA-13211)
 * Fix Thread Leak in OutboundTcpConnection (CASSANDRA-13204)
 * Upgrade netty version to fix memory leak with client encryption (CASSANDRA-13114)
 * Coalescing strategy can enter infinite loop (CASSANDRA-13159)


3.10
 * Fix secondary index queries regression (CASSANDRA-13013)
 * Add duration type to the protocol V5 (CASSANDRA-12850)
 * Fix duration type validation (CASSANDRA-13143)
 * Fix flaky GcCompactionTest (CASSANDRA-12664)
 * Fix TestHintedHandoff.hintedhandoff_decom_test (CASSANDRA-13058)
 * Fixed query monitoring for range queries (CASSANDRA-13050)
 * Remove outboundBindAny configuration property (CASSANDRA-12673)
 * Use correct bounds for all-data range when filtering (CASSANDRA-12666)
 * Remove timing window in test case (CASSANDRA-12875)
 * Resolve unit testing without JCE security libraries installed (CASSANDRA-12945)
 * Fix inconsistencies in cassandra-stress load balancing policy (CASSANDRA-12919)
 * Fix validation of non-frozen UDT cells (CASSANDRA-12916)
 * Don't shut down socket input/output on StreamSession (CASSANDRA-12903)
 * Fix Murmur3PartitionerTest (CASSANDRA-12858)
 * Move cqlsh syntax rules into separate module and allow easier customization (CASSANDRA-12897)
 * Fix CommitLogSegmentManagerTest (CASSANDRA-12283)
 * Fix cassandra-stress truncate option (CASSANDRA-12695)
 * Fix crossNode value when receiving messages (CASSANDRA-12791)
 * Don't load MX4J beans twice (CASSANDRA-12869)
 * Extend native protocol request flags, add versions to SUPPORTED, and introduce ProtocolVersion enum (CASSANDRA-12838)
 * Set JOINING mode when running pre-join tasks (CASSANDRA-12836)
 * remove net.mintern.primitive library due to license issue (CASSANDRA-12845)
 * Properly format IPv6 addresses when logging JMX service URL (CASSANDRA-12454)
 * Optimize the vnode allocation for single replica per DC (CASSANDRA-12777)
 * Use non-token restrictions for bounds when token restrictions are overridden (CASSANDRA-12419)
 * Fix CQLSH auto completion for PER PARTITION LIMIT (CASSANDRA-12803)
 * Use different build directories for Eclipse and Ant (CASSANDRA-12466)
 * Avoid potential AttributeError in cqlsh due to no table metadata (CASSANDRA-12815)
 * Fix RandomReplicationAwareTokenAllocatorTest.testExistingCluster (CASSANDRA-12812)
 * Upgrade commons-codec to 1.9 (CASSANDRA-12790)
 * Add duration data type (CASSANDRA-11873)
 * Make the fanout size for LeveledCompactionStrategy to be configurable (CASSANDRA-11550)
 * Fix timeout in ReplicationAwareTokenAllocatorTest (CASSANDRA-12784)
 * Improve sum aggregate functions (CASSANDRA-12417)
 * Make cassandra.yaml docs for batch_size_*_threshold_in_kb reflect changes in CASSANDRA-10876 (CASSANDRA-12761)
 * cqlsh fails to format collections when using aliases (CASSANDRA-11534)
 * Check for hash conflicts in prepared statements (CASSANDRA-12733)
 * Exit query parsing upon first error (CASSANDRA-12598)
 * Fix cassandra-stress to use single seed in UUID generation (CASSANDRA-12729)
 * CQLSSTableWriter does not allow Update statement (CASSANDRA-12450)
 * Config class uses boxed types but DD exposes primitive types (CASSANDRA-12199)
 * Add pre- and post-shutdown hooks to Storage Service (CASSANDRA-12461)
 * Add hint delivery metrics (CASSANDRA-12693)
 * Remove IndexInfo cache from FileIndexInfoRetriever (CASSANDRA-12731)
 * ColumnIndex does not reuse buffer (CASSANDRA-12502)
 * cdc column addition still breaks schema migration tasks (CASSANDRA-12697)
 * Upgrade metrics-reporter dependencies (CASSANDRA-12089)
 * Tune compaction thread count via nodetool (CASSANDRA-12248)
 * Add +=/-= shortcut syntax for update queries (CASSANDRA-12232)
 * Include repair session IDs in repair start message (CASSANDRA-12532)
 * Add a blocking task to Index, run before joining the ring (CASSANDRA-12039)
 * Fix NPE when using CQLSSTableWriter (CASSANDRA-12667)
 * Support optional backpressure strategies at the coordinator (CASSANDRA-9318)
 * Make randompartitioner work with new vnode allocation (CASSANDRA-12647)
 * Fix cassandra-stress graphing (CASSANDRA-12237)
 * Allow filtering on partition key columns for queries without secondary indexes (CASSANDRA-11031)
 * Fix Cassandra Stress reporting thread model and precision (CASSANDRA-12585)
 * Add JMH benchmarks.jar (CASSANDRA-12586)
 * Cleanup uses of AlterTableStatementColumn (CASSANDRA-12567)
 * Add keep-alive to streaming (CASSANDRA-11841)
 * Tracing payload is passed through newSession(..) (CASSANDRA-11706)
 * avoid deleting non existing sstable files and improve related log messages (CASSANDRA-12261)
 * json/yaml output format for nodetool compactionhistory (CASSANDRA-12486)
 * Retry all internode messages once after a connection is
   closed and reopened (CASSANDRA-12192)
 * Add support to rebuild from targeted replica (CASSANDRA-9875)
 * Add sequence distribution type to cassandra stress (CASSANDRA-12490)
 * "SELECT * FROM foo LIMIT ;" does not error out (CASSANDRA-12154)
 * Define executeLocally() at the ReadQuery Level (CASSANDRA-12474)
 * Extend read/write failure messages with a map of replica addresses
   to error codes in the v5 native protocol (CASSANDRA-12311)
 * Fix rebuild of SASI indexes with existing index files (CASSANDRA-12374)
 * Let DatabaseDescriptor not implicitly startup services (CASSANDRA-9054, 12550)
 * Fix clustering indexes in presence of static columns in SASI (CASSANDRA-12378)
 * Fix queries on columns with reversed type on SASI indexes (CASSANDRA-12223)
 * Added slow query log (CASSANDRA-12403)
 * Count full coordinated request against timeout (CASSANDRA-12256)
 * Allow TTL with null value on insert and update (CASSANDRA-12216)
 * Make decommission operation resumable (CASSANDRA-12008)
 * Add support to one-way targeted repair (CASSANDRA-9876)
 * Remove clientutil jar (CASSANDRA-11635)
 * Fix compaction throughput throttle (CASSANDRA-12366, CASSANDRA-12717)
 * Delay releasing Memtable memory on flush until PostFlush has finished running (CASSANDRA-12358)
 * Cassandra stress should dump all setting on startup (CASSANDRA-11914)
 * Make it possible to compact a given token range (CASSANDRA-10643)
 * Allow updating DynamicEndpointSnitch properties via JMX (CASSANDRA-12179)
 * Collect metrics on queries by consistency level (CASSANDRA-7384)
 * Add support for GROUP BY to SELECT statement (CASSANDRA-10707)
 * Deprecate memtable_cleanup_threshold and update default for memtable_flush_writers (CASSANDRA-12228)
 * Upgrade to OHC 0.4.4 (CASSANDRA-12133)
 * Add version command to cassandra-stress (CASSANDRA-12258)
 * Create compaction-stress tool (CASSANDRA-11844)
 * Garbage-collecting compaction operation and schema option (CASSANDRA-7019)
 * Add beta protocol flag for v5 native protocol (CASSANDRA-12142)
 * Support filtering on non-PRIMARY KEY columns in the CREATE
   MATERIALIZED VIEW statement's WHERE clause (CASSANDRA-10368)
 * Unify STDOUT and SYSTEMLOG logback format (CASSANDRA-12004)
 * COPY FROM should raise error for non-existing input files (CASSANDRA-12174)
 * Faster write path (CASSANDRA-12269)
 * Option to leave omitted columns in INSERT JSON unset (CASSANDRA-11424)
 * Support json/yaml output in nodetool tpstats (CASSANDRA-12035)
 * Expose metrics for successful/failed authentication attempts (CASSANDRA-10635)
 * Prepend snapshot name with "truncated" or "dropped" when a snapshot
   is taken before truncating or dropping a table (CASSANDRA-12178)
 * Optimize RestrictionSet (CASSANDRA-12153)
 * cqlsh does not automatically downgrade CQL version (CASSANDRA-12150)
 * Omit (de)serialization of state variable in UDAs (CASSANDRA-9613)
 * Create a system table to expose prepared statements (CASSANDRA-8831)
 * Reuse DataOutputBuffer from ColumnIndex (CASSANDRA-11970)
 * Remove DatabaseDescriptor dependency from SegmentedFile (CASSANDRA-11580)
 * Add supplied username to authentication error messages (CASSANDRA-12076)
 * Remove pre-startup check for open JMX port (CASSANDRA-12074)
 * Remove compaction Severity from DynamicEndpointSnitch (CASSANDRA-11738)
 * Restore resumable hints delivery (CASSANDRA-11960)
 * Properly record CAS contention (CASSANDRA-12626)
Merged from 3.0:
 * Dump threads when unit tests time out (CASSANDRA-13117)
 * Better error when modifying function permissions without explicit keyspace (CASSANDRA-12925)
 * Indexer is not correctly invoked when building indexes over sstables (CASSANDRA-13075)
 * Stress daemon help is incorrect (CASSANDRA-12563)
 * Read repair is not blocking repair to finish in foreground repair (CASSANDRA-13115)
 * Replace empty strings with null values if they cannot be converted (CASSANDRA-12794)
 * Remove support for non-JavaScript UDFs (CASSANDRA-12883)
 * Fix deserialization of 2.x DeletedCells (CASSANDRA-12620)
 * Add parent repair session id to anticompaction log message (CASSANDRA-12186)
 * Improve contention handling on failure to acquire MV lock for streaming and hints (CASSANDRA-12905)
 * Fix DELETE and UPDATE queries with empty IN restrictions (CASSANDRA-12829)
 * Mark MVs as built after successful bootstrap (CASSANDRA-12984)
 * Estimated TS drop-time histogram updated with Cell.NO_DELETION_TIME (CASSANDRA-13040)
 * Nodetool compactionstats fails with NullPointerException (CASSANDRA-13021)
 * Thread local pools never cleaned up (CASSANDRA-13033)
 * Set RPC_READY to false when draining or if a node is marked as shutdown (CASSANDRA-12781)
 * CQL often queries static columns unnecessarily (CASSANDRA-12768)
 * Make sure sstables only get committed when it's safe to discard commit log records (CASSANDRA-12956)
 * Reject default_time_to_live option when creating or altering MVs (CASSANDRA-12868)
 * Nodetool should use a more sane max heap size (CASSANDRA-12739)
 * LocalToken ensures token values are cloned on heap (CASSANDRA-12651)
 * AnticompactionRequestSerializer serializedSize is incorrect (CASSANDRA-12934)
 * Prevent reloading of logback.xml from UDF sandbox (CASSANDRA-12535)
 * Reenable HeapPool (CASSANDRA-12900)
 * Disallow offheap_buffers memtable allocation (CASSANDRA-11039)
 * Fix CommitLogSegmentManagerTest (CASSANDRA-12283)
 * Pass root cause to CorruptBlockException when uncompression failed (CASSANDRA-12889)
 * Batch with multiple conditional updates for the same partition causes AssertionError (CASSANDRA-12867)
 * Make AbstractReplicationStrategy extendable from outside its package (CASSANDRA-12788)
 * Don't tell users to turn off consistent rangemovements during rebuild. (CASSANDRA-12296)
 * Fix CommitLogTest.testDeleteIfNotDirty (CASSANDRA-12854)
 * Avoid deadlock due to MV lock contention (CASSANDRA-12689)
 * Fix for KeyCacheCqlTest flakiness (CASSANDRA-12801)
 * Include SSTable filename in compacting large row message (CASSANDRA-12384)
 * Fix potential socket leak (CASSANDRA-12329, CASSANDRA-12330)
 * Fix ViewTest.testCompaction (CASSANDRA-12789)
 * Improve avg aggregate functions (CASSANDRA-12417)
 * Preserve quoted reserved keyword column names in MV creation (CASSANDRA-11803)
 * nodetool stopdaemon errors out (CASSANDRA-12646)
 * Split materialized view mutations on build to prevent OOM (CASSANDRA-12268)
 * mx4j does not work in 3.0.8 (CASSANDRA-12274)
 * Abort cqlsh copy-from in case of no answer after prolonged period of time (CASSANDRA-12740)
 * Avoid sstable corrupt exception due to dropped static column (CASSANDRA-12582)
 * Make stress use client mode to avoid checking commit log size on startup (CASSANDRA-12478)
 * Fix exceptions with new vnode allocation (CASSANDRA-12715)
 * Unify drain and shutdown processes (CASSANDRA-12509)
 * Fix NPE in ComponentOfSlice.isEQ() (CASSANDRA-12706)
 * Fix failure in LogTransactionTest (CASSANDRA-12632)
 * Fix potentially incomplete non-frozen UDT values when querying with the
   full primary key specified (CASSANDRA-12605)
 * Make sure repaired tombstones are dropped when only_purge_repaired_tombstones is enabled (CASSANDRA-12703)
 * Skip writing MV mutations to commitlog on mutation.applyUnsafe() (CASSANDRA-11670)
 * Establish consistent distinction between non-existing partition and NULL value for LWTs on static columns (CASSANDRA-12060)
 * Extend ColumnIdentifier.internedInstances key to include the type that generated the byte buffer (CASSANDRA-12516)
 * Handle composite prefixes with final EOC=0 as in 2.x and refactor LegacyLayout.decodeBound (CASSANDRA-12423)
 * select_distinct_with_deletions_test failing on non-vnode environments (CASSANDRA-11126)
 * Stack Overflow returned to queries while upgrading (CASSANDRA-12527)
 * Fix legacy regex for temporary files from 2.2 (CASSANDRA-12565)
 * Add option to state current gc_grace_seconds to tools/bin/sstablemetadata (CASSANDRA-12208)
 * Fix file system race condition that may cause LogAwareFileLister to fail to classify files (CASSANDRA-11889)
 * Fix file handle leaks due to simultaneous compaction/repair and
   listing snapshots, calculating snapshot sizes, or making schema
   changes (CASSANDRA-11594)
 * Fix nodetool repair exits with 0 for some errors (CASSANDRA-12508)
 * Do not shut down BatchlogManager twice during drain (CASSANDRA-12504)
 * Disk failure policy should not be invoked on out of space (CASSANDRA-12385)
 * Calculate last compacted key on startup (CASSANDRA-6216)
 * Add schema to snapshot manifest, add USING TIMESTAMP clause to ALTER TABLE statements (CASSANDRA-7190)
 * If CF has no clustering columns, any row cache is full partition cache (CASSANDRA-12499)
 * Correct log message for statistics of offheap memtable flush (CASSANDRA-12776)
 * Explicitly set locale for string validation (CASSANDRA-12541,CASSANDRA-12542,CASSANDRA-12543,CASSANDRA-12545)
Merged from 2.2:
 * Fix speculative retry bugs (CASSANDRA-13009)
 * Fix handling of nulls and unsets in IN conditions (CASSANDRA-12981)
 * Fix race causing infinite loop if Thrift server is stopped before it starts listening (CASSANDRA-12856)
 * CompactionTasks now correctly drops sstables out of compaction when not enough disk space is available (CASSANDRA-12979)
 * Fix DynamicEndpointSnitch noop in multi-datacenter situations (CASSANDRA-13074)
 * cqlsh copy-from: encode column names to avoid primary key parsing errors (CASSANDRA-12909)
 * Temporarily fix bug that creates commit log when running offline tools (CASSANDRA-8616)
 * Reduce granuality of OpOrder.Group during index build (CASSANDRA-12796)
 * Test bind parameters and unset parameters in InsertUpdateIfConditionTest (CASSANDRA-12980)
 * Use saved tokens when setting local tokens on StorageService.joinRing (CASSANDRA-12935)
 * cqlsh: fix DESC TYPES errors (CASSANDRA-12914)
 * Fix leak on skipped SSTables in sstableupgrade (CASSANDRA-12899)
 * Avoid blocking gossip during pending range calculation (CASSANDRA-12281)
 * Fix purgeability of tombstones with max timestamp (CASSANDRA-12792)
 * Fail repair if participant dies during sync or anticompaction (CASSANDRA-12901)
 * cqlsh COPY: unprotected pk values before converting them if not using prepared statements (CASSANDRA-12863)
 * Fix Util.spinAssertEquals (CASSANDRA-12283)
 * Fix potential NPE for compactionstats (CASSANDRA-12462)
 * Prepare legacy authenticate statement if credentials table initialised after node startup (CASSANDRA-12813)
 * Change cassandra.wait_for_tracing_events_timeout_secs default to 0 (CASSANDRA-12754)
 * Clean up permissions when a UDA is dropped (CASSANDRA-12720)
 * Limit colUpdateTimeDelta histogram updates to reasonable deltas (CASSANDRA-11117)
 * Fix leak errors and execution rejected exceptions when draining (CASSANDRA-12457)
 * Fix merkle tree depth calculation (CASSANDRA-12580)
 * Make Collections deserialization more robust (CASSANDRA-12618)
 * Fix exceptions when enabling gossip on nodes that haven't joined the ring (CASSANDRA-12253)
 * Fix authentication problem when invoking cqlsh copy from a SOURCE command (CASSANDRA-12642)
 * Decrement pending range calculator jobs counter in finally block
 * cqlshlib tests: increase default execute timeout (CASSANDRA-12481)
 * Forward writes to replacement node when replace_address != broadcast_address (CASSANDRA-8523)
 * Fail repair on non-existing table (CASSANDRA-12279)
 * Enable repair -pr and -local together (fix regression of CASSANDRA-7450) (CASSANDRA-12522)
 * Better handle invalid system roles table (CASSANDRA-12700)
 * Split consistent range movement flag correction (CASSANDRA-12786)
Merged from 2.1:
 * cqlsh copy-from: sort user type fields in csv (CASSANDRA-12959)
 * Don't skip sstables based on maxLocalDeletionTime (CASSANDRA-12765)


3.8, 3.9
 * Fix value skipping with counter columns (CASSANDRA-11726)
 * Fix nodetool tablestats miss SSTable count (CASSANDRA-12205)
 * Fixed flacky SSTablesIteratedTest (CASSANDRA-12282)
 * Fixed flacky SSTableRewriterTest: check file counts before calling validateCFS (CASSANDRA-12348)
 * cqlsh: Fix handling of $$-escaped strings (CASSANDRA-12189)
 * Fix SSL JMX requiring truststore containing server cert (CASSANDRA-12109)
 * RTE from new CDC column breaks in flight queries (CASSANDRA-12236)
 * Fix hdr logging for single operation workloads (CASSANDRA-12145)
 * Fix SASI PREFIX search in CONTAINS mode with partial terms (CASSANDRA-12073)
 * Increase size of flushExecutor thread pool (CASSANDRA-12071)
 * Partial revert of CASSANDRA-11971, cannot recycle buffer in SP.sendMessagesToNonlocalDC (CASSANDRA-11950)
 * Upgrade netty to 4.0.39 (CASSANDRA-12032, CASSANDRA-12034)
 * Improve details in compaction log message (CASSANDRA-12080)
 * Allow unset values in CQLSSTableWriter (CASSANDRA-11911)
 * Chunk cache to request compressor-compatible buffers if pool space is exhausted (CASSANDRA-11993)
 * Remove DatabaseDescriptor dependencies from SequentialWriter (CASSANDRA-11579)
 * Move skip_stop_words filter before stemming (CASSANDRA-12078)
 * Support seek() in EncryptedFileSegmentInputStream (CASSANDRA-11957)
 * SSTable tools mishandling LocalPartitioner (CASSANDRA-12002)
 * When SEPWorker assigned work, set thread name to match pool (CASSANDRA-11966)
 * Add cross-DC latency metrics (CASSANDRA-11596)
 * Allow terms in selection clause (CASSANDRA-10783)
 * Add bind variables to trace (CASSANDRA-11719)
 * Switch counter shards' clock to timestamps (CASSANDRA-9811)
 * Introduce HdrHistogram and response/service/wait separation to stress tool (CASSANDRA-11853)
 * entry-weighers in QueryProcessor should respect partitionKeyBindIndexes field (CASSANDRA-11718)
 * Support older ant versions (CASSANDRA-11807)
 * Estimate compressed on disk size when deciding if sstable size limit reached (CASSANDRA-11623)
 * cassandra-stress profiles should support case sensitive schemas (CASSANDRA-11546)
 * Remove DatabaseDescriptor dependency from FileUtils (CASSANDRA-11578)
 * Faster streaming (CASSANDRA-9766)
 * Add prepared query parameter to trace for "Execute CQL3 prepared query" session (CASSANDRA-11425)
 * Add repaired percentage metric (CASSANDRA-11503)
 * Add Change-Data-Capture (CASSANDRA-8844)
Merged from 3.0:
 * Fix paging for 2.x to 3.x upgrades (CASSANDRA-11195)
 * Fix clean interval not sent to commit log for empty memtable flush (CASSANDRA-12436)
 * Fix potential resource leak in RMIServerSocketFactoryImpl (CASSANDRA-12331)
 * Make sure compaction stats are updated when compaction is interrupted (CASSANDRA-12100)
 * Change commitlog and sstables to track dirty and clean intervals (CASSANDRA-11828)
 * NullPointerException during compaction on table with static columns (CASSANDRA-12336)
 * Fixed ConcurrentModificationException when reading metrics in GraphiteReporter (CASSANDRA-11823)
 * Fix upgrade of super columns on thrift (CASSANDRA-12335)
 * Fixed flacky BlacklistingCompactionsTest, switched to fixed size types and increased corruption size (CASSANDRA-12359)
 * Rerun ReplicationAwareTokenAllocatorTest on failure to avoid flakiness (CASSANDRA-12277)
 * Exception when computing read-repair for range tombstones (CASSANDRA-12263)
 * Lost counter writes in compact table and static columns (CASSANDRA-12219)
 * AssertionError with MVs on updating a row that isn't indexed due to a null value (CASSANDRA-12247)
 * Disable RR and speculative retry with EACH_QUORUM reads (CASSANDRA-11980)
 * Add option to override compaction space check (CASSANDRA-12180)
 * Faster startup by only scanning each directory for temporary files once (CASSANDRA-12114)
 * Respond with v1/v2 protocol header when responding to driver that attempts
   to connect with too low of a protocol version (CASSANDRA-11464)
 * NullPointerExpception when reading/compacting table (CASSANDRA-11988)
 * Fix problem with undeleteable rows on upgrade to new sstable format (CASSANDRA-12144)
 * Fix potential bad messaging service message for paged range reads
   within mixed-version 3.x clusters (CASSANDRA-12249)
 * Fix paging logic for deleted partitions with static columns (CASSANDRA-12107)
 * Wait until the message is being send to decide which serializer must be used (CASSANDRA-11393)
 * Fix migration of static thrift column names with non-text comparators (CASSANDRA-12147)
 * Fix upgrading sparse tables that are incorrectly marked as dense (CASSANDRA-11315)
 * Fix reverse queries ignoring range tombstones (CASSANDRA-11733)
 * Avoid potential race when rebuilding CFMetaData (CASSANDRA-12098)
 * Avoid missing sstables when getting the canonical sstables (CASSANDRA-11996)
 * Always select the live sstables when getting sstables in bounds (CASSANDRA-11944)
 * Fix column ordering of results with static columns for Thrift requests in
   a mixed 2.x/3.x cluster, also fix potential non-resolved duplication of
   those static columns in query results (CASSANDRA-12123)
 * Avoid digest mismatch with empty but static rows (CASSANDRA-12090)
 * Fix EOF exception when altering column type (CASSANDRA-11820)
 * Fix potential race in schema during new table creation (CASSANDRA-12083)
 * cqlsh: fix error handling in rare COPY FROM failure scenario (CASSANDRA-12070)
 * Disable autocompaction during drain (CASSANDRA-11878)
 * Add a metrics timer to MemtablePool and use it to track time spent blocked on memory in MemtableAllocator (CASSANDRA-11327)
 * Fix upgrading schema with super columns with non-text subcomparators (CASSANDRA-12023)
 * Add TimeWindowCompactionStrategy (CASSANDRA-9666)
 * Fix JsonTransformer output of partition with deletion info (CASSANDRA-12418)
 * Fix NPE in SSTableLoader when specifying partial directory path (CASSANDRA-12609)
Merged from 2.2:
 * Add local address entry in PropertyFileSnitch (CASSANDRA-11332)
 * cqlsh copy: fix missing counter values (CASSANDRA-12476)
 * Move migration tasks to non-periodic queue, assure flush executor shutdown after non-periodic executor (CASSANDRA-12251)
 * cqlsh copy: fixed possible race in initializing feeding thread (CASSANDRA-11701)
 * Only set broadcast_rpc_address on Ec2MultiRegionSnitch if it's not set (CASSANDRA-11357)
 * Update StorageProxy range metrics for timeouts, failures and unavailables (CASSANDRA-9507)
 * Add Sigar to classes included in clientutil.jar (CASSANDRA-11635)
 * Add decay to histograms and timers used for metrics (CASSANDRA-11752)
 * Fix hanging stream session (CASSANDRA-10992)
 * Fix INSERT JSON, fromJson() support of smallint, tinyint types (CASSANDRA-12371)
 * Restore JVM metric export for metric reporters (CASSANDRA-12312)
 * Release sstables of failed stream sessions only when outgoing transfers are finished (CASSANDRA-11345)
 * Wait for tracing events before returning response and query at same consistency level client side (CASSANDRA-11465)
 * cqlsh copyutil should get host metadata by connected address (CASSANDRA-11979)
 * Fixed cqlshlib.test.remove_test_db (CASSANDRA-12214)
 * Synchronize ThriftServer::stop() (CASSANDRA-12105)
 * Use dedicated thread for JMX notifications (CASSANDRA-12146)
 * Improve streaming synchronization and fault tolerance (CASSANDRA-11414)
 * MemoryUtil.getShort() should return an unsigned short also for architectures not supporting unaligned memory accesses (CASSANDRA-11973)
Merged from 2.1:
 * Fix queries with empty ByteBuffer values in clustering column restrictions (CASSANDRA-12127)
 * Disable passing control to post-flush after flush failure to prevent data loss (CASSANDRA-11828)
 * Allow STCS-in-L0 compactions to reduce scope with LCS (CASSANDRA-12040)
 * cannot use cql since upgrading python to 2.7.11+ (CASSANDRA-11850)
 * Fix filtering on clustering columns when 2i is used (CASSANDRA-11907)


3.0.8
 * Fix potential race in schema during new table creation (CASSANDRA-12083)
 * cqlsh: fix error handling in rare COPY FROM failure scenario (CASSANDRA-12070)
 * Disable autocompaction during drain (CASSANDRA-11878)
 * Add a metrics timer to MemtablePool and use it to track time spent blocked on memory in MemtableAllocator (CASSANDRA-11327)
 * Fix upgrading schema with super columns with non-text subcomparators (CASSANDRA-12023)
 * Add TimeWindowCompactionStrategy (CASSANDRA-9666)
Merged from 2.2:
 * Allow nodetool info to run with readonly JMX access (CASSANDRA-11755)
 * Validate bloom_filter_fp_chance against lowest supported
   value when the table is created (CASSANDRA-11920)
 * Don't send erroneous NEW_NODE notifications on restart (CASSANDRA-11038)
 * StorageService shutdown hook should use a volatile variable (CASSANDRA-11984)
Merged from 2.1:
 * Add system property to set the max number of native transport requests in queue (CASSANDRA-11363)
 * Fix queries with empty ByteBuffer values in clustering column restrictions (CASSANDRA-12127)
 * Disable passing control to post-flush after flush failure to prevent data loss (CASSANDRA-11828)
 * Allow STCS-in-L0 compactions to reduce scope with LCS (CASSANDRA-12040)
 * cannot use cql since upgrading python to 2.7.11+ (CASSANDRA-11850)
 * Fix filtering on clustering columns when 2i is used (CASSANDRA-11907)
 * Avoid stalling paxos when the paxos state expires (CASSANDRA-12043)
 * Remove finished incoming streaming connections from MessagingService (CASSANDRA-11854)
 * Don't try to get sstables for non-repairing column families (CASSANDRA-12077)
 * Avoid marking too many sstables as repaired (CASSANDRA-11696)
 * Prevent select statements with clustering key > 64k (CASSANDRA-11882)
 * Fix clock skew corrupting other nodes with paxos (CASSANDRA-11991)
 * Remove distinction between non-existing static columns and existing but null in LWTs (CASSANDRA-9842)
 * Cache local ranges when calculating repair neighbors (CASSANDRA-11934)
 * Allow LWT operation on static column with only partition keys (CASSANDRA-10532)
 * Create interval tree over canonical sstables to avoid missing sstables during streaming (CASSANDRA-11886)
 * cqlsh COPY FROM: shutdown parent cluster after forking, to avoid corrupting SSL connections (CASSANDRA-11749)


3.7
 * Support multiple folders for user defined compaction tasks (CASSANDRA-11765)
 * Fix race in CompactionStrategyManager's pause/resume (CASSANDRA-11922)
Merged from 3.0:
 * Fix legacy serialization of Thrift-generated non-compound range tombstones
   when communicating with 2.x nodes (CASSANDRA-11930)
 * Fix Directories instantiations where CFS.initialDirectories should be used (CASSANDRA-11849)
 * Avoid referencing DatabaseDescriptor in AbstractType (CASSANDRA-11912)
 * Don't use static dataDirectories field in Directories instances (CASSANDRA-11647)
 * Fix sstables not being protected from removal during index build (CASSANDRA-11905)
 * cqlsh: Suppress stack trace from Read/WriteFailures (CASSANDRA-11032)
 * Remove unneeded code to repair index summaries that have
   been improperly down-sampled (CASSANDRA-11127)
 * Avoid WriteTimeoutExceptions during commit log replay due to materialized
   view lock contention (CASSANDRA-11891)
 * Prevent OOM failures on SSTable corruption, improve tests for corruption detection (CASSANDRA-9530)
 * Use CFS.initialDirectories when clearing snapshots (CASSANDRA-11705)
 * Allow compaction strategies to disable early open (CASSANDRA-11754)
 * Refactor Materialized View code (CASSANDRA-11475)
 * Update Java Driver (CASSANDRA-11615)
Merged from 2.2:
 * Persist local metadata earlier in startup sequence (CASSANDRA-11742)
 * cqlsh: fix tab completion for case-sensitive identifiers (CASSANDRA-11664)
 * Avoid showing estimated key as -1 in tablestats (CASSANDRA-11587)
 * Fix possible race condition in CommitLog.recover (CASSANDRA-11743)
 * Enable client encryption in sstableloader with cli options (CASSANDRA-11708)
 * Possible memory leak in NIODataInputStream (CASSANDRA-11867)
 * Add seconds to cqlsh tracing session duration (CASSANDRA-11753)
 * Fix commit log replay after out-of-order flush completion (CASSANDRA-9669)
 * Prohibit Reversed Counter type as part of the PK (CASSANDRA-9395)
 * cqlsh: correctly handle non-ascii chars in error messages (CASSANDRA-11626)
Merged from 2.1:
 * Run CommitLog tests with different compression settings (CASSANDRA-9039)
 * cqlsh: apply current keyspace to source command (CASSANDRA-11152)
 * Clear out parent repair session if repair coordinator dies (CASSANDRA-11824)
 * Set default streaming_socket_timeout_in_ms to 24 hours (CASSANDRA-11840)
 * Do not consider local node a valid source during replace (CASSANDRA-11848)
 * Add message dropped tasks to nodetool netstats (CASSANDRA-11855)
 * Avoid holding SSTableReaders for duration of incremental repair (CASSANDRA-11739)


3.6
 * Correctly migrate schema for frozen UDTs during 2.x -> 3.x upgrades
   (does not affect any released versions) (CASSANDRA-11613)
 * Allow server startup if JMX is configured directly (CASSANDRA-11725)
 * Prevent direct memory OOM on buffer pool allocations (CASSANDRA-11710)
 * Enhanced Compaction Logging (CASSANDRA-10805)
 * Make prepared statement cache size configurable (CASSANDRA-11555)
 * Integrated JMX authentication and authorization (CASSANDRA-10091)
 * Add units to stress ouput (CASSANDRA-11352)
 * Fix PER PARTITION LIMIT for single and multi partitions queries (CASSANDRA-11603)
 * Add uncompressed chunk cache for RandomAccessReader (CASSANDRA-5863)
 * Clarify ClusteringPrefix hierarchy (CASSANDRA-11213)
 * Always perform collision check before joining ring (CASSANDRA-10134)
 * SSTableWriter output discrepancy (CASSANDRA-11646)
 * Fix potential timeout in NativeTransportService.testConcurrentDestroys (CASSANDRA-10756)
 * Support large partitions on the 3.0 sstable format (CASSANDRA-11206,11763)
 * Add support to rebuild from specific range (CASSANDRA-10406)
 * Optimize the overlapping lookup by calculating all the
   bounds in advance (CASSANDRA-11571)
 * Support json/yaml output in nodetool tablestats (CASSANDRA-5977)
 * (stress) Add datacenter option to -node options (CASSANDRA-11591)
 * Fix handling of empty slices (CASSANDRA-11513)
 * Make number of cores used by cqlsh COPY visible to testing code (CASSANDRA-11437)
 * Allow filtering on clustering columns for queries without secondary indexes (CASSANDRA-11310)
 * Refactor Restriction hierarchy (CASSANDRA-11354)
 * Eliminate allocations in R/W path (CASSANDRA-11421)
 * Update Netty to 4.0.36 (CASSANDRA-11567)
 * Fix PER PARTITION LIMIT for queries requiring post-query ordering (CASSANDRA-11556)
 * Allow instantiation of UDTs and tuples in UDFs (CASSANDRA-10818)
 * Support UDT in CQLSSTableWriter (CASSANDRA-10624)
 * Support for non-frozen user-defined types, updating
   individual fields of user-defined types (CASSANDRA-7423)
 * Make LZ4 compression level configurable (CASSANDRA-11051)
 * Allow per-partition LIMIT clause in CQL (CASSANDRA-7017)
 * Make custom filtering more extensible with UserExpression (CASSANDRA-11295)
 * Improve field-checking and error reporting in cassandra.yaml (CASSANDRA-10649)
 * Print CAS stats in nodetool proxyhistograms (CASSANDRA-11507)
 * More user friendly error when providing an invalid token to nodetool (CASSANDRA-9348)
 * Add static column support to SASI index (CASSANDRA-11183)
 * Support EQ/PREFIX queries in SASI CONTAINS mode without tokenization (CASSANDRA-11434)
 * Support LIKE operator in prepared statements (CASSANDRA-11456)
 * Add a command to see if a Materialized View has finished building (CASSANDRA-9967)
 * Log endpoint and port associated with streaming operation (CASSANDRA-8777)
 * Print sensible units for all log messages (CASSANDRA-9692)
 * Upgrade Netty to version 4.0.34 (CASSANDRA-11096)
 * Break the CQL grammar into separate Parser and Lexer (CASSANDRA-11372)
 * Compress only inter-dc traffic by default (CASSANDRA-8888)
 * Add metrics to track write amplification (CASSANDRA-11420)
 * cassandra-stress: cannot handle "value-less" tables (CASSANDRA-7739)
 * Add/drop multiple columns in one ALTER TABLE statement (CASSANDRA-10411)
 * Add require_endpoint_verification opt for internode encryption (CASSANDRA-9220)
 * Add auto import java.util for UDF code block (CASSANDRA-11392)
 * Add --hex-format option to nodetool getsstables (CASSANDRA-11337)
 * sstablemetadata should print sstable min/max token (CASSANDRA-7159)
 * Do not wrap CassandraException in TriggerExecutor (CASSANDRA-9421)
 * COPY TO should have higher double precision (CASSANDRA-11255)
 * Stress should exit with non-zero status after failure (CASSANDRA-10340)
 * Add client to cqlsh SHOW_SESSION (CASSANDRA-8958)
 * Fix nodetool tablestats keyspace level metrics (CASSANDRA-11226)
 * Store repair options in parent_repair_history (CASSANDRA-11244)
 * Print current leveling in sstableofflinerelevel (CASSANDRA-9588)
 * Change repair message for keyspaces with RF 1 (CASSANDRA-11203)
 * Remove hard-coded SSL cipher suites and protocols (CASSANDRA-10508)
 * Improve concurrency in CompactionStrategyManager (CASSANDRA-10099)
 * (cqlsh) interpret CQL type for formatting blobs (CASSANDRA-11274)
 * Refuse to start and print txn log information in case of disk
   corruption (CASSANDRA-10112)
 * Resolve some eclipse-warnings (CASSANDRA-11086)
 * (cqlsh) Show static columns in a different color (CASSANDRA-11059)
 * Allow to remove TTLs on table with default_time_to_live (CASSANDRA-11207)
Merged from 3.0:
 * Disallow creating view with a static column (CASSANDRA-11602)
 * Reduce the amount of object allocations caused by the getFunctions methods (CASSANDRA-11593)
 * Potential error replaying commitlog with smallint/tinyint/date/time types (CASSANDRA-11618)
 * Fix queries with filtering on counter columns (CASSANDRA-11629)
 * Improve tombstone printing in sstabledump (CASSANDRA-11655)
 * Fix paging for range queries where all clustering columns are specified (CASSANDRA-11669)
 * Don't require HEAP_NEW_SIZE to be set when using G1 (CASSANDRA-11600)
 * Fix sstabledump not showing cells after tombstone marker (CASSANDRA-11654)
 * Ignore all LocalStrategy keyspaces for streaming and other related
   operations (CASSANDRA-11627)
 * Ensure columnfilter covers indexed columns for thrift 2i queries (CASSANDRA-11523)
 * Only open one sstable scanner per sstable (CASSANDRA-11412)
 * Option to specify ProtocolVersion in cassandra-stress (CASSANDRA-11410)
 * ArithmeticException in avgFunctionForDecimal (CASSANDRA-11485)
 * LogAwareFileLister should only use OLD sstable files in current folder to determine disk consistency (CASSANDRA-11470)
 * Notify indexers of expired rows during compaction (CASSANDRA-11329)
 * Properly respond with ProtocolError when a v1/v2 native protocol
   header is received (CASSANDRA-11464)
 * Validate that num_tokens and initial_token are consistent with one another (CASSANDRA-10120)
Merged from 2.2:
 * Exit JVM if JMX server fails to startup (CASSANDRA-11540)
 * Produce a heap dump when exiting on OOM (CASSANDRA-9861)
 * Restore ability to filter on clustering columns when using a 2i (CASSANDRA-11510)
 * JSON datetime formatting needs timezone (CASSANDRA-11137)
 * Fix is_dense recalculation for Thrift-updated tables (CASSANDRA-11502)
 * Remove unnescessary file existence check during anticompaction (CASSANDRA-11660)
 * Add missing files to debian packages (CASSANDRA-11642)
 * Avoid calling Iterables::concat in loops during ModificationStatement::getFunctions (CASSANDRA-11621)
 * cqlsh: COPY FROM should use regular inserts for single statement batches and
   report errors correctly if workers processes crash on initialization (CASSANDRA-11474)
 * Always close cluster with connection in CqlRecordWriter (CASSANDRA-11553)
 * Allow only DISTINCT queries with partition keys restrictions (CASSANDRA-11339)
 * CqlConfigHelper no longer requires both a keystore and truststore to work (CASSANDRA-11532)
 * Make deprecated repair methods backward-compatible with previous notification service (CASSANDRA-11430)
 * IncomingStreamingConnection version check message wrong (CASSANDRA-11462)
Merged from 2.1:
 * Support mlockall on IBM POWER arch (CASSANDRA-11576)
 * Add option to disable use of severity in DynamicEndpointSnitch (CASSANDRA-11737)
 * cqlsh COPY FROM fails for null values with non-prepared statements (CASSANDRA-11631)
 * Make cython optional in pylib/setup.py (CASSANDRA-11630)
 * Change order of directory searching for cassandra.in.sh to favor local one (CASSANDRA-11628)
 * cqlsh COPY FROM fails with []{} chars in UDT/tuple fields/values (CASSANDRA-11633)
 * clqsh: COPY FROM throws TypeError with Cython extensions enabled (CASSANDRA-11574)
 * cqlsh: COPY FROM ignores NULL values in conversion (CASSANDRA-11549)
 * Validate levels when building LeveledScanner to avoid overlaps with orphaned sstables (CASSANDRA-9935)


3.5
 * StaticTokenTreeBuilder should respect posibility of duplicate tokens (CASSANDRA-11525)
 * Correctly fix potential assertion error during compaction (CASSANDRA-11353)
 * Avoid index segment stitching in RAM which lead to OOM on big SSTable files (CASSANDRA-11383)
 * Fix clustering and row filters for LIKE queries on clustering columns (CASSANDRA-11397)
Merged from 3.0:
 * Fix rare NPE on schema upgrade from 2.x to 3.x (CASSANDRA-10943)
 * Improve backoff policy for cqlsh COPY FROM (CASSANDRA-11320)
 * Improve IF NOT EXISTS check in CREATE INDEX (CASSANDRA-11131)
 * Upgrade ohc to 0.4.3
 * Enable SO_REUSEADDR for JMX RMI server sockets (CASSANDRA-11093)
 * Allocate merkletrees with the correct size (CASSANDRA-11390)
 * Support streaming pre-3.0 sstables (CASSANDRA-10990)
 * Add backpressure to compressed or encrypted commit log (CASSANDRA-10971)
 * SSTableExport supports secondary index tables (CASSANDRA-11330)
 * Fix sstabledump to include missing info in debug output (CASSANDRA-11321)
 * Establish and implement canonical bulk reading workload(s) (CASSANDRA-10331)
 * Fix paging for IN queries on tables without clustering columns (CASSANDRA-11208)
 * Remove recursive call from CompositesSearcher (CASSANDRA-11304)
 * Fix filtering on non-primary key columns for queries without index (CASSANDRA-6377)
 * Fix sstableloader fail when using materialized view (CASSANDRA-11275)
Merged from 2.2:
 * DatabaseDescriptor should log stacktrace in case of Eception during seed provider creation (CASSANDRA-11312)
 * Use canonical path for directory in SSTable descriptor (CASSANDRA-10587)
 * Add cassandra-stress keystore option (CASSANDRA-9325)
 * Dont mark sstables as repairing with sub range repairs (CASSANDRA-11451)
 * Notify when sstables change after cancelling compaction (CASSANDRA-11373)
 * cqlsh: COPY FROM should check that explicit column names are valid (CASSANDRA-11333)
 * Add -Dcassandra.start_gossip startup option (CASSANDRA-10809)
 * Fix UTF8Validator.validate() for modified UTF-8 (CASSANDRA-10748)
 * Clarify that now() function is calculated on the coordinator node in CQL documentation (CASSANDRA-10900)
 * Fix bloom filter sizing with LCS (CASSANDRA-11344)
 * (cqlsh) Fix error when result is 0 rows with EXPAND ON (CASSANDRA-11092)
 * Add missing newline at end of bin/cqlsh (CASSANDRA-11325)
 * Unresolved hostname leads to replace being ignored (CASSANDRA-11210)
 * Only log yaml config once, at startup (CASSANDRA-11217)
 * Reference leak with parallel repairs on the same table (CASSANDRA-11215)
Merged from 2.1:
 * Add a -j parameter to scrub/cleanup/upgradesstables to state how
   many threads to use (CASSANDRA-11179)
 * COPY FROM on large datasets: fix progress report and debug performance (CASSANDRA-11053)
 * InvalidateKeys should have a weak ref to key cache (CASSANDRA-11176)


3.4
 * (cqlsh) add cqlshrc option to always connect using ssl (CASSANDRA-10458)
 * Cleanup a few resource warnings (CASSANDRA-11085)
 * Allow custom tracing implementations (CASSANDRA-10392)
 * Extract LoaderOptions to be able to be used from outside (CASSANDRA-10637)
 * fix OnDiskIndexTest to properly treat empty ranges (CASSANDRA-11205)
 * fix TrackerTest to handle new notifications (CASSANDRA-11178)
 * add SASI validation for partitioner and complex columns (CASSANDRA-11169)
 * Add caching of encrypted credentials in PasswordAuthenticator (CASSANDRA-7715)
 * fix SASI memtable switching on flush (CASSANDRA-11159)
 * Remove duplicate offline compaction tracking (CASSANDRA-11148)
 * fix EQ semantics of analyzed SASI indexes (CASSANDRA-11130)
 * Support long name output for nodetool commands (CASSANDRA-7950)
 * Encrypted hints (CASSANDRA-11040)
 * SASI index options validation (CASSANDRA-11136)
 * Optimize disk seek using min/max column name meta data when the LIMIT clause is used
   (CASSANDRA-8180)
 * Add LIKE support to CQL3 (CASSANDRA-11067)
 * Generic Java UDF types (CASSANDRA-10819)
 * cqlsh: Include sub-second precision in timestamps by default (CASSANDRA-10428)
 * Set javac encoding to utf-8 (CASSANDRA-11077)
 * Integrate SASI index into Cassandra (CASSANDRA-10661)
 * Add --skip-flush option to nodetool snapshot
 * Skip values for non-queried columns (CASSANDRA-10657)
 * Add support for secondary indexes on static columns (CASSANDRA-8103)
 * CommitLogUpgradeTestMaker creates broken commit logs (CASSANDRA-11051)
 * Add metric for number of dropped mutations (CASSANDRA-10866)
 * Simplify row cache invalidation code (CASSANDRA-10396)
 * Support user-defined compaction through nodetool (CASSANDRA-10660)
 * Stripe view locks by key and table ID to reduce contention (CASSANDRA-10981)
 * Add nodetool gettimeout and settimeout commands (CASSANDRA-10953)
 * Add 3.0 metadata to sstablemetadata output (CASSANDRA-10838)
Merged from 3.0:
 * MV should only query complex columns included in the view (CASSANDRA-11069)
 * Failed aggregate creation breaks server permanently (CASSANDRA-11064)
 * Add sstabledump tool (CASSANDRA-7464)
 * Introduce backpressure for hints (CASSANDRA-10972)
 * Fix ClusteringPrefix not being able to read tombstone range boundaries (CASSANDRA-11158)
 * Prevent logging in sandboxed state (CASSANDRA-11033)
 * Disallow drop/alter operations of UDTs used by UDAs (CASSANDRA-10721)
 * Add query time validation method on Index (CASSANDRA-11043)
 * Avoid potential AssertionError in mixed version cluster (CASSANDRA-11128)
 * Properly handle hinted handoff after topology changes (CASSANDRA-5902)
 * AssertionError when listing sstable files on inconsistent disk state (CASSANDRA-11156)
 * Fix wrong rack counting and invalid conditions check for TokenAllocation
   (CASSANDRA-11139)
 * Avoid creating empty hint files (CASSANDRA-11090)
 * Fix leak detection strong reference loop using weak reference (CASSANDRA-11120)
 * Configurie BatchlogManager to stop delayed tasks on shutdown (CASSANDRA-11062)
 * Hadoop integration is incompatible with Cassandra Driver 3.0.0 (CASSANDRA-11001)
 * Add dropped_columns to the list of schema table so it gets handled
   properly (CASSANDRA-11050)
 * Fix NPE when using forceRepairRangeAsync without DC (CASSANDRA-11239)
Merged from 2.2:
 * Preserve order for preferred SSL cipher suites (CASSANDRA-11164)
 * Range.compareTo() violates the contract of Comparable (CASSANDRA-11216)
 * Avoid NPE when serializing ErrorMessage with null message (CASSANDRA-11167)
 * Replacing an aggregate with a new version doesn't reset INITCOND (CASSANDRA-10840)
 * (cqlsh) cqlsh cannot be called through symlink (CASSANDRA-11037)
 * fix ohc and java-driver pom dependencies in build.xml (CASSANDRA-10793)
 * Protect from keyspace dropped during repair (CASSANDRA-11065)
 * Handle adding fields to a UDT in SELECT JSON and toJson() (CASSANDRA-11146)
 * Better error message for cleanup (CASSANDRA-10991)
 * cqlsh pg-style-strings broken if line ends with ';' (CASSANDRA-11123)
 * Always persist upsampled index summaries (CASSANDRA-10512)
 * (cqlsh) Fix inconsistent auto-complete (CASSANDRA-10733)
 * Make SELECT JSON and toJson() threadsafe (CASSANDRA-11048)
 * Fix SELECT on tuple relations for mixed ASC/DESC clustering order (CASSANDRA-7281)
 * Use cloned TokenMetadata in size estimates to avoid race against membership check
   (CASSANDRA-10736)
 * (cqlsh) Support utf-8/cp65001 encoding on Windows (CASSANDRA-11030)
 * Fix paging on DISTINCT queries repeats result when first row in partition changes
   (CASSANDRA-10010)
 * (cqlsh) Support timezone conversion using pytz (CASSANDRA-10397)
 * cqlsh: change default encoding to UTF-8 (CASSANDRA-11124)
Merged from 2.1:
 * Checking if an unlogged batch is local is inefficient (CASSANDRA-11529)
 * Fix out-of-space error treatment in memtable flushing (CASSANDRA-11448).
 * Don't do defragmentation if reading from repaired sstables (CASSANDRA-10342)
 * Fix streaming_socket_timeout_in_ms not enforced (CASSANDRA-11286)
 * Avoid dropping message too quickly due to missing unit conversion (CASSANDRA-11302)
 * Don't remove FailureDetector history on removeEndpoint (CASSANDRA-10371)
 * Only notify if repair status changed (CASSANDRA-11172)
 * Use logback setting for 'cassandra -v' command (CASSANDRA-10767)
 * Fix sstableloader to unthrottle streaming by default (CASSANDRA-9714)
 * Fix incorrect warning in 'nodetool status' (CASSANDRA-10176)
 * Properly release sstable ref when doing offline scrub (CASSANDRA-10697)
 * Improve nodetool status performance for large cluster (CASSANDRA-7238)
 * Gossiper#isEnabled is not thread safe (CASSANDRA-11116)
 * Avoid major compaction mixing repaired and unrepaired sstables in DTCS (CASSANDRA-11113)
 * Make it clear what DTCS timestamp_resolution is used for (CASSANDRA-11041)
 * (cqlsh) Display milliseconds when datetime overflows (CASSANDRA-10625)


3.3
 * Avoid infinite loop if owned range is smaller than number of
   data dirs (CASSANDRA-11034)
 * Avoid bootstrap hanging when existing nodes have no data to stream (CASSANDRA-11010)
Merged from 3.0:
 * Remove double initialization of newly added tables (CASSANDRA-11027)
 * Filter keys searcher results by target range (CASSANDRA-11104)
 * Fix deserialization of legacy read commands (CASSANDRA-11087)
 * Fix incorrect computation of deletion time in sstable metadata (CASSANDRA-11102)
 * Avoid memory leak when collecting sstable metadata (CASSANDRA-11026)
 * Mutations do not block for completion under view lock contention (CASSANDRA-10779)
 * Invalidate legacy schema tables when unloading them (CASSANDRA-11071)
 * (cqlsh) handle INSERT and UPDATE statements with LWT conditions correctly
   (CASSANDRA-11003)
 * Fix DISTINCT queries in mixed version clusters (CASSANDRA-10762)
 * Migrate build status for indexes along with legacy schema (CASSANDRA-11046)
 * Ensure SSTables for legacy KEYS indexes can be read (CASSANDRA-11045)
 * Added support for IBM zSystems architecture (CASSANDRA-11054)
 * Update CQL documentation (CASSANDRA-10899)
 * Check the column name, not cell name, for dropped columns when reading
   legacy sstables (CASSANDRA-11018)
 * Don't attempt to index clustering values of static rows (CASSANDRA-11021)
 * Remove checksum files after replaying hints (CASSANDRA-10947)
 * Support passing base table metadata to custom 2i validation (CASSANDRA-10924)
 * Ensure stale index entries are purged during reads (CASSANDRA-11013)
 * (cqlsh) Also apply --connect-timeout to control connection
   timeout (CASSANDRA-10959)
 * Fix AssertionError when removing from list using UPDATE (CASSANDRA-10954)
 * Fix UnsupportedOperationException when reading old sstable with range
   tombstone (CASSANDRA-10743)
 * MV should use the maximum timestamp of the primary key (CASSANDRA-10910)
 * Fix potential assertion error during compaction (CASSANDRA-10944)
Merged from 2.2:
 * maxPurgeableTimestamp needs to check memtables too (CASSANDRA-9949)
 * Apply change to compaction throughput in real time (CASSANDRA-10025)
 * (cqlsh) encode input correctly when saving history
 * Fix potential NPE on ORDER BY queries with IN (CASSANDRA-10955)
 * Start L0 STCS-compactions even if there is a L0 -> L1 compaction
   going (CASSANDRA-10979)
 * Make UUID LSB unique per process (CASSANDRA-7925)
 * Avoid NPE when performing sstable tasks (scrub etc.) (CASSANDRA-10980)
 * Make sure client gets tombstone overwhelmed warning (CASSANDRA-9465)
 * Fix error streaming section more than 2GB (CASSANDRA-10961)
 * Histogram buckets exposed in jmx are sorted incorrectly (CASSANDRA-10975)
 * Enable GC logging by default (CASSANDRA-10140)
 * Optimize pending range computation (CASSANDRA-9258)
 * Skip commit log and saved cache directories in SSTable version startup check (CASSANDRA-10902)
 * drop/alter user should be case sensitive (CASSANDRA-10817)
Merged from 2.1:
 * test_bulk_round_trip_blogposts is failing occasionally (CASSANDRA-10938)
 * Fix isJoined return true only after becoming cluster member (CASANDRA-11007)
 * Fix bad gossip generation seen in long-running clusters (CASSANDRA-10969)
 * Avoid NPE when incremental repair fails (CASSANDRA-10909)
 * Unmark sstables compacting once they are done in cleanup/scrub/upgradesstables (CASSANDRA-10829)
 * Allow simultaneous bootstrapping with strict consistency when no vnodes are used (CASSANDRA-11005)
 * Log a message when major compaction does not result in a single file (CASSANDRA-10847)
 * (cqlsh) fix cqlsh_copy_tests when vnodes are disabled (CASSANDRA-10997)
 * (cqlsh) Add request timeout option to cqlsh (CASSANDRA-10686)
 * Avoid AssertionError while submitting hint with LWT (CASSANDRA-10477)
 * If CompactionMetadata is not in stats file, use index summary instead (CASSANDRA-10676)
 * Retry sending gossip syn multiple times during shadow round (CASSANDRA-8072)
 * Fix pending range calculation during moves (CASSANDRA-10887)
 * Sane default (200Mbps) for inter-DC streaming througput (CASSANDRA-8708)



3.2
 * Make sure tokens don't exist in several data directories (CASSANDRA-6696)
 * Add requireAuthorization method to IAuthorizer (CASSANDRA-10852)
 * Move static JVM options to conf/jvm.options file (CASSANDRA-10494)
 * Fix CassandraVersion to accept x.y version string (CASSANDRA-10931)
 * Add forceUserDefinedCleanup to allow more flexible cleanup (CASSANDRA-10708)
 * (cqlsh) allow setting TTL with COPY (CASSANDRA-9494)
 * Fix counting of received sstables in streaming (CASSANDRA-10949)
 * Implement hints compression (CASSANDRA-9428)
 * Fix potential assertion error when reading static columns (CASSANDRA-10903)
 * Fix EstimatedHistogram creation in nodetool tablehistograms (CASSANDRA-10859)
 * Establish bootstrap stream sessions sequentially (CASSANDRA-6992)
 * Sort compactionhistory output by timestamp (CASSANDRA-10464)
 * More efficient BTree removal (CASSANDRA-9991)
 * Make tablehistograms accept the same syntax as tablestats (CASSANDRA-10149)
 * Group pending compactions based on table (CASSANDRA-10718)
 * Add compressor name in sstablemetadata output (CASSANDRA-9879)
 * Fix type casting for counter columns (CASSANDRA-10824)
 * Prevent running Cassandra as root (CASSANDRA-8142)
 * bound maximum in-flight commit log replay mutation bytes to 64 megabytes (CASSANDRA-8639)
 * Normalize all scripts (CASSANDRA-10679)
 * Make compression ratio much more accurate (CASSANDRA-10225)
 * Optimize building of Clustering object when only one is created (CASSANDRA-10409)
 * Make index building pluggable (CASSANDRA-10681)
 * Add sstable flush observer (CASSANDRA-10678)
 * Improve NTS endpoints calculation (CASSANDRA-10200)
 * Improve performance of the folderSize function (CASSANDRA-10677)
 * Add support for type casting in selection clause (CASSANDRA-10310)
 * Added graphing option to cassandra-stress (CASSANDRA-7918)
 * Abort in-progress queries that time out (CASSANDRA-7392)
 * Add transparent data encryption core classes (CASSANDRA-9945)
Merged from 3.0:
 * Better handling of SSL connection errors inter-node (CASSANDRA-10816)
 * Avoid NoSuchElementException when executing empty batch (CASSANDRA-10711)
 * Avoid building PartitionUpdate in toString (CASSANDRA-10897)
 * Reduce heap spent when receiving many SSTables (CASSANDRA-10797)
 * Add back support for 3rd party auth providers to bulk loader (CASSANDRA-10873)
 * Eliminate the dependency on jgrapht for UDT resolution (CASSANDRA-10653)
 * (Hadoop) Close Clusters and Sessions in Hadoop Input/Output classes (CASSANDRA-10837)
 * Fix sstableloader not working with upper case keyspace name (CASSANDRA-10806)
Merged from 2.2:
 * jemalloc detection fails due to quoting issues in regexv (CASSANDRA-10946)
 * (cqlsh) show correct column names for empty result sets (CASSANDRA-9813)
 * Add new types to Stress (CASSANDRA-9556)
 * Add property to allow listening on broadcast interface (CASSANDRA-9748)
Merged from 2.1:
 * Match cassandra-loader options in COPY FROM (CASSANDRA-9303)
 * Fix binding to any address in CqlBulkRecordWriter (CASSANDRA-9309)
 * cqlsh fails to decode utf-8 characters for text typed columns (CASSANDRA-10875)
 * Log error when stream session fails (CASSANDRA-9294)
 * Fix bugs in commit log archiving startup behavior (CASSANDRA-10593)
 * (cqlsh) further optimise COPY FROM (CASSANDRA-9302)
 * Allow CREATE TABLE WITH ID (CASSANDRA-9179)
 * Make Stress compiles within eclipse (CASSANDRA-10807)
 * Cassandra Daemon should print JVM arguments (CASSANDRA-10764)
 * Allow cancellation of index summary redistribution (CASSANDRA-8805)


3.1.1
Merged from 3.0:
  * Fix upgrade data loss due to range tombstone deleting more data than then should
    (CASSANDRA-10822)


3.1
Merged from 3.0:
 * Avoid MV race during node decommission (CASSANDRA-10674)
 * Disable reloading of GossipingPropertyFileSnitch (CASSANDRA-9474)
 * Handle single-column deletions correction in materialized views
   when the column is part of the view primary key (CASSANDRA-10796)
 * Fix issue with datadir migration on upgrade (CASSANDRA-10788)
 * Fix bug with range tombstones on reverse queries and test coverage for
   AbstractBTreePartition (CASSANDRA-10059)
 * Remove 64k limit on collection elements (CASSANDRA-10374)
 * Remove unclear Indexer.indexes() method (CASSANDRA-10690)
 * Fix NPE on stream read error (CASSANDRA-10771)
 * Normalize cqlsh DESC output (CASSANDRA-10431)
 * Rejects partition range deletions when columns are specified (CASSANDRA-10739)
 * Fix error when saving cached key for old format sstable (CASSANDRA-10778)
 * Invalidate prepared statements on DROP INDEX (CASSANDRA-10758)
 * Fix SELECT statement with IN restrictions on partition key,
   ORDER BY and LIMIT (CASSANDRA-10729)
 * Improve stress performance over 1k threads (CASSANDRA-7217)
 * Wait for migration responses to complete before bootstrapping (CASSANDRA-10731)
 * Unable to create a function with argument of type Inet (CASSANDRA-10741)
 * Fix backward incompatibiliy in CqlInputFormat (CASSANDRA-10717)
 * Correctly preserve deletion info on updated rows when notifying indexers
   of single-row deletions (CASSANDRA-10694)
 * Notify indexers of partition delete during cleanup (CASSANDRA-10685)
 * Keep the file open in trySkipCache (CASSANDRA-10669)
 * Updated trigger example (CASSANDRA-10257)
Merged from 2.2:
 * Verify tables in pseudo-system keyspaces at startup (CASSANDRA-10761)
 * Fix IllegalArgumentException in DataOutputBuffer.reallocate for large buffers (CASSANDRA-10592)
 * Show CQL help in cqlsh in web browser (CASSANDRA-7225)
 * Serialize on disk the proper SSTable compression ratio (CASSANDRA-10775)
 * Reject index queries while the index is building (CASSANDRA-8505)
 * CQL.textile syntax incorrectly includes optional keyspace for aggregate SFUNC and FINALFUNC (CASSANDRA-10747)
 * Fix JSON update with prepared statements (CASSANDRA-10631)
 * Don't do anticompaction after subrange repair (CASSANDRA-10422)
 * Fix SimpleDateType type compatibility (CASSANDRA-10027)
 * (Hadoop) fix splits calculation (CASSANDRA-10640)
 * (Hadoop) ensure that Cluster instances are always closed (CASSANDRA-10058)
Merged from 2.1:
 * Fix Stress profile parsing on Windows (CASSANDRA-10808)
 * Fix incremental repair hang when replica is down (CASSANDRA-10288)
 * Optimize the way we check if a token is repaired in anticompaction (CASSANDRA-10768)
 * Add proper error handling to stream receiver (CASSANDRA-10774)
 * Warn or fail when changing cluster topology live (CASSANDRA-10243)
 * Status command in debian/ubuntu init script doesn't work (CASSANDRA-10213)
 * Some DROP ... IF EXISTS incorrectly result in exceptions on non-existing KS (CASSANDRA-10658)
 * DeletionTime.compareTo wrong in rare cases (CASSANDRA-10749)
 * Force encoding when computing statement ids (CASSANDRA-10755)
 * Properly reject counters as map keys (CASSANDRA-10760)
 * Fix the sstable-needs-cleanup check (CASSANDRA-10740)
 * (cqlsh) Print column names before COPY operation (CASSANDRA-8935)
 * Fix CompressedInputStream for proper cleanup (CASSANDRA-10012)
 * (cqlsh) Support counters in COPY commands (CASSANDRA-9043)
 * Try next replica if not possible to connect to primary replica on
   ColumnFamilyRecordReader (CASSANDRA-2388)
 * Limit window size in DTCS (CASSANDRA-10280)
 * sstableloader does not use MAX_HEAP_SIZE env parameter (CASSANDRA-10188)
 * (cqlsh) Improve COPY TO performance and error handling (CASSANDRA-9304)
 * Create compression chunk for sending file only (CASSANDRA-10680)
 * Forbid compact clustering column type changes in ALTER TABLE (CASSANDRA-8879)
 * Reject incremental repair with subrange repair (CASSANDRA-10422)
 * Add a nodetool command to refresh size_estimates (CASSANDRA-9579)
 * Invalidate cache after stream receive task is completed (CASSANDRA-10341)
 * Reject counter writes in CQLSSTableWriter (CASSANDRA-10258)
 * Remove superfluous COUNTER_MUTATION stage mapping (CASSANDRA-10605)


3.0
 * Fix AssertionError while flushing memtable due to materialized views
   incorrectly inserting empty rows (CASSANDRA-10614)
 * Store UDA initcond as CQL literal in the schema table, instead of a blob (CASSANDRA-10650)
 * Don't use -1 for the position of partition key in schema (CASSANDRA-10491)
 * Fix distinct queries in mixed version cluster (CASSANDRA-10573)
 * Skip sstable on clustering in names query (CASSANDRA-10571)
 * Remove value skipping as it breaks read-repair (CASSANDRA-10655)
 * Fix bootstrapping with MVs (CASSANDRA-10621)
 * Make sure EACH_QUORUM reads are using NTS (CASSANDRA-10584)
 * Fix MV replica filtering for non-NetworkTopologyStrategy (CASSANDRA-10634)
 * (Hadoop) fix CIF describeSplits() not handling 0 size estimates (CASSANDRA-10600)
 * Fix reading of legacy sstables (CASSANDRA-10590)
 * Use CQL type names in schema metadata tables (CASSANDRA-10365)
 * Guard batchlog replay against integer division by zero (CASSANDRA-9223)
 * Fix bug when adding a column to thrift with the same name than a primary key (CASSANDRA-10608)
 * Add client address argument to IAuthenticator::newSaslNegotiator (CASSANDRA-8068)
 * Fix implementation of LegacyLayout.LegacyBoundComparator (CASSANDRA-10602)
 * Don't use 'names query' read path for counters (CASSANDRA-10572)
 * Fix backward compatibility for counters (CASSANDRA-10470)
 * Remove memory_allocator paramter from cassandra.yaml (CASSANDRA-10581,10628)
 * Execute the metadata reload task of all registered indexes on CFS::reload (CASSANDRA-10604)
 * Fix thrift cas operations with defined columns (CASSANDRA-10576)
 * Fix PartitionUpdate.operationCount()for updates with static column operations (CASSANDRA-10606)
 * Fix thrift get() queries with defined columns (CASSANDRA-10586)
 * Fix marking of indexes as built and removed (CASSANDRA-10601)
 * Skip initialization of non-registered 2i instances, remove Index::getIndexName (CASSANDRA-10595)
 * Fix batches on multiple tables (CASSANDRA-10554)
 * Ensure compaction options are validated when updating KeyspaceMetadata (CASSANDRA-10569)
 * Flatten Iterator Transformation Hierarchy (CASSANDRA-9975)
 * Remove token generator (CASSANDRA-5261)
 * RolesCache should not be created for any authenticator that does not requireAuthentication (CASSANDRA-10562)
 * Fix LogTransaction checking only a single directory for files (CASSANDRA-10421)
 * Fix handling of range tombstones when reading old format sstables (CASSANDRA-10360)
 * Aggregate with Initial Condition fails with C* 3.0 (CASSANDRA-10367)
Merged from 2.2:
 * (cqlsh) show partial trace if incomplete after max_trace_wait (CASSANDRA-7645)
 * Use most up-to-date version of schema for system tables (CASSANDRA-10652)
 * Deprecate memory_allocator in cassandra.yaml (CASSANDRA-10581,10628)
 * Expose phi values from failure detector via JMX and tweak debug
   and trace logging (CASSANDRA-9526)
 * Fix IllegalArgumentException in DataOutputBuffer.reallocate for large buffers (CASSANDRA-10592)
Merged from 2.1:
 * Shutdown compaction in drain to prevent leak (CASSANDRA-10079)
 * (cqlsh) fix COPY using wrong variable name for time_format (CASSANDRA-10633)
 * Do not run SizeEstimatesRecorder if a node is not a member of the ring (CASSANDRA-9912)
 * Improve handling of dead nodes in gossip (CASSANDRA-10298)
 * Fix logback-tools.xml incorrectly configured for outputing to System.err
   (CASSANDRA-9937)
 * Fix streaming to catch exception so retry not fail (CASSANDRA-10557)
 * Add validation method to PerRowSecondaryIndex (CASSANDRA-10092)
 * Support encrypted and plain traffic on the same port (CASSANDRA-10559)
 * Do STCS in DTCS windows (CASSANDRA-10276)
 * Avoid repetition of JVM_OPTS in debian package (CASSANDRA-10251)
 * Fix potential NPE from handling result of SIM.highestSelectivityIndex (CASSANDRA-10550)
 * Fix paging issues with partitions containing only static columns data (CASSANDRA-10381)
 * Fix conditions on static columns (CASSANDRA-10264)
 * AssertionError: attempted to delete non-existing file CommitLog (CASSANDRA-10377)
 * Fix sorting for queries with an IN condition on partition key columns (CASSANDRA-10363)


3.0-rc2
 * Fix SELECT DISTINCT queries between 2.2.2 nodes and 3.0 nodes (CASSANDRA-10473)
 * Remove circular references in SegmentedFile (CASSANDRA-10543)
 * Ensure validation of indexed values only occurs once per-partition (CASSANDRA-10536)
 * Fix handling of static columns for range tombstones in thrift (CASSANDRA-10174)
 * Support empty ColumnFilter for backward compatility on empty IN (CASSANDRA-10471)
 * Remove Pig support (CASSANDRA-10542)
 * Fix LogFile throws Exception when assertion is disabled (CASSANDRA-10522)
 * Revert CASSANDRA-7486, make CMS default GC, move GC config to
   conf/jvm.options (CASSANDRA-10403)
 * Fix TeeingAppender causing some logs to be truncated/empty (CASSANDRA-10447)
 * Allow EACH_QUORUM for reads (CASSANDRA-9602)
 * Fix potential ClassCastException while upgrading (CASSANDRA-10468)
 * Fix NPE in MVs on update (CASSANDRA-10503)
 * Only include modified cell data in indexing deltas (CASSANDRA-10438)
 * Do not load keyspace when creating sstable writer (CASSANDRA-10443)
 * If node is not yet gossiping write all MV updates to batchlog only (CASSANDRA-10413)
 * Re-populate token metadata after commit log recovery (CASSANDRA-10293)
 * Provide additional metrics for materialized views (CASSANDRA-10323)
 * Flush system schema tables after local schema changes (CASSANDRA-10429)
Merged from 2.2:
 * Reduce contention getting instances of CompositeType (CASSANDRA-10433)
 * Fix the regression when using LIMIT with aggregates (CASSANDRA-10487)
 * Avoid NoClassDefFoundError during DataDescriptor initialization on windows (CASSANDRA-10412)
 * Preserve case of quoted Role & User names (CASSANDRA-10394)
 * cqlsh pg-style-strings broken (CASSANDRA-10484)
 * cqlsh prompt includes name of keyspace after failed `use` statement (CASSANDRA-10369)
Merged from 2.1:
 * (cqlsh) Distinguish negative and positive infinity in output (CASSANDRA-10523)
 * (cqlsh) allow custom time_format for COPY TO (CASSANDRA-8970)
 * Don't allow startup if the node's rack has changed (CASSANDRA-10242)
 * (cqlsh) show partial trace if incomplete after max_trace_wait (CASSANDRA-7645)
 * Allow LOCAL_JMX to be easily overridden (CASSANDRA-10275)
 * Mark nodes as dead even if they've already left (CASSANDRA-10205)


3.0.0-rc1
 * Fix mixed version read request compatibility for compact static tables
   (CASSANDRA-10373)
 * Fix paging of DISTINCT with static and IN (CASSANDRA-10354)
 * Allow MATERIALIZED VIEW's SELECT statement to restrict primary key
   columns (CASSANDRA-9664)
 * Move crc_check_chance out of compression options (CASSANDRA-9839)
 * Fix descending iteration past end of BTreeSearchIterator (CASSANDRA-10301)
 * Transfer hints to a different node on decommission (CASSANDRA-10198)
 * Check partition keys for CAS operations during stmt validation (CASSANDRA-10338)
 * Add custom query expressions to SELECT (CASSANDRA-10217)
 * Fix minor bugs in MV handling (CASSANDRA-10362)
 * Allow custom indexes with 0,1 or multiple target columns (CASSANDRA-10124)
 * Improve MV schema representation (CASSANDRA-9921)
 * Add flag to enable/disable coordinator batchlog for MV writes (CASSANDRA-10230)
 * Update cqlsh COPY for new internal driver serialization interface (CASSANDRA-10318)
 * Give index implementations more control over rebuild operations (CASSANDRA-10312)
 * Update index file format (CASSANDRA-10314)
 * Add "shadowable" row tombstones to deal with mv timestamp issues (CASSANDRA-10261)
 * CFS.loadNewSSTables() broken for pre-3.0 sstables
 * Cache selected index in read command to reduce lookups (CASSANDRA-10215)
 * Small optimizations of sstable index serialization (CASSANDRA-10232)
 * Support for both encrypted and unencrypted native transport connections (CASSANDRA-9590)
Merged from 2.2:
 * Configurable page size in cqlsh (CASSANDRA-9855)
 * Defer default role manager setup until all nodes are on 2.2+ (CASSANDRA-9761)
 * Handle missing RoleManager in config after upgrade to 2.2 (CASSANDRA-10209)
Merged from 2.1:
 * Bulk Loader API could not tolerate even node failure (CASSANDRA-10347)
 * Avoid misleading pushed notifications when multiple nodes
   share an rpc_address (CASSANDRA-10052)
 * Fix dropping undroppable when message queue is full (CASSANDRA-10113)
 * Fix potential ClassCastException during paging (CASSANDRA-10352)
 * Prevent ALTER TYPE from creating circular references (CASSANDRA-10339)
 * Fix cache handling of 2i and base tables (CASSANDRA-10155, 10359)
 * Fix NPE in nodetool compactionhistory (CASSANDRA-9758)
 * (Pig) support BulkOutputFormat as a URL parameter (CASSANDRA-7410)
 * BATCH statement is broken in cqlsh (CASSANDRA-10272)
 * (cqlsh) Make cqlsh PEP8 Compliant (CASSANDRA-10066)
 * (cqlsh) Fix error when starting cqlsh with --debug (CASSANDRA-10282)
 * Scrub, Cleanup and Upgrade do not unmark compacting until all operations
   have completed, regardless of the occurence of exceptions (CASSANDRA-10274)


3.0.0-beta2
 * Fix columns returned by AbstractBtreePartitions (CASSANDRA-10220)
 * Fix backward compatibility issue due to AbstractBounds serialization bug (CASSANDRA-9857)
 * Fix startup error when upgrading nodes (CASSANDRA-10136)
 * Base table PRIMARY KEY can be assumed to be NOT NULL in MV creation (CASSANDRA-10147)
 * Improve batchlog write patch (CASSANDRA-9673)
 * Re-apply MaterializedView updates on commitlog replay (CASSANDRA-10164)
 * Require AbstractType.isByteOrderComparable declaration in constructor (CASSANDRA-9901)
 * Avoid digest mismatch on upgrade to 3.0 (CASSANDRA-9554)
 * Fix Materialized View builder when adding multiple MVs (CASSANDRA-10156)
 * Choose better poolingOptions for protocol v4 in cassandra-stress (CASSANDRA-10182)
 * Fix LWW bug affecting Materialized Views (CASSANDRA-10197)
 * Ensures frozen sets and maps are always sorted (CASSANDRA-10162)
 * Don't deadlock when flushing CFS backed custom indexes (CASSANDRA-10181)
 * Fix double flushing of secondary index tables (CASSANDRA-10180)
 * Fix incorrect handling of range tombstones in thrift (CASSANDRA-10046)
 * Only use batchlog when paired materialized view replica is remote (CASSANDRA-10061)
 * Reuse TemporalRow when updating multiple MaterializedViews (CASSANDRA-10060)
 * Validate gc_grace_seconds for batchlog writes and MVs (CASSANDRA-9917)
 * Fix sstablerepairedset (CASSANDRA-10132)
Merged from 2.2:
 * Cancel transaction for sstables we wont redistribute index summary
   for (CASSANDRA-10270)
 * Retry snapshot deletion after compaction and gc on Windows (CASSANDRA-10222)
 * Fix failure to start with space in directory path on Windows (CASSANDRA-10239)
 * Fix repair hang when snapshot failed (CASSANDRA-10057)
 * Fall back to 1/4 commitlog volume for commitlog_total_space on small disks
   (CASSANDRA-10199)
Merged from 2.1:
 * Added configurable warning threshold for GC duration (CASSANDRA-8907)
 * Fix handling of streaming EOF (CASSANDRA-10206)
 * Only check KeyCache when it is enabled
 * Change streaming_socket_timeout_in_ms default to 1 hour (CASSANDRA-8611)
 * (cqlsh) update list of CQL keywords (CASSANDRA-9232)
 * Add nodetool gettraceprobability command (CASSANDRA-10234)
Merged from 2.0:
 * Fix rare race where older gossip states can be shadowed (CASSANDRA-10366)
 * Fix consolidating racks violating the RF contract (CASSANDRA-10238)
 * Disallow decommission when node is in drained state (CASSANDRA-8741)


2.2.1
 * Fix race during construction of commit log (CASSANDRA-10049)
 * Fix LeveledCompactionStrategyTest (CASSANDRA-9757)
 * Fix broken UnbufferedDataOutputStreamPlus.writeUTF (CASSANDRA-10203)
 * (cqlsh) default load-from-file encoding to utf-8 (CASSANDRA-9898)
 * Avoid returning Permission.NONE when failing to query users table (CASSANDRA-10168)
 * (cqlsh) add CLEAR command (CASSANDRA-10086)
 * Support string literals as Role names for compatibility (CASSANDRA-10135)
Merged from 2.1:
 * Only check KeyCache when it is enabled
 * Change streaming_socket_timeout_in_ms default to 1 hour (CASSANDRA-8611)
 * (cqlsh) update list of CQL keywords (CASSANDRA-9232)


3.0.0-beta1
 * Redesign secondary index API (CASSANDRA-9459, 7771, 9041)
 * Fix throwing ReadFailure instead of ReadTimeout on range queries (CASSANDRA-10125)
 * Rewrite hinted handoff (CASSANDRA-6230)
 * Fix query on static compact tables (CASSANDRA-10093)
 * Fix race during construction of commit log (CASSANDRA-10049)
 * Add option to only purge repaired tombstones (CASSANDRA-6434)
 * Change authorization handling for MVs (CASSANDRA-9927)
 * Add custom JMX enabled executor for UDF sandbox (CASSANDRA-10026)
 * Fix row deletion bug for Materialized Views (CASSANDRA-10014)
 * Support mixed-version clusters with Cassandra 2.1 and 2.2 (CASSANDRA-9704)
 * Fix multiple slices on RowSearchers (CASSANDRA-10002)
 * Fix bug in merging of collections (CASSANDRA-10001)
 * Optimize batchlog replay to avoid full scans (CASSANDRA-7237)
 * Repair improvements when using vnodes (CASSANDRA-5220)
 * Disable scripted UDFs by default (CASSANDRA-9889)
 * Bytecode inspection for Java-UDFs (CASSANDRA-9890)
 * Use byte to serialize MT hash length (CASSANDRA-9792)
 * Replace usage of Adler32 with CRC32 (CASSANDRA-8684)
 * Fix migration to new format from 2.1 SSTable (CASSANDRA-10006)
 * SequentialWriter should extend BufferedDataOutputStreamPlus (CASSANDRA-9500)
 * Use the same repairedAt timestamp within incremental repair session (CASSANDRA-9111)
Merged from 2.2:
 * Allow count(*) and count(1) to be use as normal aggregation (CASSANDRA-10114)
 * An NPE is thrown if the column name is unknown for an IN relation (CASSANDRA-10043)
 * Apply commit_failure_policy to more errors on startup (CASSANDRA-9749)
 * Fix histogram overflow exception (CASSANDRA-9973)
 * Route gossip messages over dedicated socket (CASSANDRA-9237)
 * Add checksum to saved cache files (CASSANDRA-9265)
 * Log warning when using an aggregate without partition key (CASSANDRA-9737)
Merged from 2.1:
 * (cqlsh) Allow encoding to be set through command line (CASSANDRA-10004)
 * Add new JMX methods to change local compaction strategy (CASSANDRA-9965)
 * Write hints for paxos commits (CASSANDRA-7342)
 * (cqlsh) Fix timestamps before 1970 on Windows, always
   use UTC for timestamp display (CASSANDRA-10000)
 * (cqlsh) Avoid overwriting new config file with old config
   when both exist (CASSANDRA-9777)
 * Release snapshot selfRef when doing snapshot repair (CASSANDRA-9998)
 * Cannot replace token does not exist - DN node removed as Fat Client (CASSANDRA-9871)
Merged from 2.0:
 * Don't cast expected bf size to an int (CASSANDRA-9959)
 * Make getFullyExpiredSSTables less expensive (CASSANDRA-9882)


3.0.0-alpha1
 * Implement proper sandboxing for UDFs (CASSANDRA-9402)
 * Simplify (and unify) cleanup of compaction leftovers (CASSANDRA-7066)
 * Allow extra schema definitions in cassandra-stress yaml (CASSANDRA-9850)
 * Metrics should use up to date nomenclature (CASSANDRA-9448)
 * Change CREATE/ALTER TABLE syntax for compression (CASSANDRA-8384)
 * Cleanup crc and adler code for java 8 (CASSANDRA-9650)
 * Storage engine refactor (CASSANDRA-8099, 9743, 9746, 9759, 9781, 9808, 9825,
   9848, 9705, 9859, 9867, 9874, 9828, 9801)
 * Update Guava to 18.0 (CASSANDRA-9653)
 * Bloom filter false positive ratio is not honoured (CASSANDRA-8413)
 * New option for cassandra-stress to leave a ratio of columns null (CASSANDRA-9522)
 * Change hinted_handoff_enabled yaml setting, JMX (CASSANDRA-9035)
 * Add algorithmic token allocation (CASSANDRA-7032)
 * Add nodetool command to replay batchlog (CASSANDRA-9547)
 * Make file buffer cache independent of paths being read (CASSANDRA-8897)
 * Remove deprecated legacy Hadoop code (CASSANDRA-9353)
 * Decommissioned nodes will not rejoin the cluster (CASSANDRA-8801)
 * Change gossip stabilization to use endpoit size (CASSANDRA-9401)
 * Change default garbage collector to G1 (CASSANDRA-7486)
 * Populate TokenMetadata early during startup (CASSANDRA-9317)
 * Undeprecate cache recentHitRate (CASSANDRA-6591)
 * Add support for selectively varint encoding fields (CASSANDRA-9499, 9865)
 * Materialized Views (CASSANDRA-6477)
Merged from 2.2:
 * Avoid grouping sstables for anticompaction with DTCS (CASSANDRA-9900)
 * UDF / UDA execution time in trace (CASSANDRA-9723)
 * Fix broken internode SSL (CASSANDRA-9884)
Merged from 2.1:
 * Add new JMX methods to change local compaction strategy (CASSANDRA-9965)
 * Fix handling of enable/disable autocompaction (CASSANDRA-9899)
 * Add consistency level to tracing ouput (CASSANDRA-9827)
 * Remove repair snapshot leftover on startup (CASSANDRA-7357)
 * Use random nodes for batch log when only 2 racks (CASSANDRA-8735)
 * Ensure atomicity inside thrift and stream session (CASSANDRA-7757)
 * Fix nodetool info error when the node is not joined (CASSANDRA-9031)
Merged from 2.0:
 * Log when messages are dropped due to cross_node_timeout (CASSANDRA-9793)
 * Don't track hotness when opening from snapshot for validation (CASSANDRA-9382)


2.2.0
 * Allow the selection of columns together with aggregates (CASSANDRA-9767)
 * Fix cqlsh copy methods and other windows specific issues (CASSANDRA-9795)
 * Don't wrap byte arrays in SequentialWriter (CASSANDRA-9797)
 * sum() and avg() functions missing for smallint and tinyint types (CASSANDRA-9671)
 * Revert CASSANDRA-9542 (allow native functions in UDA) (CASSANDRA-9771)
Merged from 2.1:
 * Fix MarshalException when upgrading superColumn family (CASSANDRA-9582)
 * Fix broken logging for "empty" flushes in Memtable (CASSANDRA-9837)
 * Handle corrupt files on startup (CASSANDRA-9686)
 * Fix clientutil jar and tests (CASSANDRA-9760)
 * (cqlsh) Allow the SSL protocol version to be specified through the
    config file or environment variables (CASSANDRA-9544)
Merged from 2.0:
 * Add tool to find why expired sstables are not getting dropped (CASSANDRA-10015)
 * Remove erroneous pending HH tasks from tpstats/jmx (CASSANDRA-9129)
 * Don't cast expected bf size to an int (CASSANDRA-9959)
 * checkForEndpointCollision fails for legitimate collisions (CASSANDRA-9765)
 * Complete CASSANDRA-8448 fix (CASSANDRA-9519)
 * Don't include auth credentials in debug log (CASSANDRA-9682)
 * Can't transition from write survey to normal mode (CASSANDRA-9740)
 * Scrub (recover) sstables even when -Index.db is missing (CASSANDRA-9591)
 * Fix growing pending background compaction (CASSANDRA-9662)


2.2.0-rc2
 * Re-enable memory-mapped I/O on Windows (CASSANDRA-9658)
 * Warn when an extra-large partition is compacted (CASSANDRA-9643)
 * (cqlsh) Allow setting the initial connection timeout (CASSANDRA-9601)
 * BulkLoader has --transport-factory option but does not use it (CASSANDRA-9675)
 * Allow JMX over SSL directly from nodetool (CASSANDRA-9090)
 * Update cqlsh for UDFs (CASSANDRA-7556)
 * Change Windows kernel default timer resolution (CASSANDRA-9634)
 * Deprected sstable2json and json2sstable (CASSANDRA-9618)
 * Allow native functions in user-defined aggregates (CASSANDRA-9542)
 * Don't repair system_distributed by default (CASSANDRA-9621)
 * Fix mixing min, max, and count aggregates for blob type (CASSANRA-9622)
 * Rename class for DATE type in Java driver (CASSANDRA-9563)
 * Duplicate compilation of UDFs on coordinator (CASSANDRA-9475)
 * Fix connection leak in CqlRecordWriter (CASSANDRA-9576)
 * Mlockall before opening system sstables & remove boot_without_jna option (CASSANDRA-9573)
 * Add functions to convert timeuuid to date or time, deprecate dateOf and unixTimestampOf (CASSANDRA-9229)
 * Make sure we cancel non-compacting sstables from LifecycleTransaction (CASSANDRA-9566)
 * Fix deprecated repair JMX API (CASSANDRA-9570)
 * Add logback metrics (CASSANDRA-9378)
 * Update and refactor ant test/test-compression to run the tests in parallel (CASSANDRA-9583)
 * Fix upgrading to new directory for secondary index (CASSANDRA-9687)
Merged from 2.1:
 * (cqlsh) Fix bad check for CQL compatibility when DESCRIBE'ing
   COMPACT STORAGE tables with no clustering columns
 * Eliminate strong self-reference chains in sstable ref tidiers (CASSANDRA-9656)
 * Ensure StreamSession uses canonical sstable reader instances (CASSANDRA-9700)
 * Ensure memtable book keeping is not corrupted in the event we shrink usage (CASSANDRA-9681)
 * Update internal python driver for cqlsh (CASSANDRA-9064)
 * Fix IndexOutOfBoundsException when inserting tuple with too many
   elements using the string literal notation (CASSANDRA-9559)
 * Enable describe on indices (CASSANDRA-7814)
 * Fix incorrect result for IN queries where column not found (CASSANDRA-9540)
 * ColumnFamilyStore.selectAndReference may block during compaction (CASSANDRA-9637)
 * Fix bug in cardinality check when compacting (CASSANDRA-9580)
 * Fix memory leak in Ref due to ConcurrentLinkedQueue.remove() behaviour (CASSANDRA-9549)
 * Make rebuild only run one at a time (CASSANDRA-9119)
Merged from 2.0:
 * Avoid NPE in AuthSuccess#decode (CASSANDRA-9727)
 * Add listen_address to system.local (CASSANDRA-9603)
 * Bug fixes to resultset metadata construction (CASSANDRA-9636)
 * Fix setting 'durable_writes' in ALTER KEYSPACE (CASSANDRA-9560)
 * Avoids ballot clash in Paxos (CASSANDRA-9649)
 * Improve trace messages for RR (CASSANDRA-9479)
 * Fix suboptimal secondary index selection when restricted
   clustering column is also indexed (CASSANDRA-9631)
 * (cqlsh) Add min_threshold to DTCS option autocomplete (CASSANDRA-9385)
 * Fix error message when attempting to create an index on a column
   in a COMPACT STORAGE table with clustering columns (CASSANDRA-9527)
 * 'WITH WITH' in alter keyspace statements causes NPE (CASSANDRA-9565)
 * Expose some internals of SelectStatement for inspection (CASSANDRA-9532)
 * ArrivalWindow should use primitives (CASSANDRA-9496)
 * Periodically submit background compaction tasks (CASSANDRA-9592)
 * Set HAS_MORE_PAGES flag to false when PagingState is null (CASSANDRA-9571)


2.2.0-rc1
 * Compressed commit log should measure compressed space used (CASSANDRA-9095)
 * Fix comparison bug in CassandraRoleManager#collectRoles (CASSANDRA-9551)
 * Add tinyint,smallint,time,date support for UDFs (CASSANDRA-9400)
 * Deprecates SSTableSimpleWriter and SSTableSimpleUnsortedWriter (CASSANDRA-9546)
 * Empty INITCOND treated as null in aggregate (CASSANDRA-9457)
 * Remove use of Cell in Thrift MapReduce classes (CASSANDRA-8609)
 * Integrate pre-release Java Driver 2.2-rc1, custom build (CASSANDRA-9493)
 * Clean up gossiper logic for old versions (CASSANDRA-9370)
 * Fix custom payload coding/decoding to match the spec (CASSANDRA-9515)
 * ant test-all results incomplete when parsed (CASSANDRA-9463)
 * Disallow frozen<> types in function arguments and return types for
   clarity (CASSANDRA-9411)
 * Static Analysis to warn on unsafe use of Autocloseable instances (CASSANDRA-9431)
 * Update commitlog archiving examples now that commitlog segments are
   not recycled (CASSANDRA-9350)
 * Extend Transactional API to sstable lifecycle management (CASSANDRA-8568)
 * (cqlsh) Add support for native protocol 4 (CASSANDRA-9399)
 * Ensure that UDF and UDAs are keyspace-isolated (CASSANDRA-9409)
 * Revert CASSANDRA-7807 (tracing completion client notifications) (CASSANDRA-9429)
 * Add ability to stop compaction by ID (CASSANDRA-7207)
 * Let CassandraVersion handle SNAPSHOT version (CASSANDRA-9438)
Merged from 2.1:
 * (cqlsh) Fix using COPY through SOURCE or -f (CASSANDRA-9083)
 * Fix occasional lack of `system` keyspace in schema tables (CASSANDRA-8487)
 * Use ProtocolError code instead of ServerError code for native protocol
   error responses to unsupported protocol versions (CASSANDRA-9451)
 * Default commitlog_sync_batch_window_in_ms changed to 2ms (CASSANDRA-9504)
 * Fix empty partition assertion in unsorted sstable writing tools (CASSANDRA-9071)
 * Ensure truncate without snapshot cannot produce corrupt responses (CASSANDRA-9388)
 * Consistent error message when a table mixes counter and non-counter
   columns (CASSANDRA-9492)
 * Avoid getting unreadable keys during anticompaction (CASSANDRA-9508)
 * (cqlsh) Better float precision by default (CASSANDRA-9224)
 * Improve estimated row count (CASSANDRA-9107)
 * Optimize range tombstone memory footprint (CASSANDRA-8603)
 * Use configured gcgs in anticompaction (CASSANDRA-9397)
Merged from 2.0:
 * Don't accumulate more range than necessary in RangeTombstone.Tracker (CASSANDRA-9486)
 * Add broadcast and rpc addresses to system.local (CASSANDRA-9436)
 * Always mark sstable suspect when corrupted (CASSANDRA-9478)
 * Add database users and permissions to CQL3 documentation (CASSANDRA-7558)
 * Allow JVM_OPTS to be passed to standalone tools (CASSANDRA-5969)
 * Fix bad condition in RangeTombstoneList (CASSANDRA-9485)
 * Fix potential StackOverflow when setting CrcCheckChance over JMX (CASSANDRA-9488)
 * Fix null static columns in pages after the first, paged reversed
   queries (CASSANDRA-8502)
 * Fix counting cache serialization in request metrics (CASSANDRA-9466)
 * Add option not to validate atoms during scrub (CASSANDRA-9406)


2.2.0-beta1
 * Introduce Transactional API for internal state changes (CASSANDRA-8984)
 * Add a flag in cassandra.yaml to enable UDFs (CASSANDRA-9404)
 * Better support of null for UDF (CASSANDRA-8374)
 * Use ecj instead of javassist for UDFs (CASSANDRA-8241)
 * faster async logback configuration for tests (CASSANDRA-9376)
 * Add `smallint` and `tinyint` data types (CASSANDRA-8951)
 * Avoid thrift schema creation when native driver is used in stress tool (CASSANDRA-9374)
 * Make Functions.declared thread-safe
 * Add client warnings to native protocol v4 (CASSANDRA-8930)
 * Allow roles cache to be invalidated (CASSANDRA-8967)
 * Upgrade Snappy (CASSANDRA-9063)
 * Don't start Thrift rpc by default (CASSANDRA-9319)
 * Only stream from unrepaired sstables with incremental repair (CASSANDRA-8267)
 * Aggregate UDFs allow SFUNC return type to differ from STYPE if FFUNC specified (CASSANDRA-9321)
 * Remove Thrift dependencies in bundled tools (CASSANDRA-8358)
 * Disable memory mapping of hsperfdata file for JVM statistics (CASSANDRA-9242)
 * Add pre-startup checks to detect potential incompatibilities (CASSANDRA-8049)
 * Distinguish between null and unset in protocol v4 (CASSANDRA-7304)
 * Add user/role permissions for user-defined functions (CASSANDRA-7557)
 * Allow cassandra config to be updated to restart daemon without unloading classes (CASSANDRA-9046)
 * Don't initialize compaction writer before checking if iter is empty (CASSANDRA-9117)
 * Don't execute any functions at prepare-time (CASSANDRA-9037)
 * Share file handles between all instances of a SegmentedFile (CASSANDRA-8893)
 * Make it possible to major compact LCS (CASSANDRA-7272)
 * Make FunctionExecutionException extend RequestExecutionException
   (CASSANDRA-9055)
 * Add support for SELECT JSON, INSERT JSON syntax and new toJson(), fromJson()
   functions (CASSANDRA-7970)
 * Optimise max purgeable timestamp calculation in compaction (CASSANDRA-8920)
 * Constrain internode message buffer sizes, and improve IO class hierarchy (CASSANDRA-8670)
 * New tool added to validate all sstables in a node (CASSANDRA-5791)
 * Push notification when tracing completes for an operation (CASSANDRA-7807)
 * Delay "node up" and "node added" notifications until native protocol server is started (CASSANDRA-8236)
 * Compressed Commit Log (CASSANDRA-6809)
 * Optimise IntervalTree (CASSANDRA-8988)
 * Add a key-value payload for third party usage (CASSANDRA-8553, 9212)
 * Bump metrics-reporter-config dependency for metrics 3.0 (CASSANDRA-8149)
 * Partition intra-cluster message streams by size, not type (CASSANDRA-8789)
 * Add WriteFailureException to native protocol, notify coordinator of
   write failures (CASSANDRA-8592)
 * Convert SequentialWriter to nio (CASSANDRA-8709)
 * Add role based access control (CASSANDRA-7653, 8650, 7216, 8760, 8849, 8761, 8850)
 * Record client ip address in tracing sessions (CASSANDRA-8162)
 * Indicate partition key columns in response metadata for prepared
   statements (CASSANDRA-7660)
 * Merge UUIDType and TimeUUIDType parse logic (CASSANDRA-8759)
 * Avoid memory allocation when searching index summary (CASSANDRA-8793)
 * Optimise (Time)?UUIDType Comparisons (CASSANDRA-8730)
 * Make CRC32Ex into a separate maven dependency (CASSANDRA-8836)
 * Use preloaded jemalloc w/ Unsafe (CASSANDRA-8714, 9197)
 * Avoid accessing partitioner through StorageProxy (CASSANDRA-8244, 8268)
 * Upgrade Metrics library and remove depricated metrics (CASSANDRA-5657)
 * Serializing Row cache alternative, fully off heap (CASSANDRA-7438)
 * Duplicate rows returned when in clause has repeated values (CASSANDRA-6706)
 * Make CassandraException unchecked, extend RuntimeException (CASSANDRA-8560)
 * Support direct buffer decompression for reads (CASSANDRA-8464)
 * DirectByteBuffer compatible LZ4 methods (CASSANDRA-7039)
 * Group sstables for anticompaction correctly (CASSANDRA-8578)
 * Add ReadFailureException to native protocol, respond
   immediately when replicas encounter errors while handling
   a read request (CASSANDRA-7886)
 * Switch CommitLogSegment from RandomAccessFile to nio (CASSANDRA-8308)
 * Allow mixing token and partition key restrictions (CASSANDRA-7016)
 * Support index key/value entries on map collections (CASSANDRA-8473)
 * Modernize schema tables (CASSANDRA-8261)
 * Support for user-defined aggregation functions (CASSANDRA-8053)
 * Fix NPE in SelectStatement with empty IN values (CASSANDRA-8419)
 * Refactor SelectStatement, return IN results in natural order instead
   of IN value list order and ignore duplicate values in partition key IN restrictions (CASSANDRA-7981)
 * Support UDTs, tuples, and collections in user-defined
   functions (CASSANDRA-7563)
 * Fix aggregate fn results on empty selection, result column name,
   and cqlsh parsing (CASSANDRA-8229)
 * Mark sstables as repaired after full repair (CASSANDRA-7586)
 * Extend Descriptor to include a format value and refactor reader/writer
   APIs (CASSANDRA-7443)
 * Integrate JMH for microbenchmarks (CASSANDRA-8151)
 * Keep sstable levels when bootstrapping (CASSANDRA-7460)
 * Add Sigar library and perform basic OS settings check on startup (CASSANDRA-7838)
 * Support for aggregation functions (CASSANDRA-4914)
 * Remove cassandra-cli (CASSANDRA-7920)
 * Accept dollar quoted strings in CQL (CASSANDRA-7769)
 * Make assassinate a first class command (CASSANDRA-7935)
 * Support IN clause on any partition key column (CASSANDRA-7855)
 * Support IN clause on any clustering column (CASSANDRA-4762)
 * Improve compaction logging (CASSANDRA-7818)
 * Remove YamlFileNetworkTopologySnitch (CASSANDRA-7917)
 * Do anticompaction in groups (CASSANDRA-6851)
 * Support user-defined functions (CASSANDRA-7395, 7526, 7562, 7740, 7781, 7929,
   7924, 7812, 8063, 7813, 7708)
 * Permit configurable timestamps with cassandra-stress (CASSANDRA-7416)
 * Move sstable RandomAccessReader to nio2, which allows using the
   FILE_SHARE_DELETE flag on Windows (CASSANDRA-4050)
 * Remove CQL2 (CASSANDRA-5918)
 * Optimize fetching multiple cells by name (CASSANDRA-6933)
 * Allow compilation in java 8 (CASSANDRA-7028)
 * Make incremental repair default (CASSANDRA-7250)
 * Enable code coverage thru JaCoCo (CASSANDRA-7226)
 * Switch external naming of 'column families' to 'tables' (CASSANDRA-4369)
 * Shorten SSTable path (CASSANDRA-6962)
 * Use unsafe mutations for most unit tests (CASSANDRA-6969)
 * Fix race condition during calculation of pending ranges (CASSANDRA-7390)
 * Fail on very large batch sizes (CASSANDRA-8011)
 * Improve concurrency of repair (CASSANDRA-6455, 8208, 9145)
 * Select optimal CRC32 implementation at runtime (CASSANDRA-8614)
 * Evaluate MurmurHash of Token once per query (CASSANDRA-7096)
 * Generalize progress reporting (CASSANDRA-8901)
 * Resumable bootstrap streaming (CASSANDRA-8838, CASSANDRA-8942)
 * Allow scrub for secondary index (CASSANDRA-5174)
 * Save repair data to system table (CASSANDRA-5839)
 * fix nodetool names that reference column families (CASSANDRA-8872)
 Merged from 2.1:
 * Warn on misuse of unlogged batches (CASSANDRA-9282)
 * Failure detector detects and ignores local pauses (CASSANDRA-9183)
 * Add utility class to support for rate limiting a given log statement (CASSANDRA-9029)
 * Add missing consistency levels to cassandra-stess (CASSANDRA-9361)
 * Fix commitlog getCompletedTasks to not increment (CASSANDRA-9339)
 * Fix for harmless exceptions logged as ERROR (CASSANDRA-8564)
 * Delete processed sstables in sstablesplit/sstableupgrade (CASSANDRA-8606)
 * Improve sstable exclusion from partition tombstones (CASSANDRA-9298)
 * Validate the indexed column rather than the cell's contents for 2i (CASSANDRA-9057)
 * Add support for top-k custom 2i queries (CASSANDRA-8717)
 * Fix error when dropping table during compaction (CASSANDRA-9251)
 * cassandra-stress supports validation operations over user profiles (CASSANDRA-8773)
 * Add support for rate limiting log messages (CASSANDRA-9029)
 * Log the partition key with tombstone warnings (CASSANDRA-8561)
 * Reduce runWithCompactionsDisabled poll interval to 1ms (CASSANDRA-9271)
 * Fix PITR commitlog replay (CASSANDRA-9195)
 * GCInspector logs very different times (CASSANDRA-9124)
 * Fix deleting from an empty list (CASSANDRA-9198)
 * Update tuple and collection types that use a user-defined type when that UDT
   is modified (CASSANDRA-9148, CASSANDRA-9192)
 * Use higher timeout for prepair and snapshot in repair (CASSANDRA-9261)
 * Fix anticompaction blocking ANTI_ENTROPY stage (CASSANDRA-9151)
 * Repair waits for anticompaction to finish (CASSANDRA-9097)
 * Fix streaming not holding ref when stream error (CASSANDRA-9295)
 * Fix canonical view returning early opened SSTables (CASSANDRA-9396)
Merged from 2.0:
 * (cqlsh) Add LOGIN command to switch users (CASSANDRA-7212)
 * Clone SliceQueryFilter in AbstractReadCommand implementations (CASSANDRA-8940)
 * Push correct protocol notification for DROP INDEX (CASSANDRA-9310)
 * token-generator - generated tokens too long (CASSANDRA-9300)
 * Fix counting of tombstones for TombstoneOverwhelmingException (CASSANDRA-9299)
 * Fix ReconnectableSnitch reconnecting to peers during upgrade (CASSANDRA-6702)
 * Include keyspace and table name in error log for collections over the size
   limit (CASSANDRA-9286)
 * Avoid potential overlap in LCS with single-partition sstables (CASSANDRA-9322)
 * Log warning message when a table is queried before the schema has fully
   propagated (CASSANDRA-9136)
 * Overload SecondaryIndex#indexes to accept the column definition (CASSANDRA-9314)
 * (cqlsh) Add SERIAL and LOCAL_SERIAL consistency levels (CASSANDRA-8051)
 * Fix index selection during rebuild with certain table layouts (CASSANDRA-9281)
 * Fix partition-level-delete-only workload accounting (CASSANDRA-9194)
 * Allow scrub to handle corrupted compressed chunks (CASSANDRA-9140)
 * Fix assertion error when resetlocalschema is run during repair (CASSANDRA-9249)
 * Disable single sstable tombstone compactions for DTCS by default (CASSANDRA-9234)
 * IncomingTcpConnection thread is not named (CASSANDRA-9262)
 * Close incoming connections when MessagingService is stopped (CASSANDRA-9238)
 * Fix streaming hang when retrying (CASSANDRA-9132)


2.1.5
 * Re-add deprecated cold_reads_to_omit param for backwards compat (CASSANDRA-9203)
 * Make anticompaction visible in compactionstats (CASSANDRA-9098)
 * Improve nodetool getendpoints documentation about the partition
   key parameter (CASSANDRA-6458)
 * Don't check other keyspaces for schema changes when an user-defined
   type is altered (CASSANDRA-9187)
 * Add generate-idea-files target to build.xml (CASSANDRA-9123)
 * Allow takeColumnFamilySnapshot to take a list of tables (CASSANDRA-8348)
 * Limit major sstable operations to their canonical representation (CASSANDRA-8669)
 * cqlsh: Add tests for INSERT and UPDATE tab completion (CASSANDRA-9125)
 * cqlsh: quote column names when needed in COPY FROM inserts (CASSANDRA-9080)
 * Do not load read meter for offline operations (CASSANDRA-9082)
 * cqlsh: Make CompositeType data readable (CASSANDRA-8919)
 * cqlsh: Fix display of triggers (CASSANDRA-9081)
 * Fix NullPointerException when deleting or setting an element by index on
   a null list collection (CASSANDRA-9077)
 * Buffer bloom filter serialization (CASSANDRA-9066)
 * Fix anti-compaction target bloom filter size (CASSANDRA-9060)
 * Make FROZEN and TUPLE unreserved keywords in CQL (CASSANDRA-9047)
 * Prevent AssertionError from SizeEstimatesRecorder (CASSANDRA-9034)
 * Avoid overwriting index summaries for sstables with an older format that
   does not support downsampling; rebuild summaries on startup when this
   is detected (CASSANDRA-8993)
 * Fix potential data loss in CompressedSequentialWriter (CASSANDRA-8949)
 * Make PasswordAuthenticator number of hashing rounds configurable (CASSANDRA-8085)
 * Fix AssertionError when binding nested collections in DELETE (CASSANDRA-8900)
 * Check for overlap with non-early sstables in LCS (CASSANDRA-8739)
 * Only calculate max purgable timestamp if we have to (CASSANDRA-8914)
 * (cqlsh) Greatly improve performance of COPY FROM (CASSANDRA-8225)
 * IndexSummary effectiveIndexInterval is now a guideline, not a rule (CASSANDRA-8993)
 * Use correct bounds for page cache eviction of compressed files (CASSANDRA-8746)
 * SSTableScanner enforces its bounds (CASSANDRA-8946)
 * Cleanup cell equality (CASSANDRA-8947)
 * Introduce intra-cluster message coalescing (CASSANDRA-8692)
 * DatabaseDescriptor throws NPE when rpc_interface is used (CASSANDRA-8839)
 * Don't check if an sstable is live for offline compactions (CASSANDRA-8841)
 * Don't set clientMode in SSTableLoader (CASSANDRA-8238)
 * Fix SSTableRewriter with disabled early open (CASSANDRA-8535)
 * Fix cassandra-stress so it respects the CL passed in user mode (CASSANDRA-8948)
 * Fix rare NPE in ColumnDefinition#hasIndexOption() (CASSANDRA-8786)
 * cassandra-stress reports per-operation statistics, plus misc (CASSANDRA-8769)
 * Add SimpleDate (cql date) and Time (cql time) types (CASSANDRA-7523)
 * Use long for key count in cfstats (CASSANDRA-8913)
 * Make SSTableRewriter.abort() more robust to failure (CASSANDRA-8832)
 * Remove cold_reads_to_omit from STCS (CASSANDRA-8860)
 * Make EstimatedHistogram#percentile() use ceil instead of floor (CASSANDRA-8883)
 * Fix top partitions reporting wrong cardinality (CASSANDRA-8834)
 * Fix rare NPE in KeyCacheSerializer (CASSANDRA-8067)
 * Pick sstables for validation as late as possible inc repairs (CASSANDRA-8366)
 * Fix commitlog getPendingTasks to not increment (CASSANDRA-8862)
 * Fix parallelism adjustment in range and secondary index queries
   when the first fetch does not satisfy the limit (CASSANDRA-8856)
 * Check if the filtered sstables is non-empty in STCS (CASSANDRA-8843)
 * Upgrade java-driver used for cassandra-stress (CASSANDRA-8842)
 * Fix CommitLog.forceRecycleAllSegments() memory access error (CASSANDRA-8812)
 * Improve assertions in Memory (CASSANDRA-8792)
 * Fix SSTableRewriter cleanup (CASSANDRA-8802)
 * Introduce SafeMemory for CompressionMetadata.Writer (CASSANDRA-8758)
 * 'nodetool info' prints exception against older node (CASSANDRA-8796)
 * Ensure SSTableReader.last corresponds exactly with the file end (CASSANDRA-8750)
 * Make SSTableWriter.openEarly more robust and obvious (CASSANDRA-8747)
 * Enforce SSTableReader.first/last (CASSANDRA-8744)
 * Cleanup SegmentedFile API (CASSANDRA-8749)
 * Avoid overlap with early compaction replacement (CASSANDRA-8683)
 * Safer Resource Management++ (CASSANDRA-8707)
 * Write partition size estimates into a system table (CASSANDRA-7688)
 * cqlsh: Fix keys() and full() collection indexes in DESCRIBE output
   (CASSANDRA-8154)
 * Show progress of streaming in nodetool netstats (CASSANDRA-8886)
 * IndexSummaryBuilder utilises offheap memory, and shares data between
   each IndexSummary opened from it (CASSANDRA-8757)
 * markCompacting only succeeds if the exact SSTableReader instances being
   marked are in the live set (CASSANDRA-8689)
 * cassandra-stress support for varint (CASSANDRA-8882)
 * Fix Adler32 digest for compressed sstables (CASSANDRA-8778)
 * Add nodetool statushandoff/statusbackup (CASSANDRA-8912)
 * Use stdout for progress and stats in sstableloader (CASSANDRA-8982)
 * Correctly identify 2i datadir from older versions (CASSANDRA-9116)
Merged from 2.0:
 * Ignore gossip SYNs after shutdown (CASSANDRA-9238)
 * Avoid overflow when calculating max sstable size in LCS (CASSANDRA-9235)
 * Make sstable blacklisting work with compression (CASSANDRA-9138)
 * Do not attempt to rebuild indexes if no index accepts any column (CASSANDRA-9196)
 * Don't initiate snitch reconnection for dead states (CASSANDRA-7292)
 * Fix ArrayIndexOutOfBoundsException in CQLSSTableWriter (CASSANDRA-8978)
 * Add shutdown gossip state to prevent timeouts during rolling restarts (CASSANDRA-8336)
 * Fix running with java.net.preferIPv6Addresses=true (CASSANDRA-9137)
 * Fix failed bootstrap/replace attempts being persisted in system.peers (CASSANDRA-9180)
 * Flush system.IndexInfo after marking index built (CASSANDRA-9128)
 * Fix updates to min/max_compaction_threshold through cassandra-cli
   (CASSANDRA-8102)
 * Don't include tmp files when doing offline relevel (CASSANDRA-9088)
 * Use the proper CAS WriteType when finishing a previous round during Paxos
   preparation (CASSANDRA-8672)
 * Avoid race in cancelling compactions (CASSANDRA-9070)
 * More aggressive check for expired sstables in DTCS (CASSANDRA-8359)
 * Fix ignored index_interval change in ALTER TABLE statements (CASSANDRA-7976)
 * Do more aggressive compaction in old time windows in DTCS (CASSANDRA-8360)
 * java.lang.AssertionError when reading saved cache (CASSANDRA-8740)
 * "disk full" when running cleanup (CASSANDRA-9036)
 * Lower logging level from ERROR to DEBUG when a scheduled schema pull
   cannot be completed due to a node being down (CASSANDRA-9032)
 * Fix MOVED_NODE client event (CASSANDRA-8516)
 * Allow overriding MAX_OUTSTANDING_REPLAY_COUNT (CASSANDRA-7533)
 * Fix malformed JMX ObjectName containing IPv6 addresses (CASSANDRA-9027)
 * (cqlsh) Allow increasing CSV field size limit through
   cqlshrc config option (CASSANDRA-8934)
 * Stop logging range tombstones when exceeding the threshold
   (CASSANDRA-8559)
 * Fix NullPointerException when nodetool getendpoints is run
   against invalid keyspaces or tables (CASSANDRA-8950)
 * Allow specifying the tmp dir (CASSANDRA-7712)
 * Improve compaction estimated tasks estimation (CASSANDRA-8904)
 * Fix duplicate up/down messages sent to native clients (CASSANDRA-7816)
 * Expose commit log archive status via JMX (CASSANDRA-8734)
 * Provide better exceptions for invalid replication strategy parameters
   (CASSANDRA-8909)
 * Fix regression in mixed single and multi-column relation support for
   SELECT statements (CASSANDRA-8613)
 * Add ability to limit number of native connections (CASSANDRA-8086)
 * Fix CQLSSTableWriter throwing exception and spawning threads
   (CASSANDRA-8808)
 * Fix MT mismatch between empty and GC-able data (CASSANDRA-8979)
 * Fix incorrect validation when snapshotting single table (CASSANDRA-8056)
 * Add offline tool to relevel sstables (CASSANDRA-8301)
 * Preserve stream ID for more protocol errors (CASSANDRA-8848)
 * Fix combining token() function with multi-column relations on
   clustering columns (CASSANDRA-8797)
 * Make CFS.markReferenced() resistant to bad refcounting (CASSANDRA-8829)
 * Fix StreamTransferTask abort/complete bad refcounting (CASSANDRA-8815)
 * Fix AssertionError when querying a DESC clustering ordered
   table with ASC ordering and paging (CASSANDRA-8767)
 * AssertionError: "Memory was freed" when running cleanup (CASSANDRA-8716)
 * Make it possible to set max_sstable_age to fractional days (CASSANDRA-8406)
 * Fix some multi-column relations with indexes on some clustering
   columns (CASSANDRA-8275)
 * Fix memory leak in SSTableSimple*Writer and SSTableReader.validate()
   (CASSANDRA-8748)
 * Throw OOM if allocating memory fails to return a valid pointer (CASSANDRA-8726)
 * Fix SSTableSimpleUnsortedWriter ConcurrentModificationException (CASSANDRA-8619)
 * 'nodetool info' prints exception against older node (CASSANDRA-8796)
 * Ensure SSTableSimpleUnsortedWriter.close() terminates if
   disk writer has crashed (CASSANDRA-8807)


2.1.4
 * Bind JMX to localhost unless explicitly configured otherwise (CASSANDRA-9085)


2.1.3
 * Fix HSHA/offheap_objects corruption (CASSANDRA-8719)
 * Upgrade libthrift to 0.9.2 (CASSANDRA-8685)
 * Don't use the shared ref in sstableloader (CASSANDRA-8704)
 * Purge internal prepared statements if related tables or
   keyspaces are dropped (CASSANDRA-8693)
 * (cqlsh) Handle unicode BOM at start of files (CASSANDRA-8638)
 * Stop compactions before exiting offline tools (CASSANDRA-8623)
 * Update tools/stress/README.txt to match current behaviour (CASSANDRA-7933)
 * Fix schema from Thrift conversion with empty metadata (CASSANDRA-8695)
 * Safer Resource Management (CASSANDRA-7705)
 * Make sure we compact highly overlapping cold sstables with
   STCS (CASSANDRA-8635)
 * rpc_interface and listen_interface generate NPE on startup when specified
   interface doesn't exist (CASSANDRA-8677)
 * Fix ArrayIndexOutOfBoundsException in nodetool cfhistograms (CASSANDRA-8514)
 * Switch from yammer metrics for nodetool cf/proxy histograms (CASSANDRA-8662)
 * Make sure we don't add tmplink files to the compaction
   strategy (CASSANDRA-8580)
 * (cqlsh) Handle maps with blob keys (CASSANDRA-8372)
 * (cqlsh) Handle DynamicCompositeType schemas correctly (CASSANDRA-8563)
 * Duplicate rows returned when in clause has repeated values (CASSANDRA-6706)
 * Add tooling to detect hot partitions (CASSANDRA-7974)
 * Fix cassandra-stress user-mode truncation of partition generation (CASSANDRA-8608)
 * Only stream from unrepaired sstables during inc repair (CASSANDRA-8267)
 * Don't allow starting multiple inc repairs on the same sstables (CASSANDRA-8316)
 * Invalidate prepared BATCH statements when related tables
   or keyspaces are dropped (CASSANDRA-8652)
 * Fix missing results in secondary index queries on collections
   with ALLOW FILTERING (CASSANDRA-8421)
 * Expose EstimatedHistogram metrics for range slices (CASSANDRA-8627)
 * (cqlsh) Escape clqshrc passwords properly (CASSANDRA-8618)
 * Fix NPE when passing wrong argument in ALTER TABLE statement (CASSANDRA-8355)
 * Pig: Refactor and deprecate CqlStorage (CASSANDRA-8599)
 * Don't reuse the same cleanup strategy for all sstables (CASSANDRA-8537)
 * Fix case-sensitivity of index name on CREATE and DROP INDEX
   statements (CASSANDRA-8365)
 * Better detection/logging for corruption in compressed sstables (CASSANDRA-8192)
 * Use the correct repairedAt value when closing writer (CASSANDRA-8570)
 * (cqlsh) Handle a schema mismatch being detected on startup (CASSANDRA-8512)
 * Properly calculate expected write size during compaction (CASSANDRA-8532)
 * Invalidate affected prepared statements when a table's columns
   are altered (CASSANDRA-7910)
 * Stress - user defined writes should populate sequentally (CASSANDRA-8524)
 * Fix regression in SSTableRewriter causing some rows to become unreadable
   during compaction (CASSANDRA-8429)
 * Run major compactions for repaired/unrepaired in parallel (CASSANDRA-8510)
 * (cqlsh) Fix compression options in DESCRIBE TABLE output when compression
   is disabled (CASSANDRA-8288)
 * (cqlsh) Fix DESCRIBE output after keyspaces are altered (CASSANDRA-7623)
 * Make sure we set lastCompactedKey correctly (CASSANDRA-8463)
 * (cqlsh) Fix output of CONSISTENCY command (CASSANDRA-8507)
 * (cqlsh) Fixed the handling of LIST statements (CASSANDRA-8370)
 * Make sstablescrub check leveled manifest again (CASSANDRA-8432)
 * Check first/last keys in sstable when giving out positions (CASSANDRA-8458)
 * Disable mmap on Windows (CASSANDRA-6993)
 * Add missing ConsistencyLevels to cassandra-stress (CASSANDRA-8253)
 * Add auth support to cassandra-stress (CASSANDRA-7985)
 * Fix ArrayIndexOutOfBoundsException when generating error message
   for some CQL syntax errors (CASSANDRA-8455)
 * Scale memtable slab allocation logarithmically (CASSANDRA-7882)
 * cassandra-stress simultaneous inserts over same seed (CASSANDRA-7964)
 * Reduce cassandra-stress sampling memory requirements (CASSANDRA-7926)
 * Ensure memtable flush cannot expire commit log entries from its future (CASSANDRA-8383)
 * Make read "defrag" async to reclaim memtables (CASSANDRA-8459)
 * Remove tmplink files for offline compactions (CASSANDRA-8321)
 * Reduce maxHintsInProgress (CASSANDRA-8415)
 * BTree updates may call provided update function twice (CASSANDRA-8018)
 * Release sstable references after anticompaction (CASSANDRA-8386)
 * Handle abort() in SSTableRewriter properly (CASSANDRA-8320)
 * Centralize shared executors (CASSANDRA-8055)
 * Fix filtering for CONTAINS (KEY) relations on frozen collection
   clustering columns when the query is restricted to a single
   partition (CASSANDRA-8203)
 * Do more aggressive entire-sstable TTL expiry checks (CASSANDRA-8243)
 * Add more log info if readMeter is null (CASSANDRA-8238)
 * add check of the system wall clock time at startup (CASSANDRA-8305)
 * Support for frozen collections (CASSANDRA-7859)
 * Fix overflow on histogram computation (CASSANDRA-8028)
 * Have paxos reuse the timestamp generation of normal queries (CASSANDRA-7801)
 * Fix incremental repair not remove parent session on remote (CASSANDRA-8291)
 * Improve JBOD disk utilization (CASSANDRA-7386)
 * Log failed host when preparing incremental repair (CASSANDRA-8228)
 * Force config client mode in CQLSSTableWriter (CASSANDRA-8281)
 * Fix sstableupgrade throws exception (CASSANDRA-8688)
 * Fix hang when repairing empty keyspace (CASSANDRA-8694)
Merged from 2.0:
 * Fix IllegalArgumentException in dynamic snitch (CASSANDRA-8448)
 * Add support for UPDATE ... IF EXISTS (CASSANDRA-8610)
 * Fix reversal of list prepends (CASSANDRA-8733)
 * Prevent non-zero default_time_to_live on tables with counters
   (CASSANDRA-8678)
 * Fix SSTableSimpleUnsortedWriter ConcurrentModificationException
   (CASSANDRA-8619)
 * Round up time deltas lower than 1ms in BulkLoader (CASSANDRA-8645)
 * Add batch remove iterator to ABSC (CASSANDRA-8414, 8666)
 * Round up time deltas lower than 1ms in BulkLoader (CASSANDRA-8645)
 * Fix isClientMode check in Keyspace (CASSANDRA-8687)
 * Use more efficient slice size for querying internal secondary
   index tables (CASSANDRA-8550)
 * Fix potentially returning deleted rows with range tombstone (CASSANDRA-8558)
 * Check for available disk space before starting a compaction (CASSANDRA-8562)
 * Fix DISTINCT queries with LIMITs or paging when some partitions
   contain only tombstones (CASSANDRA-8490)
 * Introduce background cache refreshing to permissions cache
   (CASSANDRA-8194)
 * Fix race condition in StreamTransferTask that could lead to
   infinite loops and premature sstable deletion (CASSANDRA-7704)
 * Add an extra version check to MigrationTask (CASSANDRA-8462)
 * Ensure SSTableWriter cleans up properly after failure (CASSANDRA-8499)
 * Increase bf true positive count on key cache hit (CASSANDRA-8525)
 * Move MeteredFlusher to its own thread (CASSANDRA-8485)
 * Fix non-distinct results in DISTNCT queries on static columns when
   paging is enabled (CASSANDRA-8087)
 * Move all hints related tasks to hints internal executor (CASSANDRA-8285)
 * Fix paging for multi-partition IN queries (CASSANDRA-8408)
 * Fix MOVED_NODE topology event never being emitted when a node
   moves its token (CASSANDRA-8373)
 * Fix validation of indexes in COMPACT tables (CASSANDRA-8156)
 * Avoid StackOverflowError when a large list of IN values
   is used for a clustering column (CASSANDRA-8410)
 * Fix NPE when writetime() or ttl() calls are wrapped by
   another function call (CASSANDRA-8451)
 * Fix NPE after dropping a keyspace (CASSANDRA-8332)
 * Fix error message on read repair timeouts (CASSANDRA-7947)
 * Default DTCS base_time_seconds changed to 60 (CASSANDRA-8417)
 * Refuse Paxos operation with more than one pending endpoint (CASSANDRA-8346, 8640)
 * Throw correct exception when trying to bind a keyspace or table
   name (CASSANDRA-6952)
 * Make HHOM.compact synchronized (CASSANDRA-8416)
 * cancel latency-sampling task when CF is dropped (CASSANDRA-8401)
 * don't block SocketThread for MessagingService (CASSANDRA-8188)
 * Increase quarantine delay on replacement (CASSANDRA-8260)
 * Expose off-heap memory usage stats (CASSANDRA-7897)
 * Ignore Paxos commits for truncated tables (CASSANDRA-7538)
 * Validate size of indexed column values (CASSANDRA-8280)
 * Make LCS split compaction results over all data directories (CASSANDRA-8329)
 * Fix some failing queries that use multi-column relations
   on COMPACT STORAGE tables (CASSANDRA-8264)
 * Fix InvalidRequestException with ORDER BY (CASSANDRA-8286)
 * Disable SSLv3 for POODLE (CASSANDRA-8265)
 * Fix millisecond timestamps in Tracing (CASSANDRA-8297)
 * Include keyspace name in error message when there are insufficient
   live nodes to stream from (CASSANDRA-8221)
 * Avoid overlap in L1 when L0 contains many nonoverlapping
   sstables (CASSANDRA-8211)
 * Improve PropertyFileSnitch logging (CASSANDRA-8183)
 * Add DC-aware sequential repair (CASSANDRA-8193)
 * Use live sstables in snapshot repair if possible (CASSANDRA-8312)
 * Fix hints serialized size calculation (CASSANDRA-8587)


2.1.2
 * (cqlsh) parse_for_table_meta errors out on queries with undefined
   grammars (CASSANDRA-8262)
 * (cqlsh) Fix SELECT ... TOKEN() function broken in C* 2.1.1 (CASSANDRA-8258)
 * Fix Cassandra crash when running on JDK8 update 40 (CASSANDRA-8209)
 * Optimize partitioner tokens (CASSANDRA-8230)
 * Improve compaction of repaired/unrepaired sstables (CASSANDRA-8004)
 * Make cache serializers pluggable (CASSANDRA-8096)
 * Fix issues with CONTAINS (KEY) queries on secondary indexes
   (CASSANDRA-8147)
 * Fix read-rate tracking of sstables for some queries (CASSANDRA-8239)
 * Fix default timestamp in QueryOptions (CASSANDRA-8246)
 * Set socket timeout when reading remote version (CASSANDRA-8188)
 * Refactor how we track live size (CASSANDRA-7852)
 * Make sure unfinished compaction files are removed (CASSANDRA-8124)
 * Fix shutdown when run as Windows service (CASSANDRA-8136)
 * Fix DESCRIBE TABLE with custom indexes (CASSANDRA-8031)
 * Fix race in RecoveryManagerTest (CASSANDRA-8176)
 * Avoid IllegalArgumentException while sorting sstables in
   IndexSummaryManager (CASSANDRA-8182)
 * Shutdown JVM on file descriptor exhaustion (CASSANDRA-7579)
 * Add 'die' policy for commit log and disk failure (CASSANDRA-7927)
 * Fix installing as service on Windows (CASSANDRA-8115)
 * Fix CREATE TABLE for CQL2 (CASSANDRA-8144)
 * Avoid boxing in ColumnStats min/max trackers (CASSANDRA-8109)
Merged from 2.0:
 * Correctly handle non-text column names in cql3 (CASSANDRA-8178)
 * Fix deletion for indexes on primary key columns (CASSANDRA-8206)
 * Add 'nodetool statusgossip' (CASSANDRA-8125)
 * Improve client notification that nodes are ready for requests (CASSANDRA-7510)
 * Handle negative timestamp in writetime method (CASSANDRA-8139)
 * Pig: Remove errant LIMIT clause in CqlNativeStorage (CASSANDRA-8166)
 * Throw ConfigurationException when hsha is used with the default
   rpc_max_threads setting of 'unlimited' (CASSANDRA-8116)
 * Allow concurrent writing of the same table in the same JVM using
   CQLSSTableWriter (CASSANDRA-7463)
 * Fix totalDiskSpaceUsed calculation (CASSANDRA-8205)


2.1.1
 * Fix spin loop in AtomicSortedColumns (CASSANDRA-7546)
 * Dont notify when replacing tmplink files (CASSANDRA-8157)
 * Fix validation with multiple CONTAINS clause (CASSANDRA-8131)
 * Fix validation of collections in TriggerExecutor (CASSANDRA-8146)
 * Fix IllegalArgumentException when a list of IN values containing tuples
   is passed as a single arg to a prepared statement with the v1 or v2
   protocol (CASSANDRA-8062)
 * Fix ClassCastException in DISTINCT query on static columns with
   query paging (CASSANDRA-8108)
 * Fix NPE on null nested UDT inside a set (CASSANDRA-8105)
 * Fix exception when querying secondary index on set items or map keys
   when some clustering columns are specified (CASSANDRA-8073)
 * Send proper error response when there is an error during native
   protocol message decode (CASSANDRA-8118)
 * Gossip should ignore generation numbers too far in the future (CASSANDRA-8113)
 * Fix NPE when creating a table with frozen sets, lists (CASSANDRA-8104)
 * Fix high memory use due to tracking reads on incrementally opened sstable
   readers (CASSANDRA-8066)
 * Fix EXECUTE request with skipMetadata=false returning no metadata
   (CASSANDRA-8054)
 * Allow concurrent use of CQLBulkOutputFormat (CASSANDRA-7776)
 * Shutdown JVM on OOM (CASSANDRA-7507)
 * Upgrade netty version and enable epoll event loop (CASSANDRA-7761)
 * Don't duplicate sstables smaller than split size when using
   the sstablesplitter tool (CASSANDRA-7616)
 * Avoid re-parsing already prepared statements (CASSANDRA-7923)
 * Fix some Thrift slice deletions and updates of COMPACT STORAGE
   tables with some clustering columns omitted (CASSANDRA-7990)
 * Fix filtering for CONTAINS on sets (CASSANDRA-8033)
 * Properly track added size (CASSANDRA-7239)
 * Allow compilation in java 8 (CASSANDRA-7208)
 * Fix Assertion error on RangeTombstoneList diff (CASSANDRA-8013)
 * Release references to overlapping sstables during compaction (CASSANDRA-7819)
 * Send notification when opening compaction results early (CASSANDRA-8034)
 * Make native server start block until properly bound (CASSANDRA-7885)
 * (cqlsh) Fix IPv6 support (CASSANDRA-7988)
 * Ignore fat clients when checking for endpoint collision (CASSANDRA-7939)
 * Make sstablerepairedset take a list of files (CASSANDRA-7995)
 * (cqlsh) Tab completeion for indexes on map keys (CASSANDRA-7972)
 * (cqlsh) Fix UDT field selection in select clause (CASSANDRA-7891)
 * Fix resource leak in event of corrupt sstable
 * (cqlsh) Add command line option for cqlshrc file path (CASSANDRA-7131)
 * Provide visibility into prepared statements churn (CASSANDRA-7921, CASSANDRA-7930)
 * Invalidate prepared statements when their keyspace or table is
   dropped (CASSANDRA-7566)
 * cassandra-stress: fix support for NetworkTopologyStrategy (CASSANDRA-7945)
 * Fix saving caches when a table is dropped (CASSANDRA-7784)
 * Add better error checking of new stress profile (CASSANDRA-7716)
 * Use ThreadLocalRandom and remove FBUtilities.threadLocalRandom (CASSANDRA-7934)
 * Prevent operator mistakes due to simultaneous bootstrap (CASSANDRA-7069)
 * cassandra-stress supports whitelist mode for node config (CASSANDRA-7658)
 * GCInspector more closely tracks GC; cassandra-stress and nodetool report it (CASSANDRA-7916)
 * nodetool won't output bogus ownership info without a keyspace (CASSANDRA-7173)
 * Add human readable option to nodetool commands (CASSANDRA-5433)
 * Don't try to set repairedAt on old sstables (CASSANDRA-7913)
 * Add metrics for tracking PreparedStatement use (CASSANDRA-7719)
 * (cqlsh) tab-completion for triggers (CASSANDRA-7824)
 * (cqlsh) Support for query paging (CASSANDRA-7514)
 * (cqlsh) Show progress of COPY operations (CASSANDRA-7789)
 * Add syntax to remove multiple elements from a map (CASSANDRA-6599)
 * Support non-equals conditions in lightweight transactions (CASSANDRA-6839)
 * Add IF [NOT] EXISTS to create/drop triggers (CASSANDRA-7606)
 * (cqlsh) Display the current logged-in user (CASSANDRA-7785)
 * (cqlsh) Don't ignore CTRL-C during COPY FROM execution (CASSANDRA-7815)
 * (cqlsh) Order UDTs according to cross-type dependencies in DESCRIBE
   output (CASSANDRA-7659)
 * (cqlsh) Fix handling of CAS statement results (CASSANDRA-7671)
 * (cqlsh) COPY TO/FROM improvements (CASSANDRA-7405)
 * Support list index operations with conditions (CASSANDRA-7499)
 * Add max live/tombstoned cells to nodetool cfstats output (CASSANDRA-7731)
 * Validate IPv6 wildcard addresses properly (CASSANDRA-7680)
 * (cqlsh) Error when tracing query (CASSANDRA-7613)
 * Avoid IOOBE when building SyntaxError message snippet (CASSANDRA-7569)
 * SSTableExport uses correct validator to create string representation of partition
   keys (CASSANDRA-7498)
 * Avoid NPEs when receiving type changes for an unknown keyspace (CASSANDRA-7689)
 * Add support for custom 2i validation (CASSANDRA-7575)
 * Pig support for hadoop CqlInputFormat (CASSANDRA-6454)
 * Add duration mode to cassandra-stress (CASSANDRA-7468)
 * Add listen_interface and rpc_interface options (CASSANDRA-7417)
 * Improve schema merge performance (CASSANDRA-7444)
 * Adjust MT depth based on # of partition validating (CASSANDRA-5263)
 * Optimise NativeCell comparisons (CASSANDRA-6755)
 * Configurable client timeout for cqlsh (CASSANDRA-7516)
 * Include snippet of CQL query near syntax error in messages (CASSANDRA-7111)
 * Make repair -pr work with -local (CASSANDRA-7450)
 * Fix error in sstableloader with -cph > 1 (CASSANDRA-8007)
 * Fix snapshot repair error on indexed tables (CASSANDRA-8020)
 * Do not exit nodetool repair when receiving JMX NOTIF_LOST (CASSANDRA-7909)
 * Stream to private IP when available (CASSANDRA-8084)
Merged from 2.0:
 * Reject conditions on DELETE unless full PK is given (CASSANDRA-6430)
 * Properly reject the token function DELETE (CASSANDRA-7747)
 * Force batchlog replay before decommissioning a node (CASSANDRA-7446)
 * Fix hint replay with many accumulated expired hints (CASSANDRA-6998)
 * Fix duplicate results in DISTINCT queries on static columns with query
   paging (CASSANDRA-8108)
 * Add DateTieredCompactionStrategy (CASSANDRA-6602)
 * Properly validate ascii and utf8 string literals in CQL queries (CASSANDRA-8101)
 * (cqlsh) Fix autocompletion for alter keyspace (CASSANDRA-8021)
 * Create backup directories for commitlog archiving during startup (CASSANDRA-8111)
 * Reduce totalBlockFor() for LOCAL_* consistency levels (CASSANDRA-8058)
 * Fix merging schemas with re-dropped keyspaces (CASSANDRA-7256)
 * Fix counters in supercolumns during live upgrades from 1.2 (CASSANDRA-7188)
 * Notify DT subscribers when a column family is truncated (CASSANDRA-8088)
 * Add sanity check of $JAVA on startup (CASSANDRA-7676)
 * Schedule fat client schema pull on join (CASSANDRA-7993)
 * Don't reset nodes' versions when closing IncomingTcpConnections
   (CASSANDRA-7734)
 * Record the real messaging version in all cases in OutboundTcpConnection
   (CASSANDRA-8057)
 * SSL does not work in cassandra-cli (CASSANDRA-7899)
 * Fix potential exception when using ReversedType in DynamicCompositeType
   (CASSANDRA-7898)
 * Better validation of collection values (CASSANDRA-7833)
 * Track min/max timestamps correctly (CASSANDRA-7969)
 * Fix possible overflow while sorting CL segments for replay (CASSANDRA-7992)
 * Increase nodetool Xmx (CASSANDRA-7956)
 * Archive any commitlog segments present at startup (CASSANDRA-6904)
 * CrcCheckChance should adjust based on live CFMetadata not
   sstable metadata (CASSANDRA-7978)
 * token() should only accept columns in the partitioning
   key order (CASSANDRA-6075)
 * Add method to invalidate permission cache via JMX (CASSANDRA-7977)
 * Allow propagating multiple gossip states atomically (CASSANDRA-6125)
 * Log exceptions related to unclean native protocol client disconnects
   at DEBUG or INFO (CASSANDRA-7849)
 * Allow permissions cache to be set via JMX (CASSANDRA-7698)
 * Include schema_triggers CF in readable system resources (CASSANDRA-7967)
 * Fix RowIndexEntry to report correct serializedSize (CASSANDRA-7948)
 * Make CQLSSTableWriter sync within partitions (CASSANDRA-7360)
 * Potentially use non-local replicas in CqlConfigHelper (CASSANDRA-7906)
 * Explicitly disallow mixing multi-column and single-column
   relations on clustering columns (CASSANDRA-7711)
 * Better error message when condition is set on PK column (CASSANDRA-7804)
 * Don't send schema change responses and events for no-op DDL
   statements (CASSANDRA-7600)
 * (Hadoop) fix cluster initialisation for a split fetching (CASSANDRA-7774)
 * Throw InvalidRequestException when queries contain relations on entire
   collection columns (CASSANDRA-7506)
 * (cqlsh) enable CTRL-R history search with libedit (CASSANDRA-7577)
 * (Hadoop) allow ACFRW to limit nodes to local DC (CASSANDRA-7252)
 * (cqlsh) cqlsh should automatically disable tracing when selecting
   from system_traces (CASSANDRA-7641)
 * (Hadoop) Add CqlOutputFormat (CASSANDRA-6927)
 * Don't depend on cassandra config for nodetool ring (CASSANDRA-7508)
 * (cqlsh) Fix failing cqlsh formatting tests (CASSANDRA-7703)
 * Fix IncompatibleClassChangeError from hadoop2 (CASSANDRA-7229)
 * Add 'nodetool sethintedhandoffthrottlekb' (CASSANDRA-7635)
 * (cqlsh) Add tab-completion for CREATE/DROP USER IF [NOT] EXISTS (CASSANDRA-7611)
 * Catch errors when the JVM pulls the rug out from GCInspector (CASSANDRA-5345)
 * cqlsh fails when version number parts are not int (CASSANDRA-7524)
 * Fix NPE when table dropped during streaming (CASSANDRA-7946)
 * Fix wrong progress when streaming uncompressed (CASSANDRA-7878)
 * Fix possible infinite loop in creating repair range (CASSANDRA-7983)
 * Fix unit in nodetool for streaming throughput (CASSANDRA-7375)
Merged from 1.2:
 * Don't index tombstones (CASSANDRA-7828)
 * Improve PasswordAuthenticator default super user setup (CASSANDRA-7788)


2.1.0
 * (cqlsh) Removed "ALTER TYPE <name> RENAME TO <name>" from tab-completion
   (CASSANDRA-7895)
 * Fixed IllegalStateException in anticompaction (CASSANDRA-7892)
 * cqlsh: DESCRIBE support for frozen UDTs, tuples (CASSANDRA-7863)
 * Avoid exposing internal classes over JMX (CASSANDRA-7879)
 * Add null check for keys when freezing collection (CASSANDRA-7869)
 * Improve stress workload realism (CASSANDRA-7519)
Merged from 2.0:
 * Configure system.paxos with LeveledCompactionStrategy (CASSANDRA-7753)
 * Fix ALTER clustering column type from DateType to TimestampType when
   using DESC clustering order (CASSANRDA-7797)
 * Throw EOFException if we run out of chunks in compressed datafile
   (CASSANDRA-7664)
 * Fix PRSI handling of CQL3 row markers for row cleanup (CASSANDRA-7787)
 * Fix dropping collection when it's the last regular column (CASSANDRA-7744)
 * Make StreamReceiveTask thread safe and gc friendly (CASSANDRA-7795)
 * Validate empty cell names from counter updates (CASSANDRA-7798)
Merged from 1.2:
 * Don't allow compacted sstables to be marked as compacting (CASSANDRA-7145)
 * Track expired tombstones (CASSANDRA-7810)


2.1.0-rc7
 * Add frozen keyword and require UDT to be frozen (CASSANDRA-7857)
 * Track added sstable size correctly (CASSANDRA-7239)
 * (cqlsh) Fix case insensitivity (CASSANDRA-7834)
 * Fix failure to stream ranges when moving (CASSANDRA-7836)
 * Correctly remove tmplink files (CASSANDRA-7803)
 * (cqlsh) Fix column name formatting for functions, CAS operations,
   and UDT field selections (CASSANDRA-7806)
 * (cqlsh) Fix COPY FROM handling of null/empty primary key
   values (CASSANDRA-7792)
 * Fix ordering of static cells (CASSANDRA-7763)
Merged from 2.0:
 * Forbid re-adding dropped counter columns (CASSANDRA-7831)
 * Fix CFMetaData#isThriftCompatible() for PK-only tables (CASSANDRA-7832)
 * Always reject inequality on the partition key without token()
   (CASSANDRA-7722)
 * Always send Paxos commit to all replicas (CASSANDRA-7479)
 * Make disruptor_thrift_server invocation pool configurable (CASSANDRA-7594)
 * Make repair no-op when RF=1 (CASSANDRA-7864)


2.1.0-rc6
 * Fix OOM issue from netty caching over time (CASSANDRA-7743)
 * json2sstable couldn't import JSON for CQL table (CASSANDRA-7477)
 * Invalidate all caches on table drop (CASSANDRA-7561)
 * Skip strict endpoint selection for ranges if RF == nodes (CASSANRA-7765)
 * Fix Thrift range filtering without 2ary index lookups (CASSANDRA-7741)
 * Add tracing entries about concurrent range requests (CASSANDRA-7599)
 * (cqlsh) Fix DESCRIBE for NTS keyspaces (CASSANDRA-7729)
 * Remove netty buffer ref-counting (CASSANDRA-7735)
 * Pass mutated cf to index updater for use by PRSI (CASSANDRA-7742)
 * Include stress yaml example in release and deb (CASSANDRA-7717)
 * workaround for netty issue causing corrupted data off the wire (CASSANDRA-7695)
 * cqlsh DESC CLUSTER fails retrieving ring information (CASSANDRA-7687)
 * Fix binding null values inside UDT (CASSANDRA-7685)
 * Fix UDT field selection with empty fields (CASSANDRA-7670)
 * Bogus deserialization of static cells from sstable (CASSANDRA-7684)
 * Fix NPE on compaction leftover cleanup for dropped table (CASSANDRA-7770)
Merged from 2.0:
 * Fix race condition in StreamTransferTask that could lead to
   infinite loops and premature sstable deletion (CASSANDRA-7704)
 * (cqlsh) Wait up to 10 sec for a tracing session (CASSANDRA-7222)
 * Fix NPE in FileCacheService.sizeInBytes (CASSANDRA-7756)
 * Remove duplicates from StorageService.getJoiningNodes (CASSANDRA-7478)
 * Clone token map outside of hot gossip loops (CASSANDRA-7758)
 * Fix MS expiring map timeout for Paxos messages (CASSANDRA-7752)
 * Do not flush on truncate if durable_writes is false (CASSANDRA-7750)
 * Give CRR a default input_cql Statement (CASSANDRA-7226)
 * Better error message when adding a collection with the same name
   than a previously dropped one (CASSANDRA-6276)
 * Fix validation when adding static columns (CASSANDRA-7730)
 * (Thrift) fix range deletion of supercolumns (CASSANDRA-7733)
 * Fix potential AssertionError in RangeTombstoneList (CASSANDRA-7700)
 * Validate arguments of blobAs* functions (CASSANDRA-7707)
 * Fix potential AssertionError with 2ndary indexes (CASSANDRA-6612)
 * Avoid logging CompactionInterrupted at ERROR (CASSANDRA-7694)
 * Minor leak in sstable2jon (CASSANDRA-7709)
 * Add cassandra.auto_bootstrap system property (CASSANDRA-7650)
 * Update java driver (for hadoop) (CASSANDRA-7618)
 * Remove CqlPagingRecordReader/CqlPagingInputFormat (CASSANDRA-7570)
 * Support connecting to ipv6 jmx with nodetool (CASSANDRA-7669)


2.1.0-rc5
 * Reject counters inside user types (CASSANDRA-7672)
 * Switch to notification-based GCInspector (CASSANDRA-7638)
 * (cqlsh) Handle nulls in UDTs and tuples correctly (CASSANDRA-7656)
 * Don't use strict consistency when replacing (CASSANDRA-7568)
 * Fix min/max cell name collection on 2.0 SSTables with range
   tombstones (CASSANDRA-7593)
 * Tolerate min/max cell names of different lengths (CASSANDRA-7651)
 * Filter cached results correctly (CASSANDRA-7636)
 * Fix tracing on the new SEPExecutor (CASSANDRA-7644)
 * Remove shuffle and taketoken (CASSANDRA-7601)
 * Clean up Windows batch scripts (CASSANDRA-7619)
 * Fix native protocol drop user type notification (CASSANDRA-7571)
 * Give read access to system.schema_usertypes to all authenticated users
   (CASSANDRA-7578)
 * (cqlsh) Fix cqlsh display when zero rows are returned (CASSANDRA-7580)
 * Get java version correctly when JAVA_TOOL_OPTIONS is set (CASSANDRA-7572)
 * Fix NPE when dropping index from non-existent keyspace, AssertionError when
   dropping non-existent index with IF EXISTS (CASSANDRA-7590)
 * Fix sstablelevelresetter hang (CASSANDRA-7614)
 * (cqlsh) Fix deserialization of blobs (CASSANDRA-7603)
 * Use "keyspace updated" schema change message for UDT changes in v1 and
   v2 protocols (CASSANDRA-7617)
 * Fix tracing of range slices and secondary index lookups that are local
   to the coordinator (CASSANDRA-7599)
 * Set -Dcassandra.storagedir for all tool shell scripts (CASSANDRA-7587)
 * Don't swap max/min col names when mutating sstable metadata (CASSANDRA-7596)
 * (cqlsh) Correctly handle paged result sets (CASSANDRA-7625)
 * (cqlsh) Improve waiting for a trace to complete (CASSANDRA-7626)
 * Fix tracing of concurrent range slices and 2ary index queries (CASSANDRA-7626)
 * Fix scrub against collection type (CASSANDRA-7665)
Merged from 2.0:
 * Set gc_grace_seconds to seven days for system schema tables (CASSANDRA-7668)
 * SimpleSeedProvider no longer caches seeds forever (CASSANDRA-7663)
 * Always flush on truncate (CASSANDRA-7511)
 * Fix ReversedType(DateType) mapping to native protocol (CASSANDRA-7576)
 * Always merge ranges owned by a single node (CASSANDRA-6930)
 * Track max/min timestamps for range tombstones (CASSANDRA-7647)
 * Fix NPE when listing saved caches dir (CASSANDRA-7632)


2.1.0-rc4
 * Fix word count hadoop example (CASSANDRA-7200)
 * Updated memtable_cleanup_threshold and memtable_flush_writers defaults
   (CASSANDRA-7551)
 * (Windows) fix startup when WMI memory query fails (CASSANDRA-7505)
 * Anti-compaction proceeds if any part of the repair failed (CASSANDRA-7521)
 * Add missing table name to DROP INDEX responses and notifications (CASSANDRA-7539)
 * Bump CQL version to 3.2.0 and update CQL documentation (CASSANDRA-7527)
 * Fix configuration error message when running nodetool ring (CASSANDRA-7508)
 * Support conditional updates, tuple type, and the v3 protocol in cqlsh (CASSANDRA-7509)
 * Handle queries on multiple secondary index types (CASSANDRA-7525)
 * Fix cqlsh authentication with v3 native protocol (CASSANDRA-7564)
 * Fix NPE when unknown prepared statement ID is used (CASSANDRA-7454)
Merged from 2.0:
 * (Windows) force range-based repair to non-sequential mode (CASSANDRA-7541)
 * Fix range merging when DES scores are zero (CASSANDRA-7535)
 * Warn when SSL certificates have expired (CASSANDRA-7528)
 * Fix error when doing reversed queries with static columns (CASSANDRA-7490)
Merged from 1.2:
 * Set correct stream ID on responses when non-Exception Throwables
   are thrown while handling native protocol messages (CASSANDRA-7470)


2.1.0-rc3
 * Consider expiry when reconciling otherwise equal cells (CASSANDRA-7403)
 * Introduce CQL support for stress tool (CASSANDRA-6146)
 * Fix ClassCastException processing expired messages (CASSANDRA-7496)
 * Fix prepared marker for collections inside UDT (CASSANDRA-7472)
 * Remove left-over populate_io_cache_on_flush and replicate_on_write
   uses (CASSANDRA-7493)
 * (Windows) handle spaces in path names (CASSANDRA-7451)
 * Ensure writes have completed after dropping a table, before recycling
   commit log segments (CASSANDRA-7437)
 * Remove left-over rows_per_partition_to_cache (CASSANDRA-7493)
 * Fix error when CONTAINS is used with a bind marker (CASSANDRA-7502)
 * Properly reject unknown UDT field (CASSANDRA-7484)
Merged from 2.0:
 * Fix CC#collectTimeOrderedData() tombstone optimisations (CASSANDRA-7394)
 * Support DISTINCT for static columns and fix behaviour when DISTINC is
   not use (CASSANDRA-7305).
 * Workaround JVM NPE on JMX bind failure (CASSANDRA-7254)
 * Fix race in FileCacheService RemovalListener (CASSANDRA-7278)
 * Fix inconsistent use of consistencyForCommit that allowed LOCAL_QUORUM
   operations to incorrect become full QUORUM (CASSANDRA-7345)
 * Properly handle unrecognized opcodes and flags (CASSANDRA-7440)
 * (Hadoop) close CqlRecordWriter clients when finished (CASSANDRA-7459)
 * Commit disk failure policy (CASSANDRA-7429)
 * Make sure high level sstables get compacted (CASSANDRA-7414)
 * Fix AssertionError when using empty clustering columns and static columns
   (CASSANDRA-7455)
 * Add option to disable STCS in L0 (CASSANDRA-6621)
 * Upgrade to snappy-java 1.0.5.2 (CASSANDRA-7476)


2.1.0-rc2
 * Fix heap size calculation for CompoundSparseCellName and
   CompoundSparseCellName.WithCollection (CASSANDRA-7421)
 * Allow counter mutations in UNLOGGED batches (CASSANDRA-7351)
 * Modify reconcile logic to always pick a tombstone over a counter cell
   (CASSANDRA-7346)
 * Avoid incremental compaction on Windows (CASSANDRA-7365)
 * Fix exception when querying a composite-keyed table with a collection index
   (CASSANDRA-7372)
 * Use node's host id in place of counter ids (CASSANDRA-7366)
 * Fix error when doing reversed queries with static columns (CASSANDRA-7490)
 * Backport CASSANDRA-6747 (CASSANDRA-7560)
 * Track max/min timestamps for range tombstones (CASSANDRA-7647)
 * Fix NPE when listing saved caches dir (CASSANDRA-7632)
 * Fix sstableloader unable to connect encrypted node (CASSANDRA-7585)
Merged from 1.2:
 * Clone token map outside of hot gossip loops (CASSANDRA-7758)
 * Add stop method to EmbeddedCassandraService (CASSANDRA-7595)
 * Support connecting to ipv6 jmx with nodetool (CASSANDRA-7669)
 * Set gc_grace_seconds to seven days for system schema tables (CASSANDRA-7668)
 * SimpleSeedProvider no longer caches seeds forever (CASSANDRA-7663)
 * Set correct stream ID on responses when non-Exception Throwables
   are thrown while handling native protocol messages (CASSANDRA-7470)
 * Fix row size miscalculation in LazilyCompactedRow (CASSANDRA-7543)
 * Fix race in background compaction check (CASSANDRA-7745)
 * Don't clear out range tombstones during compaction (CASSANDRA-7808)


2.1.0-rc1
 * Revert flush directory (CASSANDRA-6357)
 * More efficient executor service for fast operations (CASSANDRA-4718)
 * Move less common tools into a new cassandra-tools package (CASSANDRA-7160)
 * Support more concurrent requests in native protocol (CASSANDRA-7231)
 * Add tab-completion to debian nodetool packaging (CASSANDRA-6421)
 * Change concurrent_compactors defaults (CASSANDRA-7139)
 * Add PowerShell Windows launch scripts (CASSANDRA-7001)
 * Make commitlog archive+restore more robust (CASSANDRA-6974)
 * Fix marking commitlogsegments clean (CASSANDRA-6959)
 * Add snapshot "manifest" describing files included (CASSANDRA-6326)
 * Parallel streaming for sstableloader (CASSANDRA-3668)
 * Fix bugs in supercolumns handling (CASSANDRA-7138)
 * Fix ClassClassException on composite dense tables (CASSANDRA-7112)
 * Cleanup and optimize collation and slice iterators (CASSANDRA-7107)
 * Upgrade NBHM lib (CASSANDRA-7128)
 * Optimize netty server (CASSANDRA-6861)
 * Fix repair hang when given CF does not exist (CASSANDRA-7189)
 * Allow c* to be shutdown in an embedded mode (CASSANDRA-5635)
 * Add server side batching to native transport (CASSANDRA-5663)
 * Make batchlog replay asynchronous (CASSANDRA-6134)
 * remove unused classes (CASSANDRA-7197)
 * Limit user types to the keyspace they are defined in (CASSANDRA-6643)
 * Add validate method to CollectionType (CASSANDRA-7208)
 * New serialization format for UDT values (CASSANDRA-7209, CASSANDRA-7261)
 * Fix nodetool netstats (CASSANDRA-7270)
 * Fix potential ClassCastException in HintedHandoffManager (CASSANDRA-7284)
 * Use prepared statements internally (CASSANDRA-6975)
 * Fix broken paging state with prepared statement (CASSANDRA-7120)
 * Fix IllegalArgumentException in CqlStorage (CASSANDRA-7287)
 * Allow nulls/non-existant fields in UDT (CASSANDRA-7206)
 * Add Thrift MultiSliceRequest (CASSANDRA-6757, CASSANDRA-7027)
 * Handle overlapping MultiSlices (CASSANDRA-7279)
 * Fix DataOutputTest on Windows (CASSANDRA-7265)
 * Embedded sets in user defined data-types are not updating (CASSANDRA-7267)
 * Add tuple type to CQL/native protocol (CASSANDRA-7248)
 * Fix CqlPagingRecordReader on tables with few rows (CASSANDRA-7322)
Merged from 2.0:
 * Copy compaction options to make sure they are reloaded (CASSANDRA-7290)
 * Add option to do more aggressive tombstone compactions (CASSANDRA-6563)
 * Don't try to compact already-compacting files in HHOM (CASSANDRA-7288)
 * Always reallocate buffers in HSHA (CASSANDRA-6285)
 * (Hadoop) support authentication in CqlRecordReader (CASSANDRA-7221)
 * (Hadoop) Close java driver Cluster in CQLRR.close (CASSANDRA-7228)
 * Warn when 'USING TIMESTAMP' is used on a CAS BATCH (CASSANDRA-7067)
 * return all cpu values from BackgroundActivityMonitor.readAndCompute (CASSANDRA-7183)
 * Correctly delete scheduled range xfers (CASSANDRA-7143)
 * return all cpu values from BackgroundActivityMonitor.readAndCompute (CASSANDRA-7183)
 * reduce garbage creation in calculatePendingRanges (CASSANDRA-7191)
 * fix c* launch issues on Russian os's due to output of linux 'free' cmd (CASSANDRA-6162)
 * Fix disabling autocompaction (CASSANDRA-7187)
 * Fix potential NumberFormatException when deserializing IntegerType (CASSANDRA-7088)
 * cqlsh can't tab-complete disabling compaction (CASSANDRA-7185)
 * cqlsh: Accept and execute CQL statement(s) from command-line parameter (CASSANDRA-7172)
 * Fix IllegalStateException in CqlPagingRecordReader (CASSANDRA-7198)
 * Fix the InvertedIndex trigger example (CASSANDRA-7211)
 * Add --resolve-ip option to 'nodetool ring' (CASSANDRA-7210)
 * reduce garbage on codec flag deserialization (CASSANDRA-7244)
 * Fix duplicated error messages on directory creation error at startup (CASSANDRA-5818)
 * Proper null handle for IF with map element access (CASSANDRA-7155)
 * Improve compaction visibility (CASSANDRA-7242)
 * Correctly delete scheduled range xfers (CASSANDRA-7143)
 * Make batchlog replica selection rack-aware (CASSANDRA-6551)
 * Fix CFMetaData#getColumnDefinitionFromColumnName() (CASSANDRA-7074)
 * Fix writetime/ttl functions for static columns (CASSANDRA-7081)
 * Suggest CTRL-C or semicolon after three blank lines in cqlsh (CASSANDRA-7142)
 * Fix 2ndary index queries with DESC clustering order (CASSANDRA-6950)
 * Invalid key cache entries on DROP (CASSANDRA-6525)
 * Fix flapping RecoveryManagerTest (CASSANDRA-7084)
 * Add missing iso8601 patterns for date strings (CASSANDRA-6973)
 * Support selecting multiple rows in a partition using IN (CASSANDRA-6875)
 * Add authentication support to shuffle (CASSANDRA-6484)
 * Swap local and global default read repair chances (CASSANDRA-7320)
 * Add conditional CREATE/DROP USER support (CASSANDRA-7264)
 * Cqlsh counts non-empty lines for "Blank lines" warning (CASSANDRA-7325)
Merged from 1.2:
 * Add Cloudstack snitch (CASSANDRA-7147)
 * Update system.peers correctly when relocating tokens (CASSANDRA-7126)
 * Add Google Compute Engine snitch (CASSANDRA-7132)
 * remove duplicate query for local tokens (CASSANDRA-7182)
 * exit CQLSH with error status code if script fails (CASSANDRA-6344)
 * Fix bug with some IN queries missig results (CASSANDRA-7105)
 * Fix availability validation for LOCAL_ONE CL (CASSANDRA-7319)
 * Hint streaming can cause decommission to fail (CASSANDRA-7219)


2.1.0-beta2
 * Increase default CL space to 8GB (CASSANDRA-7031)
 * Add range tombstones to read repair digests (CASSANDRA-6863)
 * Fix BTree.clear for large updates (CASSANDRA-6943)
 * Fail write instead of logging a warning when unable to append to CL
   (CASSANDRA-6764)
 * Eliminate possibility of CL segment appearing twice in active list
   (CASSANDRA-6557)
 * Apply DONTNEED fadvise to commitlog segments (CASSANDRA-6759)
 * Switch CRC component to Adler and include it for compressed sstables
   (CASSANDRA-4165)
 * Allow cassandra-stress to set compaction strategy options (CASSANDRA-6451)
 * Add broadcast_rpc_address option to cassandra.yaml (CASSANDRA-5899)
 * Auto reload GossipingPropertyFileSnitch config (CASSANDRA-5897)
 * Fix overflow of memtable_total_space_in_mb (CASSANDRA-6573)
 * Fix ABTC NPE and apply update function correctly (CASSANDRA-6692)
 * Allow nodetool to use a file or prompt for password (CASSANDRA-6660)
 * Fix AIOOBE when concurrently accessing ABSC (CASSANDRA-6742)
 * Fix assertion error in ALTER TYPE RENAME (CASSANDRA-6705)
 * Scrub should not always clear out repaired status (CASSANDRA-5351)
 * Improve handling of range tombstone for wide partitions (CASSANDRA-6446)
 * Fix ClassCastException for compact table with composites (CASSANDRA-6738)
 * Fix potentially repairing with wrong nodes (CASSANDRA-6808)
 * Change caching option syntax (CASSANDRA-6745)
 * Fix stress to do proper counter reads (CASSANDRA-6835)
 * Fix help message for stress counter_write (CASSANDRA-6824)
 * Fix stress smart Thrift client to pick servers correctly (CASSANDRA-6848)
 * Add logging levels (minimal, normal or verbose) to stress tool (CASSANDRA-6849)
 * Fix race condition in Batch CLE (CASSANDRA-6860)
 * Improve cleanup/scrub/upgradesstables failure handling (CASSANDRA-6774)
 * ByteBuffer write() methods for serializing sstables (CASSANDRA-6781)
 * Proper compare function for CollectionType (CASSANDRA-6783)
 * Update native server to Netty 4 (CASSANDRA-6236)
 * Fix off-by-one error in stress (CASSANDRA-6883)
 * Make OpOrder AutoCloseable (CASSANDRA-6901)
 * Remove sync repair JMX interface (CASSANDRA-6900)
 * Add multiple memory allocation options for memtables (CASSANDRA-6689, 6694)
 * Remove adjusted op rate from stress output (CASSANDRA-6921)
 * Add optimized CF.hasColumns() implementations (CASSANDRA-6941)
 * Serialize batchlog mutations with the version of the target node
   (CASSANDRA-6931)
 * Optimize CounterColumn#reconcile() (CASSANDRA-6953)
 * Properly remove 1.2 sstable support in 2.1 (CASSANDRA-6869)
 * Lock counter cells, not partitions (CASSANDRA-6880)
 * Track presence of legacy counter shards in sstables (CASSANDRA-6888)
 * Ensure safe resource cleanup when replacing sstables (CASSANDRA-6912)
 * Add failure handler to async callback (CASSANDRA-6747)
 * Fix AE when closing SSTable without releasing reference (CASSANDRA-7000)
 * Clean up IndexInfo on keyspace/table drops (CASSANDRA-6924)
 * Only snapshot relative SSTables when sequential repair (CASSANDRA-7024)
 * Require nodetool rebuild_index to specify index names (CASSANDRA-7038)
 * fix cassandra stress errors on reads with native protocol (CASSANDRA-7033)
 * Use OpOrder to guard sstable references for reads (CASSANDRA-6919)
 * Preemptive opening of compaction result (CASSANDRA-6916)
 * Multi-threaded scrub/cleanup/upgradesstables (CASSANDRA-5547)
 * Optimize cellname comparison (CASSANDRA-6934)
 * Native protocol v3 (CASSANDRA-6855)
 * Optimize Cell liveness checks and clean up Cell (CASSANDRA-7119)
 * Support consistent range movements (CASSANDRA-2434)
 * Display min timestamp in sstablemetadata viewer (CASSANDRA-6767)
Merged from 2.0:
 * Avoid race-prone second "scrub" of system keyspace (CASSANDRA-6797)
 * Pool CqlRecordWriter clients by inetaddress rather than Range
   (CASSANDRA-6665)
 * Fix compaction_history timestamps (CASSANDRA-6784)
 * Compare scores of full replica ordering in DES (CASSANDRA-6683)
 * fix CME in SessionInfo updateProgress affecting netstats (CASSANDRA-6577)
 * Allow repairing between specific replicas (CASSANDRA-6440)
 * Allow per-dc enabling of hints (CASSANDRA-6157)
 * Add compatibility for Hadoop 0.2.x (CASSANDRA-5201)
 * Fix EstimatedHistogram races (CASSANDRA-6682)
 * Failure detector correctly converts initial value to nanos (CASSANDRA-6658)
 * Add nodetool taketoken to relocate vnodes (CASSANDRA-4445)
 * Expose bulk loading progress over JMX (CASSANDRA-4757)
 * Correctly handle null with IF conditions and TTL (CASSANDRA-6623)
 * Account for range/row tombstones in tombstone drop
   time histogram (CASSANDRA-6522)
 * Stop CommitLogSegment.close() from calling sync() (CASSANDRA-6652)
 * Make commitlog failure handling configurable (CASSANDRA-6364)
 * Avoid overlaps in LCS (CASSANDRA-6688)
 * Improve support for paginating over composites (CASSANDRA-4851)
 * Fix count(*) queries in a mixed cluster (CASSANDRA-6707)
 * Improve repair tasks(snapshot, differencing) concurrency (CASSANDRA-6566)
 * Fix replaying pre-2.0 commit logs (CASSANDRA-6714)
 * Add static columns to CQL3 (CASSANDRA-6561)
 * Optimize single partition batch statements (CASSANDRA-6737)
 * Disallow post-query re-ordering when paging (CASSANDRA-6722)
 * Fix potential paging bug with deleted columns (CASSANDRA-6748)
 * Fix NPE on BulkLoader caused by losing StreamEvent (CASSANDRA-6636)
 * Fix truncating compression metadata (CASSANDRA-6791)
 * Add CMSClassUnloadingEnabled JVM option (CASSANDRA-6541)
 * Catch memtable flush exceptions during shutdown (CASSANDRA-6735)
 * Fix upgradesstables NPE for non-CF-based indexes (CASSANDRA-6645)
 * Fix UPDATE updating PRIMARY KEY columns implicitly (CASSANDRA-6782)
 * Fix IllegalArgumentException when updating from 1.2 with SuperColumns
   (CASSANDRA-6733)
 * FBUtilities.singleton() should use the CF comparator (CASSANDRA-6778)
 * Fix CQLSStableWriter.addRow(Map<String, Object>) (CASSANDRA-6526)
 * Fix HSHA server introducing corrupt data (CASSANDRA-6285)
 * Fix CAS conditions for COMPACT STORAGE tables (CASSANDRA-6813)
 * Starting threads in OutboundTcpConnectionPool constructor causes race conditions (CASSANDRA-7177)
 * Allow overriding cassandra-rackdc.properties file (CASSANDRA-7072)
 * Set JMX RMI port to 7199 (CASSANDRA-7087)
 * Use LOCAL_QUORUM for data reads at LOCAL_SERIAL (CASSANDRA-6939)
 * Log a warning for large batches (CASSANDRA-6487)
 * Put nodes in hibernate when join_ring is false (CASSANDRA-6961)
 * Avoid early loading of non-system keyspaces before compaction-leftovers
   cleanup at startup (CASSANDRA-6913)
 * Restrict Windows to parallel repairs (CASSANDRA-6907)
 * (Hadoop) Allow manually specifying start/end tokens in CFIF (CASSANDRA-6436)
 * Fix NPE in MeteredFlusher (CASSANDRA-6820)
 * Fix race processing range scan responses (CASSANDRA-6820)
 * Allow deleting snapshots from dropped keyspaces (CASSANDRA-6821)
 * Add uuid() function (CASSANDRA-6473)
 * Omit tombstones from schema digests (CASSANDRA-6862)
 * Include correct consistencyLevel in LWT timeout (CASSANDRA-6884)
 * Lower chances for losing new SSTables during nodetool refresh and
   ColumnFamilyStore.loadNewSSTables (CASSANDRA-6514)
 * Add support for DELETE ... IF EXISTS to CQL3 (CASSANDRA-5708)
 * Update hadoop_cql3_word_count example (CASSANDRA-6793)
 * Fix handling of RejectedExecution in sync Thrift server (CASSANDRA-6788)
 * Log more information when exceeding tombstone_warn_threshold (CASSANDRA-6865)
 * Fix truncate to not abort due to unreachable fat clients (CASSANDRA-6864)
 * Fix schema concurrency exceptions (CASSANDRA-6841)
 * Fix leaking validator FH in StreamWriter (CASSANDRA-6832)
 * Fix saving triggers to schema (CASSANDRA-6789)
 * Fix trigger mutations when base mutation list is immutable (CASSANDRA-6790)
 * Fix accounting in FileCacheService to allow re-using RAR (CASSANDRA-6838)
 * Fix static counter columns (CASSANDRA-6827)
 * Restore expiring->deleted (cell) compaction optimization (CASSANDRA-6844)
 * Fix CompactionManager.needsCleanup (CASSANDRA-6845)
 * Correctly compare BooleanType values other than 0 and 1 (CASSANDRA-6779)
 * Read message id as string from earlier versions (CASSANDRA-6840)
 * Properly use the Paxos consistency for (non-protocol) batch (CASSANDRA-6837)
 * Add paranoid disk failure option (CASSANDRA-6646)
 * Improve PerRowSecondaryIndex performance (CASSANDRA-6876)
 * Extend triggers to support CAS updates (CASSANDRA-6882)
 * Static columns with IF NOT EXISTS don't always work as expected (CASSANDRA-6873)
 * Fix paging with SELECT DISTINCT (CASSANDRA-6857)
 * Fix UnsupportedOperationException on CAS timeout (CASSANDRA-6923)
 * Improve MeteredFlusher handling of MF-unaffected column families
   (CASSANDRA-6867)
 * Add CqlRecordReader using native pagination (CASSANDRA-6311)
 * Add QueryHandler interface (CASSANDRA-6659)
 * Track liveRatio per-memtable, not per-CF (CASSANDRA-6945)
 * Make sure upgradesstables keeps sstable level (CASSANDRA-6958)
 * Fix LIMIT with static columns (CASSANDRA-6956)
 * Fix clash with CQL column name in thrift validation (CASSANDRA-6892)
 * Fix error with super columns in mixed 1.2-2.0 clusters (CASSANDRA-6966)
 * Fix bad skip of sstables on slice query with composite start/finish (CASSANDRA-6825)
 * Fix unintended update with conditional statement (CASSANDRA-6893)
 * Fix map element access in IF (CASSANDRA-6914)
 * Avoid costly range calculations for range queries on system keyspaces
   (CASSANDRA-6906)
 * Fix SSTable not released if stream session fails (CASSANDRA-6818)
 * Avoid build failure due to ANTLR timeout (CASSANDRA-6991)
 * Queries on compact tables can return more rows that requested (CASSANDRA-7052)
 * USING TIMESTAMP for batches does not work (CASSANDRA-7053)
 * Fix performance regression from CASSANDRA-5614 (CASSANDRA-6949)
 * Ensure that batchlog and hint timeouts do not produce hints (CASSANDRA-7058)
 * Merge groupable mutations in TriggerExecutor#execute() (CASSANDRA-7047)
 * Plug holes in resource release when wiring up StreamSession (CASSANDRA-7073)
 * Re-add parameter columns to tracing session (CASSANDRA-6942)
 * Preserves CQL metadata when updating table from thrift (CASSANDRA-6831)
Merged from 1.2:
 * Fix nodetool display with vnodes (CASSANDRA-7082)
 * Add UNLOGGED, COUNTER options to BATCH documentation (CASSANDRA-6816)
 * add extra SSL cipher suites (CASSANDRA-6613)
 * fix nodetool getsstables for blob PK (CASSANDRA-6803)
 * Fix BatchlogManager#deleteBatch() use of millisecond timestamps
   (CASSANDRA-6822)
 * Continue assassinating even if the endpoint vanishes (CASSANDRA-6787)
 * Schedule schema pulls on change (CASSANDRA-6971)
 * Non-droppable verbs shouldn't be dropped from OTC (CASSANDRA-6980)
 * Shutdown batchlog executor in SS#drain() (CASSANDRA-7025)
 * Fix batchlog to account for CF truncation records (CASSANDRA-6999)
 * Fix CQLSH parsing of functions and BLOB literals (CASSANDRA-7018)
 * Properly load trustore in the native protocol (CASSANDRA-6847)
 * Always clean up references in SerializingCache (CASSANDRA-6994)
 * Don't shut MessagingService down when replacing a node (CASSANDRA-6476)
 * fix npe when doing -Dcassandra.fd_initial_value_ms (CASSANDRA-6751)


2.1.0-beta1
 * Add flush directory distinct from compaction directories (CASSANDRA-6357)
 * Require JNA by default (CASSANDRA-6575)
 * add listsnapshots command to nodetool (CASSANDRA-5742)
 * Introduce AtomicBTreeColumns (CASSANDRA-6271, 6692)
 * Multithreaded commitlog (CASSANDRA-3578)
 * allocate fixed index summary memory pool and resample cold index summaries
   to use less memory (CASSANDRA-5519)
 * Removed multithreaded compaction (CASSANDRA-6142)
 * Parallelize fetching rows for low-cardinality indexes (CASSANDRA-1337)
 * change logging from log4j to logback (CASSANDRA-5883)
 * switch to LZ4 compression for internode communication (CASSANDRA-5887)
 * Stop using Thrift-generated Index* classes internally (CASSANDRA-5971)
 * Remove 1.2 network compatibility code (CASSANDRA-5960)
 * Remove leveled json manifest migration code (CASSANDRA-5996)
 * Remove CFDefinition (CASSANDRA-6253)
 * Use AtomicIntegerFieldUpdater in RefCountedMemory (CASSANDRA-6278)
 * User-defined types for CQL3 (CASSANDRA-5590)
 * Use of o.a.c.metrics in nodetool (CASSANDRA-5871, 6406)
 * Batch read from OTC's queue and cleanup (CASSANDRA-1632)
 * Secondary index support for collections (CASSANDRA-4511, 6383)
 * SSTable metadata(Stats.db) format change (CASSANDRA-6356)
 * Push composites support in the storage engine
   (CASSANDRA-5417, CASSANDRA-6520)
 * Add snapshot space used to cfstats (CASSANDRA-6231)
 * Add cardinality estimator for key count estimation (CASSANDRA-5906)
 * CF id is changed to be non-deterministic. Data dir/key cache are created
   uniquely for CF id (CASSANDRA-5202)
 * New counters implementation (CASSANDRA-6504)
 * Replace UnsortedColumns, EmptyColumns, TreeMapBackedSortedColumns with new
   ArrayBackedSortedColumns (CASSANDRA-6630, CASSANDRA-6662, CASSANDRA-6690)
 * Add option to use row cache with a given amount of rows (CASSANDRA-5357)
 * Avoid repairing already repaired data (CASSANDRA-5351)
 * Reject counter updates with USING TTL/TIMESTAMP (CASSANDRA-6649)
 * Replace index_interval with min/max_index_interval (CASSANDRA-6379)
 * Lift limitation that order by columns must be selected for IN queries (CASSANDRA-4911)


2.0.5
 * Reduce garbage generated by bloom filter lookups (CASSANDRA-6609)
 * Add ks.cf names to tombstone logging (CASSANDRA-6597)
 * Use LOCAL_QUORUM for LWT operations at LOCAL_SERIAL (CASSANDRA-6495)
 * Wait for gossip to settle before accepting client connections (CASSANDRA-4288)
 * Delete unfinished compaction incrementally (CASSANDRA-6086)
 * Allow specifying custom secondary index options in CQL3 (CASSANDRA-6480)
 * Improve replica pinning for cache efficiency in DES (CASSANDRA-6485)
 * Fix LOCAL_SERIAL from thrift (CASSANDRA-6584)
 * Don't special case received counts in CAS timeout exceptions (CASSANDRA-6595)
 * Add support for 2.1 global counter shards (CASSANDRA-6505)
 * Fix NPE when streaming connection is not yet established (CASSANDRA-6210)
 * Avoid rare duplicate read repair triggering (CASSANDRA-6606)
 * Fix paging discardFirst (CASSANDRA-6555)
 * Fix ArrayIndexOutOfBoundsException in 2ndary index query (CASSANDRA-6470)
 * Release sstables upon rebuilding 2i (CASSANDRA-6635)
 * Add AbstractCompactionStrategy.startup() method (CASSANDRA-6637)
 * SSTableScanner may skip rows during cleanup (CASSANDRA-6638)
 * sstables from stalled repair sessions can resurrect deleted data (CASSANDRA-6503)
 * Switch stress to use ITransportFactory (CASSANDRA-6641)
 * Fix IllegalArgumentException during prepare (CASSANDRA-6592)
 * Fix possible loss of 2ndary index entries during compaction (CASSANDRA-6517)
 * Fix direct Memory on architectures that do not support unaligned long access
   (CASSANDRA-6628)
 * Let scrub optionally skip broken counter partitions (CASSANDRA-5930)
Merged from 1.2:
 * fsync compression metadata (CASSANDRA-6531)
 * Validate CF existence on execution for prepared statement (CASSANDRA-6535)
 * Add ability to throttle batchlog replay (CASSANDRA-6550)
 * Fix executing LOCAL_QUORUM with SimpleStrategy (CASSANDRA-6545)
 * Avoid StackOverflow when using large IN queries (CASSANDRA-6567)
 * Nodetool upgradesstables includes secondary indexes (CASSANDRA-6598)
 * Paginate batchlog replay (CASSANDRA-6569)
 * skip blocking on streaming during drain (CASSANDRA-6603)
 * Improve error message when schema doesn't match loaded sstable (CASSANDRA-6262)
 * Add properties to adjust FD initial value and max interval (CASSANDRA-4375)
 * Fix preparing with batch and delete from collection (CASSANDRA-6607)
 * Fix ABSC reverse iterator's remove() method (CASSANDRA-6629)
 * Handle host ID conflicts properly (CASSANDRA-6615)
 * Move handling of migration event source to solve bootstrap race. (CASSANDRA-6648)
 * Make sure compaction throughput value doesn't overflow with int math (CASSANDRA-6647)


2.0.4
 * Allow removing snapshots of no-longer-existing CFs (CASSANDRA-6418)
 * add StorageService.stopDaemon() (CASSANDRA-4268)
 * add IRE for invalid CF supplied to get_count (CASSANDRA-5701)
 * add client encryption support to sstableloader (CASSANDRA-6378)
 * Fix accept() loop for SSL sockets post-shutdown (CASSANDRA-6468)
 * Fix size-tiered compaction in LCS L0 (CASSANDRA-6496)
 * Fix assertion failure in filterColdSSTables (CASSANDRA-6483)
 * Fix row tombstones in larger-than-memory compactions (CASSANDRA-6008)
 * Fix cleanup ClassCastException (CASSANDRA-6462)
 * Reduce gossip memory use by interning VersionedValue strings (CASSANDRA-6410)
 * Allow specifying datacenters to participate in a repair (CASSANDRA-6218)
 * Fix divide-by-zero in PCI (CASSANDRA-6403)
 * Fix setting last compacted key in the wrong level for LCS (CASSANDRA-6284)
 * Add millisecond precision formats to the timestamp parser (CASSANDRA-6395)
 * Expose a total memtable size metric for a CF (CASSANDRA-6391)
 * cqlsh: handle symlinks properly (CASSANDRA-6425)
 * Fix potential infinite loop when paging query with IN (CASSANDRA-6464)
 * Fix assertion error in AbstractQueryPager.discardFirst (CASSANDRA-6447)
 * Fix streaming older SSTable yields unnecessary tombstones (CASSANDRA-6527)
Merged from 1.2:
 * Improved error message on bad properties in DDL queries (CASSANDRA-6453)
 * Randomize batchlog candidates selection (CASSANDRA-6481)
 * Fix thundering herd on endpoint cache invalidation (CASSANDRA-6345, 6485)
 * Improve batchlog write performance with vnodes (CASSANDRA-6488)
 * cqlsh: quote single quotes in strings inside collections (CASSANDRA-6172)
 * Improve gossip performance for typical messages (CASSANDRA-6409)
 * Throw IRE if a prepared statement has more markers than supported
   (CASSANDRA-5598)
 * Expose Thread metrics for the native protocol server (CASSANDRA-6234)
 * Change snapshot response message verb to INTERNAL to avoid dropping it
   (CASSANDRA-6415)
 * Warn when collection read has > 65K elements (CASSANDRA-5428)
 * Fix cache persistence when both row and key cache are enabled
   (CASSANDRA-6413)
 * (Hadoop) add describe_local_ring (CASSANDRA-6268)
 * Fix handling of concurrent directory creation failure (CASSANDRA-6459)
 * Allow executing CREATE statements multiple times (CASSANDRA-6471)
 * Don't send confusing info with timeouts (CASSANDRA-6491)
 * Don't resubmit counter mutation runnables internally (CASSANDRA-6427)
 * Don't drop local mutations without a hint (CASSANDRA-6510)
 * Don't allow null max_hint_window_in_ms (CASSANDRA-6419)
 * Validate SliceRange start and finish lengths (CASSANDRA-6521)


2.0.3
 * Fix FD leak on slice read path (CASSANDRA-6275)
 * Cancel read meter task when closing SSTR (CASSANDRA-6358)
 * free off-heap IndexSummary during bulk (CASSANDRA-6359)
 * Recover from IOException in accept() thread (CASSANDRA-6349)
 * Improve Gossip tolerance of abnormally slow tasks (CASSANDRA-6338)
 * Fix trying to hint timed out counter writes (CASSANDRA-6322)
 * Allow restoring specific columnfamilies from archived CL (CASSANDRA-4809)
 * Avoid flushing compaction_history after each operation (CASSANDRA-6287)
 * Fix repair assertion error when tombstones expire (CASSANDRA-6277)
 * Skip loading corrupt key cache (CASSANDRA-6260)
 * Fixes for compacting larger-than-memory rows (CASSANDRA-6274)
 * Compact hottest sstables first and optionally omit coldest from
   compaction entirely (CASSANDRA-6109)
 * Fix modifying column_metadata from thrift (CASSANDRA-6182)
 * cqlsh: fix LIST USERS output (CASSANDRA-6242)
 * Add IRequestSink interface (CASSANDRA-6248)
 * Update memtable size while flushing (CASSANDRA-6249)
 * Provide hooks around CQL2/CQL3 statement execution (CASSANDRA-6252)
 * Require Permission.SELECT for CAS updates (CASSANDRA-6247)
 * New CQL-aware SSTableWriter (CASSANDRA-5894)
 * Reject CAS operation when the protocol v1 is used (CASSANDRA-6270)
 * Correctly throw error when frame too large (CASSANDRA-5981)
 * Fix serialization bug in PagedRange with 2ndary indexes (CASSANDRA-6299)
 * Fix CQL3 table validation in Thrift (CASSANDRA-6140)
 * Fix bug missing results with IN clauses (CASSANDRA-6327)
 * Fix paging with reversed slices (CASSANDRA-6343)
 * Set minTimestamp correctly to be able to drop expired sstables (CASSANDRA-6337)
 * Support NaN and Infinity as float literals (CASSANDRA-6003)
 * Remove RF from nodetool ring output (CASSANDRA-6289)
 * Fix attempting to flush empty rows (CASSANDRA-6374)
 * Fix potential out of bounds exception when paging (CASSANDRA-6333)
Merged from 1.2:
 * Optimize FD phi calculation (CASSANDRA-6386)
 * Improve initial FD phi estimate when starting up (CASSANDRA-6385)
 * Don't list CQL3 table in CLI describe even if named explicitely
   (CASSANDRA-5750)
 * Invalidate row cache when dropping CF (CASSANDRA-6351)
 * add non-jamm path for cached statements (CASSANDRA-6293)
 * add windows bat files for shell commands (CASSANDRA-6145)
 * Require logging in for Thrift CQL2/3 statement preparation (CASSANDRA-6254)
 * restrict max_num_tokens to 1536 (CASSANDRA-6267)
 * Nodetool gets default JMX port from cassandra-env.sh (CASSANDRA-6273)
 * make calculatePendingRanges asynchronous (CASSANDRA-6244)
 * Remove blocking flushes in gossip thread (CASSANDRA-6297)
 * Fix potential socket leak in connectionpool creation (CASSANDRA-6308)
 * Allow LOCAL_ONE/LOCAL_QUORUM to work with SimpleStrategy (CASSANDRA-6238)
 * cqlsh: handle 'null' as session duration (CASSANDRA-6317)
 * Fix json2sstable handling of range tombstones (CASSANDRA-6316)
 * Fix missing one row in reverse query (CASSANDRA-6330)
 * Fix reading expired row value from row cache (CASSANDRA-6325)
 * Fix AssertionError when doing set element deletion (CASSANDRA-6341)
 * Make CL code for the native protocol match the one in C* 2.0
   (CASSANDRA-6347)
 * Disallow altering CQL3 table from thrift (CASSANDRA-6370)
 * Fix size computation of prepared statement (CASSANDRA-6369)


2.0.2
 * Update FailureDetector to use nanontime (CASSANDRA-4925)
 * Fix FileCacheService regressions (CASSANDRA-6149)
 * Never return WriteTimeout for CL.ANY (CASSANDRA-6132)
 * Fix race conditions in bulk loader (CASSANDRA-6129)
 * Add configurable metrics reporting (CASSANDRA-4430)
 * drop queries exceeding a configurable number of tombstones (CASSANDRA-6117)
 * Track and persist sstable read activity (CASSANDRA-5515)
 * Fixes for speculative retry (CASSANDRA-5932, CASSANDRA-6194)
 * Improve memory usage of metadata min/max column names (CASSANDRA-6077)
 * Fix thrift validation refusing row markers on CQL3 tables (CASSANDRA-6081)
 * Fix insertion of collections with CAS (CASSANDRA-6069)
 * Correctly send metadata on SELECT COUNT (CASSANDRA-6080)
 * Track clients' remote addresses in ClientState (CASSANDRA-6070)
 * Create snapshot dir if it does not exist when migrating
   leveled manifest (CASSANDRA-6093)
 * make sequential nodetool repair the default (CASSANDRA-5950)
 * Add more hooks for compaction strategy implementations (CASSANDRA-6111)
 * Fix potential NPE on composite 2ndary indexes (CASSANDRA-6098)
 * Delete can potentially be skipped in batch (CASSANDRA-6115)
 * Allow alter keyspace on system_traces (CASSANDRA-6016)
 * Disallow empty column names in cql (CASSANDRA-6136)
 * Use Java7 file-handling APIs and fix file moving on Windows (CASSANDRA-5383)
 * Save compaction history to system keyspace (CASSANDRA-5078)
 * Fix NPE if StorageService.getOperationMode() is executed before full startup (CASSANDRA-6166)
 * CQL3: support pre-epoch longs for TimestampType (CASSANDRA-6212)
 * Add reloadtriggers command to nodetool (CASSANDRA-4949)
 * cqlsh: ignore empty 'value alias' in DESCRIBE (CASSANDRA-6139)
 * Fix sstable loader (CASSANDRA-6205)
 * Reject bootstrapping if the node already exists in gossip (CASSANDRA-5571)
 * Fix NPE while loading paxos state (CASSANDRA-6211)
 * cqlsh: add SHOW SESSION <tracing-session> command (CASSANDRA-6228)
Merged from 1.2:
 * (Hadoop) Require CFRR batchSize to be at least 2 (CASSANDRA-6114)
 * Add a warning for small LCS sstable size (CASSANDRA-6191)
 * Add ability to list specific KS/CF combinations in nodetool cfstats (CASSANDRA-4191)
 * Mark CF clean if a mutation raced the drop and got it marked dirty (CASSANDRA-5946)
 * Add a LOCAL_ONE consistency level (CASSANDRA-6202)
 * Limit CQL prepared statement cache by size instead of count (CASSANDRA-6107)
 * Tracing should log write failure rather than raw exceptions (CASSANDRA-6133)
 * lock access to TM.endpointToHostIdMap (CASSANDRA-6103)
 * Allow estimated memtable size to exceed slab allocator size (CASSANDRA-6078)
 * Start MeteredFlusher earlier to prevent OOM during CL replay (CASSANDRA-6087)
 * Avoid sending Truncate command to fat clients (CASSANDRA-6088)
 * Allow where clause conditions to be in parenthesis (CASSANDRA-6037)
 * Do not open non-ssl storage port if encryption option is all (CASSANDRA-3916)
 * Move batchlog replay to its own executor (CASSANDRA-6079)
 * Add tombstone debug threshold and histogram (CASSANDRA-6042, 6057)
 * Enable tcp keepalive on incoming connections (CASSANDRA-4053)
 * Fix fat client schema pull NPE (CASSANDRA-6089)
 * Fix memtable flushing for indexed tables (CASSANDRA-6112)
 * Fix skipping columns with multiple slices (CASSANDRA-6119)
 * Expose connected thrift + native client counts (CASSANDRA-5084)
 * Optimize auth setup (CASSANDRA-6122)
 * Trace index selection (CASSANDRA-6001)
 * Update sstablesPerReadHistogram to use biased sampling (CASSANDRA-6164)
 * Log UnknownColumnfamilyException when closing socket (CASSANDRA-5725)
 * Properly error out on CREATE INDEX for counters table (CASSANDRA-6160)
 * Handle JMX notification failure for repair (CASSANDRA-6097)
 * (Hadoop) Fetch no more than 128 splits in parallel (CASSANDRA-6169)
 * stress: add username/password authentication support (CASSANDRA-6068)
 * Fix indexed queries with row cache enabled on parent table (CASSANDRA-5732)
 * Fix compaction race during columnfamily drop (CASSANDRA-5957)
 * Fix validation of empty column names for compact tables (CASSANDRA-6152)
 * Skip replaying mutations that pass CRC but fail to deserialize (CASSANDRA-6183)
 * Rework token replacement to use replace_address (CASSANDRA-5916)
 * Fix altering column types (CASSANDRA-6185)
 * cqlsh: fix CREATE/ALTER WITH completion (CASSANDRA-6196)
 * add windows bat files for shell commands (CASSANDRA-6145)
 * Fix potential stack overflow during range tombstones insertion (CASSANDRA-6181)
 * (Hadoop) Make LOCAL_ONE the default consistency level (CASSANDRA-6214)


2.0.1
 * Fix bug that could allow reading deleted data temporarily (CASSANDRA-6025)
 * Improve memory use defaults (CASSANDRA-6059)
 * Make ThriftServer more easlly extensible (CASSANDRA-6058)
 * Remove Hadoop dependency from ITransportFactory (CASSANDRA-6062)
 * add file_cache_size_in_mb setting (CASSANDRA-5661)
 * Improve error message when yaml contains invalid properties (CASSANDRA-5958)
 * Improve leveled compaction's ability to find non-overlapping L0 compactions
   to work on concurrently (CASSANDRA-5921)
 * Notify indexer of columns shadowed by range tombstones (CASSANDRA-5614)
 * Log Merkle tree stats (CASSANDRA-2698)
 * Switch from crc32 to adler32 for compressed sstable checksums (CASSANDRA-5862)
 * Improve offheap memcpy performance (CASSANDRA-5884)
 * Use a range aware scanner for cleanup (CASSANDRA-2524)
 * Cleanup doesn't need to inspect sstables that contain only local data
   (CASSANDRA-5722)
 * Add ability for CQL3 to list partition keys (CASSANDRA-4536)
 * Improve native protocol serialization (CASSANDRA-5664)
 * Upgrade Thrift to 0.9.1 (CASSANDRA-5923)
 * Require superuser status for adding triggers (CASSANDRA-5963)
 * Make standalone scrubber handle old and new style leveled manifest
   (CASSANDRA-6005)
 * Fix paxos bugs (CASSANDRA-6012, 6013, 6023)
 * Fix paged ranges with multiple replicas (CASSANDRA-6004)
 * Fix potential AssertionError during tracing (CASSANDRA-6041)
 * Fix NPE in sstablesplit (CASSANDRA-6027)
 * Migrate pre-2.0 key/value/column aliases to system.schema_columns
   (CASSANDRA-6009)
 * Paging filter empty rows too agressively (CASSANDRA-6040)
 * Support variadic parameters for IN clauses (CASSANDRA-4210)
 * cqlsh: return the result of CAS writes (CASSANDRA-5796)
 * Fix validation of IN clauses with 2ndary indexes (CASSANDRA-6050)
 * Support named bind variables in CQL (CASSANDRA-6033)
Merged from 1.2:
 * Allow cache-keys-to-save to be set at runtime (CASSANDRA-5980)
 * Avoid second-guessing out-of-space state (CASSANDRA-5605)
 * Tuning knobs for dealing with large blobs and many CFs (CASSANDRA-5982)
 * (Hadoop) Fix CQLRW for thrift tables (CASSANDRA-6002)
 * Fix possible divide-by-zero in HHOM (CASSANDRA-5990)
 * Allow local batchlog writes for CL.ANY (CASSANDRA-5967)
 * Upgrade metrics-core to version 2.2.0 (CASSANDRA-5947)
 * Fix CqlRecordWriter with composite keys (CASSANDRA-5949)
 * Add snitch, schema version, cluster, partitioner to JMX (CASSANDRA-5881)
 * Allow disabling SlabAllocator (CASSANDRA-5935)
 * Make user-defined compaction JMX blocking (CASSANDRA-4952)
 * Fix streaming does not transfer wrapped range (CASSANDRA-5948)
 * Fix loading index summary containing empty key (CASSANDRA-5965)
 * Correctly handle limits in CompositesSearcher (CASSANDRA-5975)
 * Pig: handle CQL collections (CASSANDRA-5867)
 * Pass the updated cf to the PRSI index() method (CASSANDRA-5999)
 * Allow empty CQL3 batches (as no-op) (CASSANDRA-5994)
 * Support null in CQL3 functions (CASSANDRA-5910)
 * Replace the deprecated MapMaker with CacheLoader (CASSANDRA-6007)
 * Add SSTableDeletingNotification to DataTracker (CASSANDRA-6010)
 * Fix snapshots in use get deleted during snapshot repair (CASSANDRA-6011)
 * Move hints and exception count to o.a.c.metrics (CASSANDRA-6017)
 * Fix memory leak in snapshot repair (CASSANDRA-6047)
 * Fix sstable2sjon for CQL3 tables (CASSANDRA-5852)


2.0.0
 * Fix thrift validation when inserting into CQL3 tables (CASSANDRA-5138)
 * Fix periodic memtable flushing behavior with clean memtables (CASSANDRA-5931)
 * Fix dateOf() function for pre-2.0 timestamp columns (CASSANDRA-5928)
 * Fix SSTable unintentionally loads BF when opened for batch (CASSANDRA-5938)
 * Add stream session progress to JMX (CASSANDRA-4757)
 * Fix NPE during CAS operation (CASSANDRA-5925)
Merged from 1.2:
 * Fix getBloomFilterDiskSpaceUsed for AlwaysPresentFilter (CASSANDRA-5900)
 * Don't announce schema version until we've loaded the changes locally
   (CASSANDRA-5904)
 * Fix to support off heap bloom filters size greater than 2 GB (CASSANDRA-5903)
 * Properly handle parsing huge map and set literals (CASSANDRA-5893)


2.0.0-rc2
 * enable vnodes by default (CASSANDRA-5869)
 * fix CAS contention timeout (CASSANDRA-5830)
 * fix HsHa to respect max frame size (CASSANDRA-4573)
 * Fix (some) 2i on composite components omissions (CASSANDRA-5851)
 * cqlsh: add DESCRIBE FULL SCHEMA variant (CASSANDRA-5880)
Merged from 1.2:
 * Correctly validate sparse composite cells in scrub (CASSANDRA-5855)
 * Add KeyCacheHitRate metric to CF metrics (CASSANDRA-5868)
 * cqlsh: add support for multiline comments (CASSANDRA-5798)
 * Handle CQL3 SELECT duplicate IN restrictions on clustering columns
   (CASSANDRA-5856)


2.0.0-rc1
 * improve DecimalSerializer performance (CASSANDRA-5837)
 * fix potential spurious wakeup in AsyncOneResponse (CASSANDRA-5690)
 * fix schema-related trigger issues (CASSANDRA-5774)
 * Better validation when accessing CQL3 table from thrift (CASSANDRA-5138)
 * Fix assertion error during repair (CASSANDRA-5801)
 * Fix range tombstone bug (CASSANDRA-5805)
 * DC-local CAS (CASSANDRA-5797)
 * Add a native_protocol_version column to the system.local table (CASSANRDA-5819)
 * Use index_interval from cassandra.yaml when upgraded (CASSANDRA-5822)
 * Fix buffer underflow on socket close (CASSANDRA-5792)
Merged from 1.2:
 * Fix reading DeletionTime from 1.1-format sstables (CASSANDRA-5814)
 * cqlsh: add collections support to COPY (CASSANDRA-5698)
 * retry important messages for any IOException (CASSANDRA-5804)
 * Allow empty IN relations in SELECT/UPDATE/DELETE statements (CASSANDRA-5626)
 * cqlsh: fix crashing on Windows due to libedit detection (CASSANDRA-5812)
 * fix bulk-loading compressed sstables (CASSANDRA-5820)
 * (Hadoop) fix quoting in CqlPagingRecordReader and CqlRecordWriter
   (CASSANDRA-5824)
 * update default LCS sstable size to 160MB (CASSANDRA-5727)
 * Allow compacting 2Is via nodetool (CASSANDRA-5670)
 * Hex-encode non-String keys in OPP (CASSANDRA-5793)
 * nodetool history logging (CASSANDRA-5823)
 * (Hadoop) fix support for Thrift tables in CqlPagingRecordReader
   (CASSANDRA-5752)
 * add "all time blocked" to StatusLogger output (CASSANDRA-5825)
 * Future-proof inter-major-version schema migrations (CASSANDRA-5845)
 * (Hadoop) add CqlPagingRecordReader support for ReversedType in Thrift table
   (CASSANDRA-5718)
 * Add -no-snapshot option to scrub (CASSANDRA-5891)
 * Fix to support off heap bloom filters size greater than 2 GB (CASSANDRA-5903)
 * Properly handle parsing huge map and set literals (CASSANDRA-5893)
 * Fix LCS L0 compaction may overlap in L1 (CASSANDRA-5907)
 * New sstablesplit tool to split large sstables offline (CASSANDRA-4766)
 * Fix potential deadlock in native protocol server (CASSANDRA-5926)
 * Disallow incompatible type change in CQL3 (CASSANDRA-5882)
Merged from 1.1:
 * Correctly validate sparse composite cells in scrub (CASSANDRA-5855)


2.0.0-beta2
 * Replace countPendingHints with Hints Created metric (CASSANDRA-5746)
 * Allow nodetool with no args, and with help to run without a server (CASSANDRA-5734)
 * Cleanup AbstractType/TypeSerializer classes (CASSANDRA-5744)
 * Remove unimplemented cli option schema-mwt (CASSANDRA-5754)
 * Support range tombstones in thrift (CASSANDRA-5435)
 * Normalize table-manipulating CQL3 statements' class names (CASSANDRA-5759)
 * cqlsh: add missing table options to DESCRIBE output (CASSANDRA-5749)
 * Fix assertion error during repair (CASSANDRA-5757)
 * Fix bulkloader (CASSANDRA-5542)
 * Add LZ4 compression to the native protocol (CASSANDRA-5765)
 * Fix bugs in the native protocol v2 (CASSANDRA-5770)
 * CAS on 'primary key only' table (CASSANDRA-5715)
 * Support streaming SSTables of old versions (CASSANDRA-5772)
 * Always respect protocol version in native protocol (CASSANDRA-5778)
 * Fix ConcurrentModificationException during streaming (CASSANDRA-5782)
 * Update deletion timestamp in Commit#updatesWithPaxosTime (CASSANDRA-5787)
 * Thrift cas() method crashes if input columns are not sorted (CASSANDRA-5786)
 * Order columns names correctly when querying for CAS (CASSANDRA-5788)
 * Fix streaming retry (CASSANDRA-5775)
Merged from 1.2:
 * if no seeds can be a reached a node won't start in a ring by itself (CASSANDRA-5768)
 * add cassandra.unsafesystem property (CASSANDRA-5704)
 * (Hadoop) quote identifiers in CqlPagingRecordReader (CASSANDRA-5763)
 * Add replace_node functionality for vnodes (CASSANDRA-5337)
 * Add timeout events to query traces (CASSANDRA-5520)
 * Fix serialization of the LEFT gossip value (CASSANDRA-5696)
 * Pig: support for cql3 tables (CASSANDRA-5234)
 * Fix skipping range tombstones with reverse queries (CASSANDRA-5712)
 * Expire entries out of ThriftSessionManager (CASSANDRA-5719)
 * Don't keep ancestor information in memory (CASSANDRA-5342)
 * Expose native protocol server status in nodetool info (CASSANDRA-5735)
 * Fix pathetic performance of range tombstones (CASSANDRA-5677)
 * Fix querying with an empty (impossible) range (CASSANDRA-5573)
 * cqlsh: handle CUSTOM 2i in DESCRIBE output (CASSANDRA-5760)
 * Fix minor bug in Range.intersects(Bound) (CASSANDRA-5771)
 * cqlsh: handle disabled compression in DESCRIBE output (CASSANDRA-5766)
 * Ensure all UP events are notified on the native protocol (CASSANDRA-5769)
 * Fix formatting of sstable2json with multiple -k arguments (CASSANDRA-5781)
 * Don't rely on row marker for queries in general to hide lost markers
   after TTL expires (CASSANDRA-5762)
 * Sort nodetool help output (CASSANDRA-5776)
 * Fix column expiring during 2 phases compaction (CASSANDRA-5799)
 * now() is being rejected in INSERTs when inside collections (CASSANDRA-5795)


2.0.0-beta1
 * Add support for indexing clustered columns (CASSANDRA-5125)
 * Removed on-heap row cache (CASSANDRA-5348)
 * use nanotime consistently for node-local timeouts (CASSANDRA-5581)
 * Avoid unnecessary second pass on name-based queries (CASSANDRA-5577)
 * Experimental triggers (CASSANDRA-1311)
 * JEMalloc support for off-heap allocation (CASSANDRA-3997)
 * Single-pass compaction (CASSANDRA-4180)
 * Removed token range bisection (CASSANDRA-5518)
 * Removed compatibility with pre-1.2.5 sstables and network messages
   (CASSANDRA-5511)
 * removed PBSPredictor (CASSANDRA-5455)
 * CAS support (CASSANDRA-5062, 5441, 5442, 5443, 5619, 5667)
 * Leveled compaction performs size-tiered compactions in L0
   (CASSANDRA-5371, 5439)
 * Add yaml network topology snitch for mixed ec2/other envs (CASSANDRA-5339)
 * Log when a node is down longer than the hint window (CASSANDRA-4554)
 * Optimize tombstone creation for ExpiringColumns (CASSANDRA-4917)
 * Improve LeveledScanner work estimation (CASSANDRA-5250, 5407)
 * Replace compaction lock with runWithCompactionsDisabled (CASSANDRA-3430)
 * Change Message IDs to ints (CASSANDRA-5307)
 * Move sstable level information into the Stats component, removing the
   need for a separate Manifest file (CASSANDRA-4872)
 * avoid serializing to byte[] on commitlog append (CASSANDRA-5199)
 * make index_interval configurable per columnfamily (CASSANDRA-3961, CASSANDRA-5650)
 * add default_time_to_live (CASSANDRA-3974)
 * add memtable_flush_period_in_ms (CASSANDRA-4237)
 * replace supercolumns internally by composites (CASSANDRA-3237, 5123)
 * upgrade thrift to 0.9.0 (CASSANDRA-3719)
 * drop unnecessary keyspace parameter from user-defined compaction API
   (CASSANDRA-5139)
 * more robust solution to incomplete compactions + counters (CASSANDRA-5151)
 * Change order of directory searching for c*.in.sh (CASSANDRA-3983)
 * Add tool to reset SSTable compaction level for LCS (CASSANDRA-5271)
 * Allow custom configuration loader (CASSANDRA-5045)
 * Remove memory emergency pressure valve logic (CASSANDRA-3534)
 * Reduce request latency with eager retry (CASSANDRA-4705)
 * cqlsh: Remove ASSUME command (CASSANDRA-5331)
 * Rebuild BF when loading sstables if bloom_filter_fp_chance
   has changed since compaction (CASSANDRA-5015)
 * remove row-level bloom filters (CASSANDRA-4885)
 * Change Kernel Page Cache skipping into row preheating (disabled by default)
   (CASSANDRA-4937)
 * Improve repair by deciding on a gcBefore before sending
   out TreeRequests (CASSANDRA-4932)
 * Add an official way to disable compactions (CASSANDRA-5074)
 * Reenable ALTER TABLE DROP with new semantics (CASSANDRA-3919)
 * Add binary protocol versioning (CASSANDRA-5436)
 * Swap THshaServer for TThreadedSelectorServer (CASSANDRA-5530)
 * Add alias support to SELECT statement (CASSANDRA-5075)
 * Don't create empty RowMutations in CommitLogReplayer (CASSANDRA-5541)
 * Use range tombstones when dropping cfs/columns from schema (CASSANDRA-5579)
 * cqlsh: drop CQL2/CQL3-beta support (CASSANDRA-5585)
 * Track max/min column names in sstables to be able to optimize slice
   queries (CASSANDRA-5514, CASSANDRA-5595, CASSANDRA-5600)
 * Binary protocol: allow batching already prepared statements (CASSANDRA-4693)
 * Allow preparing timestamp, ttl and limit in CQL3 queries (CASSANDRA-4450)
 * Support native link w/o JNA in Java7 (CASSANDRA-3734)
 * Use SASL authentication in binary protocol v2 (CASSANDRA-5545)
 * Replace Thrift HsHa with LMAX Disruptor based implementation (CASSANDRA-5582)
 * cqlsh: Add row count to SELECT output (CASSANDRA-5636)
 * Include a timestamp with all read commands to determine column expiration
   (CASSANDRA-5149)
 * Streaming 2.0 (CASSANDRA-5286, 5699)
 * Conditional create/drop ks/table/index statements in CQL3 (CASSANDRA-2737)
 * more pre-table creation property validation (CASSANDRA-5693)
 * Redesign repair messages (CASSANDRA-5426)
 * Fix ALTER RENAME post-5125 (CASSANDRA-5702)
 * Disallow renaming a 2ndary indexed column (CASSANDRA-5705)
 * Rename Table to Keyspace (CASSANDRA-5613)
 * Ensure changing column_index_size_in_kb on different nodes don't corrupt the
   sstable (CASSANDRA-5454)
 * Move resultset type information into prepare, not execute (CASSANDRA-5649)
 * Auto paging in binary protocol (CASSANDRA-4415, 5714)
 * Don't tie client side use of AbstractType to JDBC (CASSANDRA-4495)
 * Adds new TimestampType to replace DateType (CASSANDRA-5723, CASSANDRA-5729)
Merged from 1.2:
 * make starting native protocol server idempotent (CASSANDRA-5728)
 * Fix loading key cache when a saved entry is no longer valid (CASSANDRA-5706)
 * Fix serialization of the LEFT gossip value (CASSANDRA-5696)
 * cqlsh: Don't show 'null' in place of empty values (CASSANDRA-5675)
 * Race condition in detecting version on a mixed 1.1/1.2 cluster
   (CASSANDRA-5692)
 * Fix skipping range tombstones with reverse queries (CASSANDRA-5712)
 * Expire entries out of ThriftSessionManager (CASSANRDA-5719)
 * Don't keep ancestor information in memory (CASSANDRA-5342)
 * cqlsh: fix handling of semicolons inside BATCH queries (CASSANDRA-5697)


1.2.6
 * Fix tracing when operation completes before all responses arrive
   (CASSANDRA-5668)
 * Fix cross-DC mutation forwarding (CASSANDRA-5632)
 * Reduce SSTableLoader memory usage (CASSANDRA-5555)
 * Scale hinted_handoff_throttle_in_kb to cluster size (CASSANDRA-5272)
 * (Hadoop) Add CQL3 input/output formats (CASSANDRA-4421, 5622)
 * (Hadoop) Fix InputKeyRange in CFIF (CASSANDRA-5536)
 * Fix dealing with ridiculously large max sstable sizes in LCS (CASSANDRA-5589)
 * Ignore pre-truncate hints (CASSANDRA-4655)
 * Move System.exit on OOM into a separate thread (CASSANDRA-5273)
 * Write row markers when serializing schema (CASSANDRA-5572)
 * Check only SSTables for the requested range when streaming (CASSANDRA-5569)
 * Improve batchlog replay behavior and hint ttl handling (CASSANDRA-5314)
 * Exclude localTimestamp from validation for tombstones (CASSANDRA-5398)
 * cqlsh: add custom prompt support (CASSANDRA-5539)
 * Reuse prepared statements in hot auth queries (CASSANDRA-5594)
 * cqlsh: add vertical output option (see EXPAND) (CASSANDRA-5597)
 * Add a rate limit option to stress (CASSANDRA-5004)
 * have BulkLoader ignore snapshots directories (CASSANDRA-5587)
 * fix SnitchProperties logging context (CASSANDRA-5602)
 * Expose whether jna is enabled and memory is locked via JMX (CASSANDRA-5508)
 * cqlsh: fix COPY FROM with ReversedType (CASSANDRA-5610)
 * Allow creating CUSTOM indexes on collections (CASSANDRA-5615)
 * Evaluate now() function at execution time (CASSANDRA-5616)
 * Expose detailed read repair metrics (CASSANDRA-5618)
 * Correct blob literal + ReversedType parsing (CASSANDRA-5629)
 * Allow GPFS to prefer the internal IP like EC2MRS (CASSANDRA-5630)
 * fix help text for -tspw cassandra-cli (CASSANDRA-5643)
 * don't throw away initial causes exceptions for internode encryption issues
   (CASSANDRA-5644)
 * Fix message spelling errors for cql select statements (CASSANDRA-5647)
 * Suppress custom exceptions thru jmx (CASSANDRA-5652)
 * Update CREATE CUSTOM INDEX syntax (CASSANDRA-5639)
 * Fix PermissionDetails.equals() method (CASSANDRA-5655)
 * Never allow partition key ranges in CQL3 without token() (CASSANDRA-5666)
 * Gossiper incorrectly drops AppState for an upgrading node (CASSANDRA-5660)
 * Connection thrashing during multi-region ec2 during upgrade, due to
   messaging version (CASSANDRA-5669)
 * Avoid over reconnecting in EC2MRS (CASSANDRA-5678)
 * Fix ReadResponseSerializer.serializedSize() for digest reads (CASSANDRA-5476)
 * allow sstable2json on 2i CFs (CASSANDRA-5694)
Merged from 1.1:
 * Remove buggy thrift max message length option (CASSANDRA-5529)
 * Fix NPE in Pig's widerow mode (CASSANDRA-5488)
 * Add split size parameter to Pig and disable split combination (CASSANDRA-5544)


1.2.5
 * make BytesToken.toString only return hex bytes (CASSANDRA-5566)
 * Ensure that submitBackground enqueues at least one task (CASSANDRA-5554)
 * fix 2i updates with identical values and timestamps (CASSANDRA-5540)
 * fix compaction throttling bursty-ness (CASSANDRA-4316)
 * reduce memory consumption of IndexSummary (CASSANDRA-5506)
 * remove per-row column name bloom filters (CASSANDRA-5492)
 * Include fatal errors in trace events (CASSANDRA-5447)
 * Ensure that PerRowSecondaryIndex is notified of row-level deletes
   (CASSANDRA-5445)
 * Allow empty blob literals in CQL3 (CASSANDRA-5452)
 * Fix streaming RangeTombstones at column index boundary (CASSANDRA-5418)
 * Fix preparing statements when current keyspace is not set (CASSANDRA-5468)
 * Fix SemanticVersion.isSupportedBy minor/patch handling (CASSANDRA-5496)
 * Don't provide oldCfId for post-1.1 system cfs (CASSANDRA-5490)
 * Fix primary range ignores replication strategy (CASSANDRA-5424)
 * Fix shutdown of binary protocol server (CASSANDRA-5507)
 * Fix repair -snapshot not working (CASSANDRA-5512)
 * Set isRunning flag later in binary protocol server (CASSANDRA-5467)
 * Fix use of CQL3 functions with descending clustering order (CASSANDRA-5472)
 * Disallow renaming columns one at a time for thrift table in CQL3
   (CASSANDRA-5531)
 * cqlsh: add CLUSTERING ORDER BY support to DESCRIBE (CASSANDRA-5528)
 * Add custom secondary index support to CQL3 (CASSANDRA-5484)
 * Fix repair hanging silently on unexpected error (CASSANDRA-5229)
 * Fix Ec2Snitch regression introduced by CASSANDRA-5171 (CASSANDRA-5432)
 * Add nodetool enablebackup/disablebackup (CASSANDRA-5556)
 * cqlsh: fix DESCRIBE after case insensitive USE (CASSANDRA-5567)
Merged from 1.1
 * Add retry mechanism to OTC for non-droppable_verbs (CASSANDRA-5393)
 * Use allocator information to improve memtable memory usage estimate
   (CASSANDRA-5497)
 * Fix trying to load deleted row into row cache on startup (CASSANDRA-4463)
 * fsync leveled manifest to avoid corruption (CASSANDRA-5535)
 * Fix Bound intersection computation (CASSANDRA-5551)
 * sstablescrub now respects max memory size in cassandra.in.sh (CASSANDRA-5562)


1.2.4
 * Ensure that PerRowSecondaryIndex updates see the most recent values
   (CASSANDRA-5397)
 * avoid duplicate index entries ind PrecompactedRow and
   ParallelCompactionIterable (CASSANDRA-5395)
 * remove the index entry on oldColumn when new column is a tombstone
   (CASSANDRA-5395)
 * Change default stream throughput from 400 to 200 mbps (CASSANDRA-5036)
 * Gossiper logs DOWN for symmetry with UP (CASSANDRA-5187)
 * Fix mixing prepared statements between keyspaces (CASSANDRA-5352)
 * Fix consistency level during bootstrap - strike 3 (CASSANDRA-5354)
 * Fix transposed arguments in AlreadyExistsException (CASSANDRA-5362)
 * Improve asynchronous hint delivery (CASSANDRA-5179)
 * Fix Guava dependency version (12.0 -> 13.0.1) for Maven (CASSANDRA-5364)
 * Validate that provided CQL3 collection value are < 64K (CASSANDRA-5355)
 * Make upgradeSSTable skip current version sstables by default (CASSANDRA-5366)
 * Optimize min/max timestamp collection (CASSANDRA-5373)
 * Invalid streamId in cql binary protocol when using invalid CL
   (CASSANDRA-5164)
 * Fix validation for IN where clauses with collections (CASSANDRA-5376)
 * Copy resultSet on count query to avoid ConcurrentModificationException
   (CASSANDRA-5382)
 * Correctly typecheck in CQL3 even with ReversedType (CASSANDRA-5386)
 * Fix streaming compressed files when using encryption (CASSANDRA-5391)
 * cassandra-all 1.2.0 pom missing netty dependency (CASSANDRA-5392)
 * Fix writetime/ttl functions on null values (CASSANDRA-5341)
 * Fix NPE during cql3 select with token() (CASSANDRA-5404)
 * IndexHelper.skipBloomFilters won't skip non-SHA filters (CASSANDRA-5385)
 * cqlsh: Print maps ordered by key, sort sets (CASSANDRA-5413)
 * Add null syntax support in CQL3 for inserts (CASSANDRA-3783)
 * Allow unauthenticated set_keyspace() calls (CASSANDRA-5423)
 * Fix potential incremental backups race (CASSANDRA-5410)
 * Fix prepared BATCH statements with batch-level timestamps (CASSANDRA-5415)
 * Allow overriding superuser setup delay (CASSANDRA-5430)
 * cassandra-shuffle with JMX usernames and passwords (CASSANDRA-5431)
Merged from 1.1:
 * cli: Quote ks and cf names in schema output when needed (CASSANDRA-5052)
 * Fix bad default for min/max timestamp in SSTableMetadata (CASSANDRA-5372)
 * Fix cf name extraction from manifest in Directories.migrateFile()
   (CASSANDRA-5242)
 * Support pluggable internode authentication (CASSANDRA-5401)


1.2.3
 * add check for sstable overlap within a level on startup (CASSANDRA-5327)
 * replace ipv6 colons in jmx object names (CASSANDRA-5298, 5328)
 * Avoid allocating SSTableBoundedScanner during repair when the range does
   not intersect the sstable (CASSANDRA-5249)
 * Don't lowercase property map keys (this breaks NTS) (CASSANDRA-5292)
 * Fix composite comparator with super columns (CASSANDRA-5287)
 * Fix insufficient validation of UPDATE queries against counter cfs
   (CASSANDRA-5300)
 * Fix PropertyFileSnitch default DC/Rack behavior (CASSANDRA-5285)
 * Handle null values when executing prepared statement (CASSANDRA-5081)
 * Add netty to pom dependencies (CASSANDRA-5181)
 * Include type arguments in Thrift CQLPreparedResult (CASSANDRA-5311)
 * Fix compaction not removing columns when bf_fp_ratio is 1 (CASSANDRA-5182)
 * cli: Warn about missing CQL3 tables in schema descriptions (CASSANDRA-5309)
 * Re-enable unknown option in replication/compaction strategies option for
   backward compatibility (CASSANDRA-4795)
 * Add binary protocol support to stress (CASSANDRA-4993)
 * cqlsh: Fix COPY FROM value quoting and null handling (CASSANDRA-5305)
 * Fix repair -pr for vnodes (CASSANDRA-5329)
 * Relax CL for auth queries for non-default users (CASSANDRA-5310)
 * Fix AssertionError during repair (CASSANDRA-5245)
 * Don't announce migrations to pre-1.2 nodes (CASSANDRA-5334)
Merged from 1.1:
 * Update offline scrub for 1.0 -> 1.1 directory structure (CASSANDRA-5195)
 * add tmp flag to Descriptor hashcode (CASSANDRA-4021)
 * fix logging of "Found table data in data directories" when only system tables
   are present (CASSANDRA-5289)
 * cli: Add JMX authentication support (CASSANDRA-5080)
 * nodetool: ability to repair specific range (CASSANDRA-5280)
 * Fix possible assertion triggered in SliceFromReadCommand (CASSANDRA-5284)
 * cqlsh: Add inet type support on Windows (ipv4-only) (CASSANDRA-4801)
 * Fix race when initializing ColumnFamilyStore (CASSANDRA-5350)
 * Add UseTLAB JVM flag (CASSANDRA-5361)


1.2.2
 * fix potential for multiple concurrent compactions of the same sstables
   (CASSANDRA-5256)
 * avoid no-op caching of byte[] on commitlog append (CASSANDRA-5199)
 * fix symlinks under data dir not working (CASSANDRA-5185)
 * fix bug in compact storage metadata handling (CASSANDRA-5189)
 * Validate login for USE queries (CASSANDRA-5207)
 * cli: remove default username and password (CASSANDRA-5208)
 * configure populate_io_cache_on_flush per-CF (CASSANDRA-4694)
 * allow configuration of internode socket buffer (CASSANDRA-3378)
 * Make sstable directory picking blacklist-aware again (CASSANDRA-5193)
 * Correctly expire gossip states for edge cases (CASSANDRA-5216)
 * Improve handling of directory creation failures (CASSANDRA-5196)
 * Expose secondary indicies to the rest of nodetool (CASSANDRA-4464)
 * Binary protocol: avoid sending notification for 0.0.0.0 (CASSANDRA-5227)
 * add UseCondCardMark XX jvm settings on jdk 1.7 (CASSANDRA-4366)
 * CQL3 refactor to allow conversion function (CASSANDRA-5226)
 * Fix drop of sstables in some circumstance (CASSANDRA-5232)
 * Implement caching of authorization results (CASSANDRA-4295)
 * Add support for LZ4 compression (CASSANDRA-5038)
 * Fix missing columns in wide rows queries (CASSANDRA-5225)
 * Simplify auth setup and make system_auth ks alterable (CASSANDRA-5112)
 * Stop compactions from hanging during bootstrap (CASSANDRA-5244)
 * fix compressed streaming sending extra chunk (CASSANDRA-5105)
 * Add CQL3-based implementations of IAuthenticator and IAuthorizer
   (CASSANDRA-4898)
 * Fix timestamp-based tomstone removal logic (CASSANDRA-5248)
 * cli: Add JMX authentication support (CASSANDRA-5080)
 * Fix forceFlush behavior (CASSANDRA-5241)
 * cqlsh: Add username autocompletion (CASSANDRA-5231)
 * Fix CQL3 composite partition key error (CASSANDRA-5240)
 * Allow IN clause on last clustering key (CASSANDRA-5230)
Merged from 1.1:
 * fix start key/end token validation for wide row iteration (CASSANDRA-5168)
 * add ConfigHelper support for Thrift frame and max message sizes (CASSANDRA-5188)
 * fix nodetool repair not fail on node down (CASSANDRA-5203)
 * always collect tombstone hints (CASSANDRA-5068)
 * Fix error when sourcing file in cqlsh (CASSANDRA-5235)


1.2.1
 * stream undelivered hints on decommission (CASSANDRA-5128)
 * GossipingPropertyFileSnitch loads saved dc/rack info if needed (CASSANDRA-5133)
 * drain should flush system CFs too (CASSANDRA-4446)
 * add inter_dc_tcp_nodelay setting (CASSANDRA-5148)
 * re-allow wrapping ranges for start_token/end_token range pairitspwng (CASSANDRA-5106)
 * fix validation compaction of empty rows (CASSANDRA-5136)
 * nodetool methods to enable/disable hint storage/delivery (CASSANDRA-4750)
 * disallow bloom filter false positive chance of 0 (CASSANDRA-5013)
 * add threadpool size adjustment methods to JMXEnabledThreadPoolExecutor and
   CompactionManagerMBean (CASSANDRA-5044)
 * fix hinting for dropped local writes (CASSANDRA-4753)
 * off-heap cache doesn't need mutable column container (CASSANDRA-5057)
 * apply disk_failure_policy to bad disks on initial directory creation
   (CASSANDRA-4847)
 * Optimize name-based queries to use ArrayBackedSortedColumns (CASSANDRA-5043)
 * Fall back to old manifest if most recent is unparseable (CASSANDRA-5041)
 * pool [Compressed]RandomAccessReader objects on the partitioned read path
   (CASSANDRA-4942)
 * Add debug logging to list filenames processed by Directories.migrateFile
   method (CASSANDRA-4939)
 * Expose black-listed directories via JMX (CASSANDRA-4848)
 * Log compaction merge counts (CASSANDRA-4894)
 * Minimize byte array allocation by AbstractData{Input,Output} (CASSANDRA-5090)
 * Add SSL support for the binary protocol (CASSANDRA-5031)
 * Allow non-schema system ks modification for shuffle to work (CASSANDRA-5097)
 * cqlsh: Add default limit to SELECT statements (CASSANDRA-4972)
 * cqlsh: fix DESCRIBE for 1.1 cfs in CQL3 (CASSANDRA-5101)
 * Correctly gossip with nodes >= 1.1.7 (CASSANDRA-5102)
 * Ensure CL guarantees on digest mismatch (CASSANDRA-5113)
 * Validate correctly selects on composite partition key (CASSANDRA-5122)
 * Fix exception when adding collection (CASSANDRA-5117)
 * Handle states for non-vnode clusters correctly (CASSANDRA-5127)
 * Refuse unrecognized replication and compaction strategy options (CASSANDRA-4795)
 * Pick the correct value validator in sstable2json for cql3 tables (CASSANDRA-5134)
 * Validate login for describe_keyspace, describe_keyspaces and set_keyspace
   (CASSANDRA-5144)
 * Fix inserting empty maps (CASSANDRA-5141)
 * Don't remove tokens from System table for node we know (CASSANDRA-5121)
 * fix streaming progress report for compresed files (CASSANDRA-5130)
 * Coverage analysis for low-CL queries (CASSANDRA-4858)
 * Stop interpreting dates as valid timeUUID value (CASSANDRA-4936)
 * Adds E notation for floating point numbers (CASSANDRA-4927)
 * Detect (and warn) unintentional use of the cql2 thrift methods when cql3 was
   intended (CASSANDRA-5172)
 * cli: Quote ks and cf names in schema output when needed (CASSANDRA-5052)
 * Fix cf name extraction from manifest in Directories.migrateFile() (CASSANDRA-5242)
 * Replace mistaken usage of commons-logging with slf4j (CASSANDRA-5464)
 * Ensure Jackson dependency matches lib (CASSANDRA-5126)
 * Expose droppable tombstone ratio stats over JMX (CASSANDRA-5159)
Merged from 1.1:
 * Simplify CompressedRandomAccessReader to work around JDK FD bug (CASSANDRA-5088)
 * Improve handling a changing target throttle rate mid-compaction (CASSANDRA-5087)
 * Pig: correctly decode row keys in widerow mode (CASSANDRA-5098)
 * nodetool repair command now prints progress (CASSANDRA-4767)
 * fix user defined compaction to run against 1.1 data directory (CASSANDRA-5118)
 * Fix CQL3 BATCH authorization caching (CASSANDRA-5145)
 * fix get_count returns incorrect value with TTL (CASSANDRA-5099)
 * better handling for mid-compaction failure (CASSANDRA-5137)
 * convert default marshallers list to map for better readability (CASSANDRA-5109)
 * fix ConcurrentModificationException in getBootstrapSource (CASSANDRA-5170)
 * fix sstable maxtimestamp for row deletes and pre-1.1.1 sstables (CASSANDRA-5153)
 * Fix thread growth on node removal (CASSANDRA-5175)
 * Make Ec2Region's datacenter name configurable (CASSANDRA-5155)


1.2.0
 * Disallow counters in collections (CASSANDRA-5082)
 * cqlsh: add unit tests (CASSANDRA-3920)
 * fix default bloom_filter_fp_chance for LeveledCompactionStrategy (CASSANDRA-5093)
Merged from 1.1:
 * add validation for get_range_slices with start_key and end_token (CASSANDRA-5089)


1.2.0-rc2
 * fix nodetool ownership display with vnodes (CASSANDRA-5065)
 * cqlsh: add DESCRIBE KEYSPACES command (CASSANDRA-5060)
 * Fix potential infinite loop when reloading CFS (CASSANDRA-5064)
 * Fix SimpleAuthorizer example (CASSANDRA-5072)
 * cqlsh: force CL.ONE for tracing and system.schema* queries (CASSANDRA-5070)
 * Includes cassandra-shuffle in the debian package (CASSANDRA-5058)
Merged from 1.1:
 * fix multithreaded compaction deadlock (CASSANDRA-4492)
 * fix temporarily missing schema after upgrade from pre-1.1.5 (CASSANDRA-5061)
 * Fix ALTER TABLE overriding compression options with defaults
   (CASSANDRA-4996, 5066)
 * fix specifying and altering crc_check_chance (CASSANDRA-5053)
 * fix Murmur3Partitioner ownership% calculation (CASSANDRA-5076)
 * Don't expire columns sooner than they should in 2ndary indexes (CASSANDRA-5079)


1.2-rc1
 * rename rpc_timeout settings to request_timeout (CASSANDRA-5027)
 * add BF with 0.1 FP to LCS by default (CASSANDRA-5029)
 * Fix preparing insert queries (CASSANDRA-5016)
 * Fix preparing queries with counter increment (CASSANDRA-5022)
 * Fix preparing updates with collections (CASSANDRA-5017)
 * Don't generate UUID based on other node address (CASSANDRA-5002)
 * Fix message when trying to alter a clustering key type (CASSANDRA-5012)
 * Update IAuthenticator to match the new IAuthorizer (CASSANDRA-5003)
 * Fix inserting only a key in CQL3 (CASSANDRA-5040)
 * Fix CQL3 token() function when used with strings (CASSANDRA-5050)
Merged from 1.1:
 * reduce log spam from invalid counter shards (CASSANDRA-5026)
 * Improve schema propagation performance (CASSANDRA-5025)
 * Fix for IndexHelper.IndexFor throws OOB Exception (CASSANDRA-5030)
 * cqlsh: make it possible to describe thrift CFs (CASSANDRA-4827)
 * cqlsh: fix timestamp formatting on some platforms (CASSANDRA-5046)


1.2-beta3
 * make consistency level configurable in cqlsh (CASSANDRA-4829)
 * fix cqlsh rendering of blob fields (CASSANDRA-4970)
 * fix cqlsh DESCRIBE command (CASSANDRA-4913)
 * save truncation position in system table (CASSANDRA-4906)
 * Move CompressionMetadata off-heap (CASSANDRA-4937)
 * allow CLI to GET cql3 columnfamily data (CASSANDRA-4924)
 * Fix rare race condition in getExpireTimeForEndpoint (CASSANDRA-4402)
 * acquire references to overlapping sstables during compaction so bloom filter
   doesn't get free'd prematurely (CASSANDRA-4934)
 * Don't share slice query filter in CQL3 SelectStatement (CASSANDRA-4928)
 * Separate tracing from Log4J (CASSANDRA-4861)
 * Exclude gcable tombstones from merkle-tree computation (CASSANDRA-4905)
 * Better printing of AbstractBounds for tracing (CASSANDRA-4931)
 * Optimize mostRecentTombstone check in CC.collectAllData (CASSANDRA-4883)
 * Change stream session ID to UUID to avoid collision from same node (CASSANDRA-4813)
 * Use Stats.db when bulk loading if present (CASSANDRA-4957)
 * Skip repair on system_trace and keyspaces with RF=1 (CASSANDRA-4956)
 * (cql3) Remove arbitrary SELECT limit (CASSANDRA-4918)
 * Correctly handle prepared operation on collections (CASSANDRA-4945)
 * Fix CQL3 LIMIT (CASSANDRA-4877)
 * Fix Stress for CQL3 (CASSANDRA-4979)
 * Remove cassandra specific exceptions from JMX interface (CASSANDRA-4893)
 * (CQL3) Force using ALLOW FILTERING on potentially inefficient queries (CASSANDRA-4915)
 * (cql3) Fix adding column when the table has collections (CASSANDRA-4982)
 * (cql3) Fix allowing collections with compact storage (CASSANDRA-4990)
 * (cql3) Refuse ttl/writetime function on collections (CASSANDRA-4992)
 * Replace IAuthority with new IAuthorizer (CASSANDRA-4874)
 * clqsh: fix KEY pseudocolumn escaping when describing Thrift tables
   in CQL3 mode (CASSANDRA-4955)
 * add basic authentication support for Pig CassandraStorage (CASSANDRA-3042)
 * fix CQL2 ALTER TABLE compaction_strategy_class altering (CASSANDRA-4965)
Merged from 1.1:
 * Fall back to old describe_splits if d_s_ex is not available (CASSANDRA-4803)
 * Improve error reporting when streaming ranges fail (CASSANDRA-5009)
 * Fix cqlsh timestamp formatting of timezone info (CASSANDRA-4746)
 * Fix assertion failure with leveled compaction (CASSANDRA-4799)
 * Check for null end_token in get_range_slice (CASSANDRA-4804)
 * Remove all remnants of removed nodes (CASSANDRA-4840)
 * Add aut-reloading of the log4j file in debian package (CASSANDRA-4855)
 * Fix estimated row cache entry size (CASSANDRA-4860)
 * reset getRangeSlice filter after finishing a row for get_paged_slice
   (CASSANDRA-4919)
 * expunge row cache post-truncate (CASSANDRA-4940)
 * Allow static CF definition with compact storage (CASSANDRA-4910)
 * Fix endless loop/compaction of schema_* CFs due to broken timestamps (CASSANDRA-4880)
 * Fix 'wrong class type' assertion in CounterColumn (CASSANDRA-4976)


1.2-beta2
 * fp rate of 1.0 disables BF entirely; LCS defaults to 1.0 (CASSANDRA-4876)
 * off-heap bloom filters for row keys (CASSANDRA_4865)
 * add extension point for sstable components (CASSANDRA-4049)
 * improve tracing output (CASSANDRA-4852, 4862)
 * make TRACE verb droppable (CASSANDRA-4672)
 * fix BulkLoader recognition of CQL3 columnfamilies (CASSANDRA-4755)
 * Sort commitlog segments for replay by id instead of mtime (CASSANDRA-4793)
 * Make hint delivery asynchronous (CASSANDRA-4761)
 * Pluggable Thrift transport factories for CLI and cqlsh (CASSANDRA-4609, 4610)
 * cassandra-cli: allow Double value type to be inserted to a column (CASSANDRA-4661)
 * Add ability to use custom TServerFactory implementations (CASSANDRA-4608)
 * optimize batchlog flushing to skip successful batches (CASSANDRA-4667)
 * include metadata for system keyspace itself in schema tables (CASSANDRA-4416)
 * add check to PropertyFileSnitch to verify presence of location for
   local node (CASSANDRA-4728)
 * add PBSPredictor consistency modeler (CASSANDRA-4261)
 * remove vestiges of Thrift unframed mode (CASSANDRA-4729)
 * optimize single-row PK lookups (CASSANDRA-4710)
 * adjust blockFor calculation to account for pending ranges due to node
   movement (CASSANDRA-833)
 * Change CQL version to 3.0.0 and stop accepting 3.0.0-beta1 (CASSANDRA-4649)
 * (CQL3) Make prepared statement global instead of per connection
   (CASSANDRA-4449)
 * Fix scrubbing of CQL3 created tables (CASSANDRA-4685)
 * (CQL3) Fix validation when using counter and regular columns in the same
   table (CASSANDRA-4706)
 * Fix bug starting Cassandra with simple authentication (CASSANDRA-4648)
 * Add support for batchlog in CQL3 (CASSANDRA-4545, 4738)
 * Add support for multiple column family outputs in CFOF (CASSANDRA-4208)
 * Support repairing only the local DC nodes (CASSANDRA-4747)
 * Use rpc_address for binary protocol and change default port (CASSANDRA-4751)
 * Fix use of collections in prepared statements (CASSANDRA-4739)
 * Store more information into peers table (CASSANDRA-4351, 4814)
 * Configurable bucket size for size tiered compaction (CASSANDRA-4704)
 * Run leveled compaction in parallel (CASSANDRA-4310)
 * Fix potential NPE during CFS reload (CASSANDRA-4786)
 * Composite indexes may miss results (CASSANDRA-4796)
 * Move consistency level to the protocol level (CASSANDRA-4734, 4824)
 * Fix Subcolumn slice ends not respected (CASSANDRA-4826)
 * Fix Assertion error in cql3 select (CASSANDRA-4783)
 * Fix list prepend logic (CQL3) (CASSANDRA-4835)
 * Add booleans as literals in CQL3 (CASSANDRA-4776)
 * Allow renaming PK columns in CQL3 (CASSANDRA-4822)
 * Fix binary protocol NEW_NODE event (CASSANDRA-4679)
 * Fix potential infinite loop in tombstone compaction (CASSANDRA-4781)
 * Remove system tables accounting from schema (CASSANDRA-4850)
 * (cql3) Force provided columns in clustering key order in
   'CLUSTERING ORDER BY' (CASSANDRA-4881)
 * Fix composite index bug (CASSANDRA-4884)
 * Fix short read protection for CQL3 (CASSANDRA-4882)
 * Add tracing support to the binary protocol (CASSANDRA-4699)
 * (cql3) Don't allow prepared marker inside collections (CASSANDRA-4890)
 * Re-allow order by on non-selected columns (CASSANDRA-4645)
 * Bug when composite index is created in a table having collections (CASSANDRA-4909)
 * log index scan subject in CompositesSearcher (CASSANDRA-4904)
Merged from 1.1:
 * add get[Row|Key]CacheEntries to CacheServiceMBean (CASSANDRA-4859)
 * fix get_paged_slice to wrap to next row correctly (CASSANDRA-4816)
 * fix indexing empty column values (CASSANDRA-4832)
 * allow JdbcDate to compose null Date objects (CASSANDRA-4830)
 * fix possible stackoverflow when compacting 1000s of sstables
   (CASSANDRA-4765)
 * fix wrong leveled compaction progress calculation (CASSANDRA-4807)
 * add a close() method to CRAR to prevent leaking file descriptors (CASSANDRA-4820)
 * fix potential infinite loop in get_count (CASSANDRA-4833)
 * fix compositeType.{get/from}String methods (CASSANDRA-4842)
 * (CQL) fix CREATE COLUMNFAMILY permissions check (CASSANDRA-4864)
 * Fix DynamicCompositeType same type comparison (CASSANDRA-4711)
 * Fix duplicate SSTable reference when stream session failed (CASSANDRA-3306)
 * Allow static CF definition with compact storage (CASSANDRA-4910)
 * Fix endless loop/compaction of schema_* CFs due to broken timestamps (CASSANDRA-4880)
 * Fix 'wrong class type' assertion in CounterColumn (CASSANDRA-4976)


1.2-beta1
 * add atomic_batch_mutate (CASSANDRA-4542, -4635)
 * increase default max_hint_window_in_ms to 3h (CASSANDRA-4632)
 * include message initiation time to replicas so they can more
   accurately drop timed-out requests (CASSANDRA-2858)
 * fix clientutil.jar dependencies (CASSANDRA-4566)
 * optimize WriteResponse (CASSANDRA-4548)
 * new metrics (CASSANDRA-4009)
 * redesign KEYS indexes to avoid read-before-write (CASSANDRA-2897)
 * debug tracing (CASSANDRA-1123)
 * parallelize row cache loading (CASSANDRA-4282)
 * Make compaction, flush JBOD-aware (CASSANDRA-4292)
 * run local range scans on the read stage (CASSANDRA-3687)
 * clean up ioexceptions (CASSANDRA-2116)
 * add disk_failure_policy (CASSANDRA-2118)
 * Introduce new json format with row level deletion (CASSANDRA-4054)
 * remove redundant "name" column from schema_keyspaces (CASSANDRA-4433)
 * improve "nodetool ring" handling of multi-dc clusters (CASSANDRA-3047)
 * update NTS calculateNaturalEndpoints to be O(N log N) (CASSANDRA-3881)
 * split up rpc timeout by operation type (CASSANDRA-2819)
 * rewrite key cache save/load to use only sequential i/o (CASSANDRA-3762)
 * update MS protocol with a version handshake + broadcast address id
   (CASSANDRA-4311)
 * multithreaded hint replay (CASSANDRA-4189)
 * add inter-node message compression (CASSANDRA-3127)
 * remove COPP (CASSANDRA-2479)
 * Track tombstone expiration and compact when tombstone content is
   higher than a configurable threshold, default 20% (CASSANDRA-3442, 4234)
 * update MurmurHash to version 3 (CASSANDRA-2975)
 * (CLI) track elapsed time for `delete' operation (CASSANDRA-4060)
 * (CLI) jline version is bumped to 1.0 to properly  support
   'delete' key function (CASSANDRA-4132)
 * Save IndexSummary into new SSTable 'Summary' component (CASSANDRA-2392, 4289)
 * Add support for range tombstones (CASSANDRA-3708)
 * Improve MessagingService efficiency (CASSANDRA-3617)
 * Avoid ID conflicts from concurrent schema changes (CASSANDRA-3794)
 * Set thrift HSHA server thread limit to unlimited by default (CASSANDRA-4277)
 * Avoids double serialization of CF id in RowMutation messages
   (CASSANDRA-4293)
 * stream compressed sstables directly with java nio (CASSANDRA-4297)
 * Support multiple ranges in SliceQueryFilter (CASSANDRA-3885)
 * Add column metadata to system column families (CASSANDRA-4018)
 * (cql3) Always use composite types by default (CASSANDRA-4329)
 * (cql3) Add support for set, map and list (CASSANDRA-3647)
 * Validate date type correctly (CASSANDRA-4441)
 * (cql3) Allow definitions with only a PK (CASSANDRA-4361)
 * (cql3) Add support for row key composites (CASSANDRA-4179)
 * improve DynamicEndpointSnitch by using reservoir sampling (CASSANDRA-4038)
 * (cql3) Add support for 2ndary indexes (CASSANDRA-3680)
 * (cql3) fix defining more than one PK to be invalid (CASSANDRA-4477)
 * remove schema agreement checking from all external APIs (Thrift, CQL and CQL3) (CASSANDRA-4487)
 * add Murmur3Partitioner and make it default for new installations (CASSANDRA-3772, 4621)
 * (cql3) update pseudo-map syntax to use map syntax (CASSANDRA-4497)
 * Finer grained exceptions hierarchy and provides error code with exceptions (CASSANDRA-3979)
 * Adds events push to binary protocol (CASSANDRA-4480)
 * Rewrite nodetool help (CASSANDRA-2293)
 * Make CQL3 the default for CQL (CASSANDRA-4640)
 * update stress tool to be able to use CQL3 (CASSANDRA-4406)
 * Accept all thrift update on CQL3 cf but don't expose their metadata (CASSANDRA-4377)
 * Replace Throttle with Guava's RateLimiter for HintedHandOff (CASSANDRA-4541)
 * fix counter add/get using CQL2 and CQL3 in stress tool (CASSANDRA-4633)
 * Add sstable count per level to cfstats (CASSANDRA-4537)
 * (cql3) Add ALTER KEYSPACE statement (CASSANDRA-4611)
 * (cql3) Allow defining default consistency levels (CASSANDRA-4448)
 * (cql3) Fix queries using LIMIT missing results (CASSANDRA-4579)
 * fix cross-version gossip messaging (CASSANDRA-4576)
 * added inet data type (CASSANDRA-4627)


1.1.6
 * Wait for writes on synchronous read digest mismatch (CASSANDRA-4792)
 * fix commitlog replay for nanotime-infected sstables (CASSANDRA-4782)
 * preflight check ttl for maximum of 20 years (CASSANDRA-4771)
 * (Pig) fix widerow input with single column rows (CASSANDRA-4789)
 * Fix HH to compact with correct gcBefore, which avoids wiping out
   undelivered hints (CASSANDRA-4772)
 * LCS will merge up to 32 L0 sstables as intended (CASSANDRA-4778)
 * NTS will default unconfigured DC replicas to zero (CASSANDRA-4675)
 * use default consistency level in counter validation if none is
   explicitly provide (CASSANDRA-4700)
 * Improve IAuthority interface by introducing fine-grained
   access permissions and grant/revoke commands (CASSANDRA-4490, 4644)
 * fix assumption error in CLI when updating/describing keyspace
   (CASSANDRA-4322)
 * Adds offline sstablescrub to debian packaging (CASSANDRA-4642)
 * Automatic fixing of overlapping leveled sstables (CASSANDRA-4644)
 * fix error when using ORDER BY with extended selections (CASSANDRA-4689)
 * (CQL3) Fix validation for IN queries for non-PK cols (CASSANDRA-4709)
 * fix re-created keyspace disappering after 1.1.5 upgrade
   (CASSANDRA-4698, 4752)
 * (CLI) display elapsed time in 2 fraction digits (CASSANDRA-3460)
 * add authentication support to sstableloader (CASSANDRA-4712)
 * Fix CQL3 'is reversed' logic (CASSANDRA-4716, 4759)
 * (CQL3) Don't return ReversedType in result set metadata (CASSANDRA-4717)
 * Backport adding AlterKeyspace statement (CASSANDRA-4611)
 * (CQL3) Correcty accept upper-case data types (CASSANDRA-4770)
 * Add binary protocol events for schema changes (CASSANDRA-4684)
Merged from 1.0:
 * Switch from NBHM to CHM in MessagingService's callback map, which
   prevents OOM in long-running instances (CASSANDRA-4708)


1.1.5
 * add SecondaryIndex.reload API (CASSANDRA-4581)
 * use millis + atomicint for commitlog segment creation instead of
   nanotime, which has issues under some hypervisors (CASSANDRA-4601)
 * fix FD leak in slice queries (CASSANDRA-4571)
 * avoid recursion in leveled compaction (CASSANDRA-4587)
 * increase stack size under Java7 to 180K
 * Log(info) schema changes (CASSANDRA-4547)
 * Change nodetool setcachecapcity to manipulate global caches (CASSANDRA-4563)
 * (cql3) fix setting compaction strategy (CASSANDRA-4597)
 * fix broken system.schema_* timestamps on system startup (CASSANDRA-4561)
 * fix wrong skip of cache saving (CASSANDRA-4533)
 * Avoid NPE when lost+found is in data dir (CASSANDRA-4572)
 * Respect five-minute flush moratorium after initial CL replay (CASSANDRA-4474)
 * Adds ntp as recommended in debian packaging (CASSANDRA-4606)
 * Configurable transport in CF Record{Reader|Writer} (CASSANDRA-4558)
 * (cql3) fix potential NPE with both equal and unequal restriction (CASSANDRA-4532)
 * (cql3) improves ORDER BY validation (CASSANDRA-4624)
 * Fix potential deadlock during counter writes (CASSANDRA-4578)
 * Fix cql error with ORDER BY when using IN (CASSANDRA-4612)
Merged from 1.0:
 * increase Xss to 160k to accomodate latest 1.6 JVMs (CASSANDRA-4602)
 * fix toString of hint destination tokens (CASSANDRA-4568)
 * Fix multiple values for CurrentLocal NodeID (CASSANDRA-4626)


1.1.4
 * fix offline scrub to catch >= out of order rows (CASSANDRA-4411)
 * fix cassandra-env.sh on RHEL and other non-dash-based systems
   (CASSANDRA-4494)
Merged from 1.0:
 * (Hadoop) fix setting key length for old-style mapred api (CASSANDRA-4534)
 * (Hadoop) fix iterating through a resultset consisting entirely
   of tombstoned rows (CASSANDRA-4466)


1.1.3
 * (cqlsh) add COPY TO (CASSANDRA-4434)
 * munmap commitlog segments before rename (CASSANDRA-4337)
 * (JMX) rename getRangeKeySample to sampleKeyRange to avoid returning
   multi-MB results as an attribute (CASSANDRA-4452)
 * flush based on data size, not throughput; overwritten columns no
   longer artificially inflate liveRatio (CASSANDRA-4399)
 * update default commitlog segment size to 32MB and total commitlog
   size to 32/1024 MB for 32/64 bit JVMs, respectively (CASSANDRA-4422)
 * avoid using global partitioner to estimate ranges in index sstables
   (CASSANDRA-4403)
 * restore pre-CASSANDRA-3862 approach to removing expired tombstones
   from row cache during compaction (CASSANDRA-4364)
 * (stress) support for CQL prepared statements (CASSANDRA-3633)
 * Correctly catch exception when Snappy cannot be loaded (CASSANDRA-4400)
 * (cql3) Support ORDER BY when IN condition is given in WHERE clause (CASSANDRA-4327)
 * (cql3) delete "component_index" column on DROP TABLE call (CASSANDRA-4420)
 * change nanoTime() to currentTimeInMillis() in schema related code (CASSANDRA-4432)
 * add a token generation tool (CASSANDRA-3709)
 * Fix LCS bug with sstable containing only 1 row (CASSANDRA-4411)
 * fix "Can't Modify Index Name" problem on CF update (CASSANDRA-4439)
 * Fix assertion error in getOverlappingSSTables during repair (CASSANDRA-4456)
 * fix nodetool's setcompactionthreshold command (CASSANDRA-4455)
 * Ensure compacted files are never used, to avoid counter overcount (CASSANDRA-4436)
Merged from 1.0:
 * Push the validation of secondary index values to the SecondaryIndexManager (CASSANDRA-4240)
 * allow dropping columns shadowed by not-yet-expired supercolumn or row
   tombstones in PrecompactedRow (CASSANDRA-4396)


1.1.2
 * Fix cleanup not deleting index entries (CASSANDRA-4379)
 * Use correct partitioner when saving + loading caches (CASSANDRA-4331)
 * Check schema before trying to export sstable (CASSANDRA-2760)
 * Raise a meaningful exception instead of NPE when PFS encounters
   an unconfigured node + no default (CASSANDRA-4349)
 * fix bug in sstable blacklisting with LCS (CASSANDRA-4343)
 * LCS no longer promotes tiny sstables out of L0 (CASSANDRA-4341)
 * skip tombstones during hint replay (CASSANDRA-4320)
 * fix NPE in compactionstats (CASSANDRA-4318)
 * enforce 1m min keycache for auto (CASSANDRA-4306)
 * Have DeletedColumn.isMFD always return true (CASSANDRA-4307)
 * (cql3) exeption message for ORDER BY constraints said primary filter can be
    an IN clause, which is misleading (CASSANDRA-4319)
 * (cql3) Reject (not yet supported) creation of 2ndardy indexes on tables with
   composite primary keys (CASSANDRA-4328)
 * Set JVM stack size to 160k for java 7 (CASSANDRA-4275)
 * cqlsh: add COPY command to load data from CSV flat files (CASSANDRA-4012)
 * CFMetaData.fromThrift to throw ConfigurationException upon error (CASSANDRA-4353)
 * Use CF comparator to sort indexed columns in SecondaryIndexManager
   (CASSANDRA-4365)
 * add strategy_options to the KSMetaData.toString() output (CASSANDRA-4248)
 * (cql3) fix range queries containing unqueried results (CASSANDRA-4372)
 * (cql3) allow updating column_alias types (CASSANDRA-4041)
 * (cql3) Fix deletion bug (CASSANDRA-4193)
 * Fix computation of overlapping sstable for leveled compaction (CASSANDRA-4321)
 * Improve scrub and allow to run it offline (CASSANDRA-4321)
 * Fix assertionError in StorageService.bulkLoad (CASSANDRA-4368)
 * (cqlsh) add option to authenticate to a keyspace at startup (CASSANDRA-4108)
 * (cqlsh) fix ASSUME functionality (CASSANDRA-4352)
 * Fix ColumnFamilyRecordReader to not return progress > 100% (CASSANDRA-3942)
Merged from 1.0:
 * Set gc_grace on index CF to 0 (CASSANDRA-4314)


1.1.1
 * add populate_io_cache_on_flush option (CASSANDRA-2635)
 * allow larger cache capacities than 2GB (CASSANDRA-4150)
 * add getsstables command to nodetool (CASSANDRA-4199)
 * apply parent CF compaction settings to secondary index CFs (CASSANDRA-4280)
 * preserve commitlog size cap when recycling segments at startup
   (CASSANDRA-4201)
 * (Hadoop) fix split generation regression (CASSANDRA-4259)
 * ignore min/max compactions settings in LCS, while preserving
   behavior that min=max=0 disables autocompaction (CASSANDRA-4233)
 * log number of rows read from saved cache (CASSANDRA-4249)
 * calculate exact size required for cleanup operations (CASSANDRA-1404)
 * avoid blocking additional writes during flush when the commitlog
   gets behind temporarily (CASSANDRA-1991)
 * enable caching on index CFs based on data CF cache setting (CASSANDRA-4197)
 * warn on invalid replication strategy creation options (CASSANDRA-4046)
 * remove [Freeable]Memory finalizers (CASSANDRA-4222)
 * include tombstone size in ColumnFamily.size, which can prevent OOM
   during sudden mass delete operations by yielding a nonzero liveRatio
   (CASSANDRA-3741)
 * Open 1 sstableScanner per level for leveled compaction (CASSANDRA-4142)
 * Optimize reads when row deletion timestamps allow us to restrict
   the set of sstables we check (CASSANDRA-4116)
 * add support for commitlog archiving and point-in-time recovery
   (CASSANDRA-3690)
 * avoid generating redundant compaction tasks during streaming
   (CASSANDRA-4174)
 * add -cf option to nodetool snapshot, and takeColumnFamilySnapshot to
   StorageService mbean (CASSANDRA-556)
 * optimize cleanup to drop entire sstables where possible (CASSANDRA-4079)
 * optimize truncate when autosnapshot is disabled (CASSANDRA-4153)
 * update caches to use byte[] keys to reduce memory overhead (CASSANDRA-3966)
 * add column limit to cli (CASSANDRA-3012, 4098)
 * clean up and optimize DataOutputBuffer, used by CQL compression and
   CompositeType (CASSANDRA-4072)
 * optimize commitlog checksumming (CASSANDRA-3610)
 * identify and blacklist corrupted SSTables from future compactions
   (CASSANDRA-2261)
 * Move CfDef and KsDef validation out of thrift (CASSANDRA-4037)
 * Expose API to repair a user provided range (CASSANDRA-3912)
 * Add way to force the cassandra-cli to refresh its schema (CASSANDRA-4052)
 * Avoid having replicate on write tasks stacking up at CL.ONE (CASSANDRA-2889)
 * (cql3) Backwards compatibility for composite comparators in non-cql3-aware
   clients (CASSANDRA-4093)
 * (cql3) Fix order by for reversed queries (CASSANDRA-4160)
 * (cql3) Add ReversedType support (CASSANDRA-4004)
 * (cql3) Add timeuuid type (CASSANDRA-4194)
 * (cql3) Minor fixes (CASSANDRA-4185)
 * (cql3) Fix prepared statement in BATCH (CASSANDRA-4202)
 * (cql3) Reduce the list of reserved keywords (CASSANDRA-4186)
 * (cql3) Move max/min compaction thresholds to compaction strategy options
   (CASSANDRA-4187)
 * Fix exception during move when localhost is the only source (CASSANDRA-4200)
 * (cql3) Allow paging through non-ordered partitioner results (CASSANDRA-3771)
 * (cql3) Fix drop index (CASSANDRA-4192)
 * (cql3) Don't return range ghosts anymore (CASSANDRA-3982)
 * fix re-creating Keyspaces/ColumnFamilies with the same name as dropped
   ones (CASSANDRA-4219)
 * fix SecondaryIndex LeveledManifest save upon snapshot (CASSANDRA-4230)
 * fix missing arrayOffset in FBUtilities.hash (CASSANDRA-4250)
 * (cql3) Add name of parameters in CqlResultSet (CASSANDRA-4242)
 * (cql3) Correctly validate order by queries (CASSANDRA-4246)
 * rename stress to cassandra-stress for saner packaging (CASSANDRA-4256)
 * Fix exception on colum metadata with non-string comparator (CASSANDRA-4269)
 * Check for unknown/invalid compression options (CASSANDRA-4266)
 * (cql3) Adds simple access to column timestamp and ttl (CASSANDRA-4217)
 * (cql3) Fix range queries with secondary indexes (CASSANDRA-4257)
 * Better error messages from improper input in cli (CASSANDRA-3865)
 * Try to stop all compaction upon Keyspace or ColumnFamily drop (CASSANDRA-4221)
 * (cql3) Allow keyspace properties to contain hyphens (CASSANDRA-4278)
 * (cql3) Correctly validate keyspace access in create table (CASSANDRA-4296)
 * Avoid deadlock in migration stage (CASSANDRA-3882)
 * Take supercolumn names and deletion info into account in memtable throughput
   (CASSANDRA-4264)
 * Add back backward compatibility for old style replication factor (CASSANDRA-4294)
 * Preserve compatibility with pre-1.1 index queries (CASSANDRA-4262)
Merged from 1.0:
 * Fix super columns bug where cache is not updated (CASSANDRA-4190)
 * fix maxTimestamp to include row tombstones (CASSANDRA-4116)
 * (CLI) properly handle quotes in create/update keyspace commands (CASSANDRA-4129)
 * Avoids possible deadlock during bootstrap (CASSANDRA-4159)
 * fix stress tool that hangs forever on timeout or error (CASSANDRA-4128)
 * stress tool to return appropriate exit code on failure (CASSANDRA-4188)
 * fix compaction NPE when out of disk space and assertions disabled
   (CASSANDRA-3985)
 * synchronize LCS getEstimatedTasks to avoid CME (CASSANDRA-4255)
 * ensure unique streaming session id's (CASSANDRA-4223)
 * kick off background compaction when min/max thresholds change
   (CASSANDRA-4279)
 * improve ability of STCS.getBuckets to deal with 100s of 1000s of
   sstables, such as when convertinb back from LCS (CASSANDRA-4287)
 * Oversize integer in CQL throws NumberFormatException (CASSANDRA-4291)
 * fix 1.0.x node join to mixed version cluster, other nodes >= 1.1 (CASSANDRA-4195)
 * Fix LCS splitting sstable base on uncompressed size (CASSANDRA-4419)
 * Push the validation of secondary index values to the SecondaryIndexManager (CASSANDRA-4240)
 * Don't purge columns during upgradesstables (CASSANDRA-4462)
 * Make cqlsh work with piping (CASSANDRA-4113)
 * Validate arguments for nodetool decommission (CASSANDRA-4061)
 * Report thrift status in nodetool info (CASSANDRA-4010)


1.1.0-final
 * average a reduced liveRatio estimate with the previous one (CASSANDRA-4065)
 * Allow KS and CF names up to 48 characters (CASSANDRA-4157)
 * fix stress build (CASSANDRA-4140)
 * add time remaining estimate to nodetool compactionstats (CASSANDRA-4167)
 * (cql) fix NPE in cql3 ALTER TABLE (CASSANDRA-4163)
 * (cql) Add support for CL.TWO and CL.THREE in CQL (CASSANDRA-4156)
 * (cql) Fix type in CQL3 ALTER TABLE preventing update (CASSANDRA-4170)
 * (cql) Throw invalid exception from CQL3 on obsolete options (CASSANDRA-4171)
 * (cqlsh) fix recognizing uppercase SELECT keyword (CASSANDRA-4161)
 * Pig: wide row support (CASSANDRA-3909)
Merged from 1.0:
 * avoid streaming empty files with bulk loader if sstablewriter errors out
   (CASSANDRA-3946)


1.1-rc1
 * Include stress tool in binary builds (CASSANDRA-4103)
 * (Hadoop) fix wide row iteration when last row read was deleted
   (CASSANDRA-4154)
 * fix read_repair_chance to really default to 0.1 in the cli (CASSANDRA-4114)
 * Adds caching and bloomFilterFpChange to CQL options (CASSANDRA-4042)
 * Adds posibility to autoconfigure size of the KeyCache (CASSANDRA-4087)
 * fix KEYS index from skipping results (CASSANDRA-3996)
 * Remove sliced_buffer_size_in_kb dead option (CASSANDRA-4076)
 * make loadNewSStable preserve sstable version (CASSANDRA-4077)
 * Respect 1.0 cache settings as much as possible when upgrading
   (CASSANDRA-4088)
 * relax path length requirement for sstable files when upgrading on
   non-Windows platforms (CASSANDRA-4110)
 * fix terminination of the stress.java when errors were encountered
   (CASSANDRA-4128)
 * Move CfDef and KsDef validation out of thrift (CASSANDRA-4037)
 * Fix get_paged_slice (CASSANDRA-4136)
 * CQL3: Support slice with exclusive start and stop (CASSANDRA-3785)
Merged from 1.0:
 * support PropertyFileSnitch in bulk loader (CASSANDRA-4145)
 * add auto_snapshot option allowing disabling snapshot before drop/truncate
   (CASSANDRA-3710)
 * allow short snitch names (CASSANDRA-4130)


1.1-beta2
 * rename loaded sstables to avoid conflicts with local snapshots
   (CASSANDRA-3967)
 * start hint replay as soon as FD notifies that the target is back up
   (CASSANDRA-3958)
 * avoid unproductive deserializing of cached rows during compaction
   (CASSANDRA-3921)
 * fix concurrency issues with CQL keyspace creation (CASSANDRA-3903)
 * Show Effective Owership via Nodetool ring <keyspace> (CASSANDRA-3412)
 * Update ORDER BY syntax for CQL3 (CASSANDRA-3925)
 * Fix BulkRecordWriter to not throw NPE if reducer gets no map data from Hadoop (CASSANDRA-3944)
 * Fix bug with counters in super columns (CASSANDRA-3821)
 * Remove deprecated merge_shard_chance (CASSANDRA-3940)
 * add a convenient way to reset a node's schema (CASSANDRA-2963)
 * fix for intermittent SchemaDisagreementException (CASSANDRA-3884)
 * CLI `list <CF>` to limit number of columns and their order (CASSANDRA-3012)
 * ignore deprecated KsDef/CfDef/ColumnDef fields in native schema (CASSANDRA-3963)
 * CLI to report when unsupported column_metadata pair was given (CASSANDRA-3959)
 * reincarnate removed and deprecated KsDef/CfDef attributes (CASSANDRA-3953)
 * Fix race between writes and read for cache (CASSANDRA-3862)
 * perform static initialization of StorageProxy on start-up (CASSANDRA-3797)
 * support trickling fsync() on writes (CASSANDRA-3950)
 * expose counters for unavailable/timeout exceptions given to thrift clients (CASSANDRA-3671)
 * avoid quadratic startup time in LeveledManifest (CASSANDRA-3952)
 * Add type information to new schema_ columnfamilies and remove thrift
   serialization for schema (CASSANDRA-3792)
 * add missing column validator options to the CLI help (CASSANDRA-3926)
 * skip reading saved key cache if CF's caching strategy is NONE or ROWS_ONLY (CASSANDRA-3954)
 * Unify migration code (CASSANDRA-4017)
Merged from 1.0:
 * cqlsh: guess correct version of Python for Arch Linux (CASSANDRA-4090)
 * (CLI) properly handle quotes in create/update keyspace commands (CASSANDRA-4129)
 * Avoids possible deadlock during bootstrap (CASSANDRA-4159)
 * fix stress tool that hangs forever on timeout or error (CASSANDRA-4128)
 * Fix super columns bug where cache is not updated (CASSANDRA-4190)
 * stress tool to return appropriate exit code on failure (CASSANDRA-4188)


1.0.9
 * improve index sampling performance (CASSANDRA-4023)
 * always compact away deleted hints immediately after handoff (CASSANDRA-3955)
 * delete hints from dropped ColumnFamilies on handoff instead of
   erroring out (CASSANDRA-3975)
 * add CompositeType ref to the CLI doc for create/update column family (CASSANDRA-3980)
 * Pig: support Counter ColumnFamilies (CASSANDRA-3973)
 * Pig: Composite column support (CASSANDRA-3684)
 * Avoid NPE during repair when a keyspace has no CFs (CASSANDRA-3988)
 * Fix division-by-zero error on get_slice (CASSANDRA-4000)
 * don't change manifest level for cleanup, scrub, and upgradesstables
   operations under LeveledCompactionStrategy (CASSANDRA-3989, 4112)
 * fix race leading to super columns assertion failure (CASSANDRA-3957)
 * fix NPE on invalid CQL delete command (CASSANDRA-3755)
 * allow custom types in CLI's assume command (CASSANDRA-4081)
 * fix totalBytes count for parallel compactions (CASSANDRA-3758)
 * fix intermittent NPE in get_slice (CASSANDRA-4095)
 * remove unnecessary asserts in native code interfaces (CASSANDRA-4096)
 * Validate blank keys in CQL to avoid assertion errors (CASSANDRA-3612)
 * cqlsh: fix bad decoding of some column names (CASSANDRA-4003)
 * cqlsh: fix incorrect padding with unicode chars (CASSANDRA-4033)
 * Fix EC2 snitch incorrectly reporting region (CASSANDRA-4026)
 * Shut down thrift during decommission (CASSANDRA-4086)
 * Expose nodetool cfhistograms for 2ndary indexes (CASSANDRA-4063)
Merged from 0.8:
 * Fix ConcurrentModificationException in gossiper (CASSANDRA-4019)


1.1-beta1
 * (cqlsh)
   + add SOURCE and CAPTURE commands, and --file option (CASSANDRA-3479)
   + add ALTER COLUMNFAMILY WITH (CASSANDRA-3523)
   + bundle Python dependencies with Cassandra (CASSANDRA-3507)
   + added to Debian package (CASSANDRA-3458)
   + display byte data instead of erroring out on decode failure
     (CASSANDRA-3874)
 * add nodetool rebuild_index (CASSANDRA-3583)
 * add nodetool rangekeysample (CASSANDRA-2917)
 * Fix streaming too much data during move operations (CASSANDRA-3639)
 * Nodetool and CLI connect to localhost by default (CASSANDRA-3568)
 * Reduce memory used by primary index sample (CASSANDRA-3743)
 * (Hadoop) separate input/output configurations (CASSANDRA-3197, 3765)
 * avoid returning internal Cassandra classes over JMX (CASSANDRA-2805)
 * add row-level isolation via SnapTree (CASSANDRA-2893)
 * Optimize key count estimation when opening sstable on startup
   (CASSANDRA-2988)
 * multi-dc replication optimization supporting CL > ONE (CASSANDRA-3577)
 * add command to stop compactions (CASSANDRA-1740, 3566, 3582)
 * multithreaded streaming (CASSANDRA-3494)
 * removed in-tree redhat spec (CASSANDRA-3567)
 * "defragment" rows for name-based queries under STCS, again (CASSANDRA-2503)
 * Recycle commitlog segments for improved performance
   (CASSANDRA-3411, 3543, 3557, 3615)
 * update size-tiered compaction to prioritize small tiers (CASSANDRA-2407)
 * add message expiration logic to OutboundTcpConnection (CASSANDRA-3005)
 * off-heap cache to use sun.misc.Unsafe instead of JNA (CASSANDRA-3271)
 * EACH_QUORUM is only supported for writes (CASSANDRA-3272)
 * replace compactionlock use in schema migration by checking CFS.isValid
   (CASSANDRA-3116)
 * recognize that "SELECT first ... *" isn't really "SELECT *" (CASSANDRA-3445)
 * Use faster bytes comparison (CASSANDRA-3434)
 * Bulk loader is no longer a fat client, (HADOOP) bulk load output format
   (CASSANDRA-3045)
 * (Hadoop) add support for KeyRange.filter
 * remove assumption that keys and token are in bijection
   (CASSANDRA-1034, 3574, 3604)
 * always remove endpoints from delevery queue in HH (CASSANDRA-3546)
 * fix race between cf flush and its 2ndary indexes flush (CASSANDRA-3547)
 * fix potential race in AES when a repair fails (CASSANDRA-3548)
 * Remove columns shadowed by a deleted container even when we cannot purge
   (CASSANDRA-3538)
 * Improve memtable slice iteration performance (CASSANDRA-3545)
 * more efficient allocation of small bloom filters (CASSANDRA-3618)
 * Use separate writer thread in SSTableSimpleUnsortedWriter (CASSANDRA-3619)
 * fsync the directory after new sstable or commitlog segment are created (CASSANDRA-3250)
 * fix minor issues reported by FindBugs (CASSANDRA-3658)
 * global key/row caches (CASSANDRA-3143, 3849)
 * optimize memtable iteration during range scan (CASSANDRA-3638)
 * introduce 'crc_check_chance' in CompressionParameters to support
   a checksum percentage checking chance similarly to read-repair (CASSANDRA-3611)
 * a way to deactivate global key/row cache on per-CF basis (CASSANDRA-3667)
 * fix LeveledCompactionStrategy broken because of generation pre-allocation
   in LeveledManifest (CASSANDRA-3691)
 * finer-grained control over data directories (CASSANDRA-2749)
 * Fix ClassCastException during hinted handoff (CASSANDRA-3694)
 * Upgrade Thrift to 0.7 (CASSANDRA-3213)
 * Make stress.java insert operation to use microseconds (CASSANDRA-3725)
 * Allows (internally) doing a range query with a limit of columns instead of
   rows (CASSANDRA-3742)
 * Allow rangeSlice queries to be start/end inclusive/exclusive (CASSANDRA-3749)
 * Fix BulkLoader to support new SSTable layout and add stream
   throttling to prevent an NPE when there is no yaml config (CASSANDRA-3752)
 * Allow concurrent schema migrations (CASSANDRA-1391, 3832)
 * Add SnapshotCommand to trigger snapshot on remote node (CASSANDRA-3721)
 * Make CFMetaData conversions to/from thrift/native schema inverses
   (CASSANDRA_3559)
 * Add initial code for CQL 3.0-beta (CASSANDRA-2474, 3781, 3753)
 * Add wide row support for ColumnFamilyInputFormat (CASSANDRA-3264)
 * Allow extending CompositeType comparator (CASSANDRA-3657)
 * Avoids over-paging during get_count (CASSANDRA-3798)
 * Add new command to rebuild a node without (repair) merkle tree calculations
   (CASSANDRA-3483, 3922)
 * respect not only row cache capacity but caching mode when
   trying to read data (CASSANDRA-3812)
 * fix system tests (CASSANDRA-3827)
 * CQL support for altering row key type in ALTER TABLE (CASSANDRA-3781)
 * turn compression on by default (CASSANDRA-3871)
 * make hexToBytes refuse invalid input (CASSANDRA-2851)
 * Make secondary indexes CF inherit compression and compaction from their
   parent CF (CASSANDRA-3877)
 * Finish cleanup up tombstone purge code (CASSANDRA-3872)
 * Avoid NPE on aboarted stream-out sessions (CASSANDRA-3904)
 * BulkRecordWriter throws NPE for counter columns (CASSANDRA-3906)
 * Support compression using BulkWriter (CASSANDRA-3907)


1.0.8
 * fix race between cleanup and flush on secondary index CFSes (CASSANDRA-3712)
 * avoid including non-queried nodes in rangeslice read repair
   (CASSANDRA-3843)
 * Only snapshot CF being compacted for snapshot_before_compaction
   (CASSANDRA-3803)
 * Log active compactions in StatusLogger (CASSANDRA-3703)
 * Compute more accurate compaction score per level (CASSANDRA-3790)
 * Return InvalidRequest when using a keyspace that doesn't exist
   (CASSANDRA-3764)
 * disallow user modification of System keyspace (CASSANDRA-3738)
 * allow using sstable2json on secondary index data (CASSANDRA-3738)
 * (cqlsh) add DESCRIBE COLUMNFAMILIES (CASSANDRA-3586)
 * (cqlsh) format blobs correctly and use colors to improve output
   readability (CASSANDRA-3726)
 * synchronize BiMap of bootstrapping tokens (CASSANDRA-3417)
 * show index options in CLI (CASSANDRA-3809)
 * add optional socket timeout for streaming (CASSANDRA-3838)
 * fix truncate not to leave behind non-CFS backed secondary indexes
   (CASSANDRA-3844)
 * make CLI `show schema` to use output stream directly instead
   of StringBuilder (CASSANDRA-3842)
 * remove the wait on hint future during write (CASSANDRA-3870)
 * (cqlsh) ignore missing CfDef opts (CASSANDRA-3933)
 * (cqlsh) look for cqlshlib relative to realpath (CASSANDRA-3767)
 * Fix short read protection (CASSANDRA-3934)
 * Make sure infered and actual schema match (CASSANDRA-3371)
 * Fix NPE during HH delivery (CASSANDRA-3677)
 * Don't put boostrapping node in 'hibernate' status (CASSANDRA-3737)
 * Fix double quotes in windows bat files (CASSANDRA-3744)
 * Fix bad validator lookup (CASSANDRA-3789)
 * Fix soft reset in EC2MultiRegionSnitch (CASSANDRA-3835)
 * Don't leave zombie connections with THSHA thrift server (CASSANDRA-3867)
 * (cqlsh) fix deserialization of data (CASSANDRA-3874)
 * Fix removetoken force causing an inconsistent state (CASSANDRA-3876)
 * Fix ahndling of some types with Pig (CASSANDRA-3886)
 * Don't allow to drop the system keyspace (CASSANDRA-3759)
 * Make Pig deletes disabled by default and configurable (CASSANDRA-3628)
Merged from 0.8:
 * (Pig) fix CassandraStorage to use correct comparator in Super ColumnFamily
   case (CASSANDRA-3251)
 * fix thread safety issues in commitlog replay, primarily affecting
   systems with many (100s) of CF definitions (CASSANDRA-3751)
 * Fix relevant tombstone ignored with super columns (CASSANDRA-3875)


1.0.7
 * fix regression in HH page size calculation (CASSANDRA-3624)
 * retry failed stream on IOException (CASSANDRA-3686)
 * allow configuring bloom_filter_fp_chance (CASSANDRA-3497)
 * attempt hint delivery every ten minutes, or when failure detector
   notifies us that a node is back up, whichever comes first.  hint
   handoff throttle delay default changed to 1ms, from 50 (CASSANDRA-3554)
 * add nodetool setstreamthroughput (CASSANDRA-3571)
 * fix assertion when dropping a columnfamily with no sstables (CASSANDRA-3614)
 * more efficient allocation of small bloom filters (CASSANDRA-3618)
 * CLibrary.createHardLinkWithExec() to check for errors (CASSANDRA-3101)
 * Avoid creating empty and non cleaned writer during compaction (CASSANDRA-3616)
 * stop thrift service in shutdown hook so we can quiesce MessagingService
   (CASSANDRA-3335)
 * (CQL) compaction_strategy_options and compression_parameters for
   CREATE COLUMNFAMILY statement (CASSANDRA-3374)
 * Reset min/max compaction threshold when creating size tiered compaction
   strategy (CASSANDRA-3666)
 * Don't ignore IOException during compaction (CASSANDRA-3655)
 * Fix assertion error for CF with gc_grace=0 (CASSANDRA-3579)
 * Shutdown ParallelCompaction reducer executor after use (CASSANDRA-3711)
 * Avoid < 0 value for pending tasks in leveled compaction (CASSANDRA-3693)
 * (Hadoop) Support TimeUUID in Pig CassandraStorage (CASSANDRA-3327)
 * Check schema is ready before continuing boostrapping (CASSANDRA-3629)
 * Catch overflows during parsing of chunk_length_kb (CASSANDRA-3644)
 * Improve stream protocol mismatch errors (CASSANDRA-3652)
 * Avoid multiple thread doing HH to the same target (CASSANDRA-3681)
 * Add JMX property for rp_timeout_in_ms (CASSANDRA-2940)
 * Allow DynamicCompositeType to compare component of different types
   (CASSANDRA-3625)
 * Flush non-cfs backed secondary indexes (CASSANDRA-3659)
 * Secondary Indexes should report memory consumption (CASSANDRA-3155)
 * fix for SelectStatement start/end key are not set correctly
   when a key alias is involved (CASSANDRA-3700)
 * fix CLI `show schema` command insert of an extra comma in
   column_metadata (CASSANDRA-3714)
Merged from 0.8:
 * avoid logging (harmless) exception when GC takes < 1ms (CASSANDRA-3656)
 * prevent new nodes from thinking down nodes are up forever (CASSANDRA-3626)
 * use correct list of replicas for LOCAL_QUORUM reads when read repair
   is disabled (CASSANDRA-3696)
 * block on flush before compacting hints (may prevent OOM) (CASSANDRA-3733)


1.0.6
 * (CQL) fix cqlsh support for replicate_on_write (CASSANDRA-3596)
 * fix adding to leveled manifest after streaming (CASSANDRA-3536)
 * filter out unavailable cipher suites when using encryption (CASSANDRA-3178)
 * (HADOOP) add old-style api support for CFIF and CFRR (CASSANDRA-2799)
 * Support TimeUUIDType column names in Stress.java tool (CASSANDRA-3541)
 * (CQL) INSERT/UPDATE/DELETE/TRUNCATE commands should allow CF names to
   be qualified by keyspace (CASSANDRA-3419)
 * always remove endpoints from delevery queue in HH (CASSANDRA-3546)
 * fix race between cf flush and its 2ndary indexes flush (CASSANDRA-3547)
 * fix potential race in AES when a repair fails (CASSANDRA-3548)
 * fix default value validation usage in CLI SET command (CASSANDRA-3553)
 * Optimize componentsFor method for compaction and startup time
   (CASSANDRA-3532)
 * (CQL) Proper ColumnFamily metadata validation on CREATE COLUMNFAMILY
   (CASSANDRA-3565)
 * fix compression "chunk_length_kb" option to set correct kb value for
   thrift/avro (CASSANDRA-3558)
 * fix missing response during range slice repair (CASSANDRA-3551)
 * 'describe ring' moved from CLI to nodetool and available through JMX (CASSANDRA-3220)
 * add back partitioner to sstable metadata (CASSANDRA-3540)
 * fix NPE in get_count for counters (CASSANDRA-3601)
Merged from 0.8:
 * remove invalid assertion that table was opened before dropping it
   (CASSANDRA-3580)
 * range and index scans now only send requests to enough replicas to
   satisfy requested CL + RR (CASSANDRA-3598)
 * use cannonical host for local node in nodetool info (CASSANDRA-3556)
 * remove nonlocal DC write optimization since it only worked with
   CL.ONE or CL.LOCAL_QUORUM (CASSANDRA-3577, 3585)
 * detect misuses of CounterColumnType (CASSANDRA-3422)
 * turn off string interning in json2sstable, take 2 (CASSANDRA-2189)
 * validate compression parameters on add/update of the ColumnFamily
   (CASSANDRA-3573)
 * Check for 0.0.0.0 is incorrect in CFIF (CASSANDRA-3584)
 * Increase vm.max_map_count in debian packaging (CASSANDRA-3563)
 * gossiper will never add itself to saved endpoints (CASSANDRA-3485)


1.0.5
 * revert CASSANDRA-3407 (see CASSANDRA-3540)
 * fix assertion error while forwarding writes to local nodes (CASSANDRA-3539)


1.0.4
 * fix self-hinting of timed out read repair updates and make hinted handoff
   less prone to OOMing a coordinator (CASSANDRA-3440)
 * expose bloom filter sizes via JMX (CASSANDRA-3495)
 * enforce RP tokens 0..2**127 (CASSANDRA-3501)
 * canonicalize paths exposed through JMX (CASSANDRA-3504)
 * fix "liveSize" stat when sstables are removed (CASSANDRA-3496)
 * add bloom filter FP rates to nodetool cfstats (CASSANDRA-3347)
 * record partitioner in sstable metadata component (CASSANDRA-3407)
 * add new upgradesstables nodetool command (CASSANDRA-3406)
 * skip --debug requirement to see common exceptions in CLI (CASSANDRA-3508)
 * fix incorrect query results due to invalid max timestamp (CASSANDRA-3510)
 * make sstableloader recognize compressed sstables (CASSANDRA-3521)
 * avoids race in OutboundTcpConnection in multi-DC setups (CASSANDRA-3530)
 * use SETLOCAL in cassandra.bat (CASSANDRA-3506)
 * fix ConcurrentModificationException in Table.all() (CASSANDRA-3529)
Merged from 0.8:
 * fix concurrence issue in the FailureDetector (CASSANDRA-3519)
 * fix array out of bounds error in counter shard removal (CASSANDRA-3514)
 * avoid dropping tombstones when they might still be needed to shadow
   data in a different sstable (CASSANDRA-2786)


1.0.3
 * revert name-based query defragmentation aka CASSANDRA-2503 (CASSANDRA-3491)
 * fix invalidate-related test failures (CASSANDRA-3437)
 * add next-gen cqlsh to bin/ (CASSANDRA-3188, 3131, 3493)
 * (CQL) fix handling of rows with no columns (CASSANDRA-3424, 3473)
 * fix querying supercolumns by name returning only a subset of
   subcolumns or old subcolumn versions (CASSANDRA-3446)
 * automatically compute sha1 sum for uncompressed data files (CASSANDRA-3456)
 * fix reading metadata/statistics component for version < h (CASSANDRA-3474)
 * add sstable forward-compatibility (CASSANDRA-3478)
 * report compression ratio in CFSMBean (CASSANDRA-3393)
 * fix incorrect size exception during streaming of counters (CASSANDRA-3481)
 * (CQL) fix for counter decrement syntax (CASSANDRA-3418)
 * Fix race introduced by CASSANDRA-2503 (CASSANDRA-3482)
 * Fix incomplete deletion of delivered hints (CASSANDRA-3466)
 * Avoid rescheduling compactions when no compaction was executed
   (CASSANDRA-3484)
 * fix handling of the chunk_length_kb compression options (CASSANDRA-3492)
Merged from 0.8:
 * fix updating CF row_cache_provider (CASSANDRA-3414)
 * CFMetaData.convertToThrift method to set RowCacheProvider (CASSANDRA-3405)
 * acquire compactionlock during truncate (CASSANDRA-3399)
 * fix displaying cfdef entries for super columnfamilies (CASSANDRA-3415)
 * Make counter shard merging thread safe (CASSANDRA-3178)
 * Revert CASSANDRA-2855
 * Fix bug preventing the use of efficient cross-DC writes (CASSANDRA-3472)
 * `describe ring` command for CLI (CASSANDRA-3220)
 * (Hadoop) skip empty rows when entire row is requested, redux (CASSANDRA-2855)


1.0.2
 * "defragment" rows for name-based queries under STCS (CASSANDRA-2503)
 * Add timing information to cassandra-cli GET/SET/LIST queries (CASSANDRA-3326)
 * Only create one CompressionMetadata object per sstable (CASSANDRA-3427)
 * cleanup usage of StorageService.setMode() (CASSANDRA-3388)
 * Avoid large array allocation for compressed chunk offsets (CASSANDRA-3432)
 * fix DecimalType bytebuffer marshalling (CASSANDRA-3421)
 * fix bug that caused first column in per row indexes to be ignored
   (CASSANDRA-3441)
 * add JMX call to clean (failed) repair sessions (CASSANDRA-3316)
 * fix sstableloader reference acquisition bug (CASSANDRA-3438)
 * fix estimated row size regression (CASSANDRA-3451)
 * make sure we don't return more columns than asked (CASSANDRA-3303, 3395)
Merged from 0.8:
 * acquire compactionlock during truncate (CASSANDRA-3399)
 * fix displaying cfdef entries for super columnfamilies (CASSANDRA-3415)


1.0.1
 * acquire references during index build to prevent delete problems
   on Windows (CASSANDRA-3314)
 * describe_ring should include datacenter/topology information (CASSANDRA-2882)
 * Thrift sockets are not properly buffered (CASSANDRA-3261)
 * performance improvement for bytebufferutil compare function (CASSANDRA-3286)
 * add system.versions ColumnFamily (CASSANDRA-3140)
 * reduce network copies (CASSANDRA-3333, 3373)
 * limit nodetool to 32MB of heap (CASSANDRA-3124)
 * (CQL) update parser to accept "timestamp" instead of "date" (CASSANDRA-3149)
 * Fix CLI `show schema` to include "compression_options" (CASSANDRA-3368)
 * Snapshot to include manifest under LeveledCompactionStrategy (CASSANDRA-3359)
 * (CQL) SELECT query should allow CF name to be qualified by keyspace (CASSANDRA-3130)
 * (CQL) Fix internal application error specifying 'using consistency ...'
   in lower case (CASSANDRA-3366)
 * fix Deflate compression when compression actually makes the data bigger
   (CASSANDRA-3370)
 * optimize UUIDGen to avoid lock contention on InetAddress.getLocalHost
   (CASSANDRA-3387)
 * tolerate index being dropped mid-mutation (CASSANDRA-3334, 3313)
 * CompactionManager is now responsible for checking for new candidates
   post-task execution, enabling more consistent leveled compaction
   (CASSANDRA-3391)
 * Cache HSHA threads (CASSANDRA-3372)
 * use CF/KS names as snapshot prefix for drop + truncate operations
   (CASSANDRA-2997)
 * Break bloom filters up to avoid heap fragmentation (CASSANDRA-2466)
 * fix cassandra hanging on jsvc stop (CASSANDRA-3302)
 * Avoid leveled compaction getting blocked on errors (CASSANDRA-3408)
 * Make reloading the compaction strategy safe (CASSANDRA-3409)
 * ignore 0.8 hints even if compaction begins before we try to purge
   them (CASSANDRA-3385)
 * remove procrun (bin\daemon) from Cassandra source tree and
   artifacts (CASSANDRA-3331)
 * make cassandra compile under JDK7 (CASSANDRA-3275)
 * remove dependency of clientutil.jar to FBUtilities (CASSANDRA-3299)
 * avoid truncation errors by using long math on long values (CASSANDRA-3364)
 * avoid clock drift on some Windows machine (CASSANDRA-3375)
 * display cache provider in cli 'describe keyspace' command (CASSANDRA-3384)
 * fix incomplete topology information in describe_ring (CASSANDRA-3403)
 * expire dead gossip states based on time (CASSANDRA-2961)
 * improve CompactionTask extensibility (CASSANDRA-3330)
 * Allow one leveled compaction task to kick off another (CASSANDRA-3363)
 * allow encryption only between datacenters (CASSANDRA-2802)
Merged from 0.8:
 * fix truncate allowing data to be replayed post-restart (CASSANDRA-3297)
 * make iwriter final in IndexWriter to avoid NPE (CASSANDRA-2863)
 * (CQL) update grammar to require key clause in DELETE statement
   (CASSANDRA-3349)
 * (CQL) allow numeric keyspace names in USE statement (CASSANDRA-3350)
 * (Hadoop) skip empty rows when slicing the entire row (CASSANDRA-2855)
 * Fix handling of tombstone by SSTableExport/Import (CASSANDRA-3357)
 * fix ColumnIndexer to use long offsets (CASSANDRA-3358)
 * Improved CLI exceptions (CASSANDRA-3312)
 * Fix handling of tombstone by SSTableExport/Import (CASSANDRA-3357)
 * Only count compaction as active (for throttling) when they have
   successfully acquired the compaction lock (CASSANDRA-3344)
 * Display CLI version string on startup (CASSANDRA-3196)
 * (Hadoop) make CFIF try rpc_address or fallback to listen_address
   (CASSANDRA-3214)
 * (Hadoop) accept comma delimited lists of initial thrift connections
   (CASSANDRA-3185)
 * ColumnFamily min_compaction_threshold should be >= 2 (CASSANDRA-3342)
 * (Pig) add 0.8+ types and key validation type in schema (CASSANDRA-3280)
 * Fix completely removing column metadata using CLI (CASSANDRA-3126)
 * CLI `describe cluster;` output should be on separate lines for separate versions
   (CASSANDRA-3170)
 * fix changing durable_writes keyspace option during CF creation
   (CASSANDRA-3292)
 * avoid locking on update when no indexes are involved (CASSANDRA-3386)
 * fix assertionError during repair with ordered partitioners (CASSANDRA-3369)
 * correctly serialize key_validation_class for avro (CASSANDRA-3391)
 * don't expire counter tombstone after streaming (CASSANDRA-3394)
 * prevent nodes that failed to join from hanging around forever
   (CASSANDRA-3351)
 * remove incorrect optimization from slice read path (CASSANDRA-3390)
 * Fix race in AntiEntropyService (CASSANDRA-3400)


1.0.0-final
 * close scrubbed sstable fd before deleting it (CASSANDRA-3318)
 * fix bug preventing obsolete commitlog segments from being removed
   (CASSANDRA-3269)
 * tolerate whitespace in seed CDL (CASSANDRA-3263)
 * Change default heap thresholds to max(min(1/2 ram, 1G), min(1/4 ram, 8GB))
   (CASSANDRA-3295)
 * Fix broken CompressedRandomAccessReaderTest (CASSANDRA-3298)
 * (CQL) fix type information returned for wildcard queries (CASSANDRA-3311)
 * add estimated tasks to LeveledCompactionStrategy (CASSANDRA-3322)
 * avoid including compaction cache-warming in keycache stats (CASSANDRA-3325)
 * run compaction and hinted handoff threads at MIN_PRIORITY (CASSANDRA-3308)
 * default hsha thrift server to cpu core count in rpc pool (CASSANDRA-3329)
 * add bin\daemon to binary tarball for Windows service (CASSANDRA-3331)
 * Fix places where uncompressed size of sstables was use in place of the
   compressed one (CASSANDRA-3338)
 * Fix hsha thrift server (CASSANDRA-3346)
 * Make sure repair only stream needed sstables (CASSANDRA-3345)


1.0.0-rc2
 * Log a meaningful warning when a node receives a message for a repair session
   that doesn't exist anymore (CASSANDRA-3256)
 * test for NUMA policy support as well as numactl presence (CASSANDRA-3245)
 * Fix FD leak when internode encryption is enabled (CASSANDRA-3257)
 * Remove incorrect assertion in mergeIterator (CASSANDRA-3260)
 * FBUtilities.hexToBytes(String) to throw NumberFormatException when string
   contains non-hex characters (CASSANDRA-3231)
 * Keep SimpleSnitch proximity ordering unchanged from what the Strategy
   generates, as intended (CASSANDRA-3262)
 * remove Scrub from compactionstats when finished (CASSANDRA-3255)
 * fix counter entry in jdbc TypesMap (CASSANDRA-3268)
 * fix full queue scenario for ParallelCompactionIterator (CASSANDRA-3270)
 * fix bootstrap process (CASSANDRA-3285)
 * don't try delivering hints if when there isn't any (CASSANDRA-3176)
 * CLI documentation change for ColumnFamily `compression_options` (CASSANDRA-3282)
 * ignore any CF ids sent by client for adding CF/KS (CASSANDRA-3288)
 * remove obsolete hints on first startup (CASSANDRA-3291)
 * use correct ISortedColumns for time-optimized reads (CASSANDRA-3289)
 * Evict gossip state immediately when a token is taken over by a new IP
   (CASSANDRA-3259)


1.0.0-rc1
 * Update CQL to generate microsecond timestamps by default (CASSANDRA-3227)
 * Fix counting CFMetadata towards Memtable liveRatio (CASSANDRA-3023)
 * Kill server on wrapped OOME such as from FileChannel.map (CASSANDRA-3201)
 * remove unnecessary copy when adding to row cache (CASSANDRA-3223)
 * Log message when a full repair operation completes (CASSANDRA-3207)
 * Fix streamOutSession keeping sstables references forever if the remote end
   dies (CASSANDRA-3216)
 * Remove dynamic_snitch boolean from example configuration (defaulting to
   true) and set default badness threshold to 0.1 (CASSANDRA-3229)
 * Base choice of random or "balanced" token on bootstrap on whether
   schema definitions were found (CASSANDRA-3219)
 * Fixes for LeveledCompactionStrategy score computation, prioritization,
   scheduling, and performance (CASSANDRA-3224, 3234)
 * parallelize sstable open at server startup (CASSANDRA-2988)
 * fix handling of exceptions writing to OutboundTcpConnection (CASSANDRA-3235)
 * Allow using quotes in "USE <keyspace>;" CLI command (CASSANDRA-3208)
 * Don't allow any cache loading exceptions to halt startup (CASSANDRA-3218)
 * Fix sstableloader --ignores option (CASSANDRA-3247)
 * File descriptor limit increased in packaging (CASSANDRA-3206)
 * Fix deadlock in commit log during flush (CASSANDRA-3253)


1.0.0-beta1
 * removed binarymemtable (CASSANDRA-2692)
 * add commitlog_total_space_in_mb to prevent fragmented logs (CASSANDRA-2427)
 * removed commitlog_rotation_threshold_in_mb configuration (CASSANDRA-2771)
 * make AbstractBounds.normalize de-overlapp overlapping ranges (CASSANDRA-2641)
 * replace CollatingIterator, ReducingIterator with MergeIterator
   (CASSANDRA-2062)
 * Fixed the ability to set compaction strategy in cli using create column
   family command (CASSANDRA-2778)
 * clean up tmp files after failed compaction (CASSANDRA-2468)
 * restrict repair streaming to specific columnfamilies (CASSANDRA-2280)
 * don't bother persisting columns shadowed by a row tombstone (CASSANDRA-2589)
 * reset CF and SC deletion times after gc_grace (CASSANDRA-2317)
 * optimize away seek when compacting wide rows (CASSANDRA-2879)
 * single-pass streaming (CASSANDRA-2677, 2906, 2916, 3003)
 * use reference counting for deleting sstables instead of relying on GC
   (CASSANDRA-2521, 3179)
 * store hints as serialized mutations instead of pointers to data row
   (CASSANDRA-2045)
 * store hints in the coordinator node instead of in the closest replica
   (CASSANDRA-2914)
 * add row_cache_keys_to_save CF option (CASSANDRA-1966)
 * check column family validity in nodetool repair (CASSANDRA-2933)
 * use lazy initialization instead of class initialization in NodeId
   (CASSANDRA-2953)
 * add paging to get_count (CASSANDRA-2894)
 * fix "short reads" in [multi]get (CASSANDRA-2643, 3157, 3192)
 * add optional compression for sstables (CASSANDRA-47, 2994, 3001, 3128)
 * add scheduler JMX metrics (CASSANDRA-2962)
 * add block level checksum for compressed data (CASSANDRA-1717)
 * make column family backed column map pluggable and introduce unsynchronized
   ArrayList backed one to speedup reads (CASSANDRA-2843, 3165, 3205)
 * refactoring of the secondary index api (CASSANDRA-2982)
 * make CL > ONE reads wait for digest reconciliation before returning
   (CASSANDRA-2494)
 * fix missing logging for some exceptions (CASSANDRA-2061)
 * refactor and optimize ColumnFamilyStore.files(...) and Descriptor.fromFilename(String)
   and few other places responsible for work with SSTable files (CASSANDRA-3040)
 * Stop reading from sstables once we know we have the most recent columns,
   for query-by-name requests (CASSANDRA-2498)
 * Add query-by-column mode to stress.java (CASSANDRA-3064)
 * Add "install" command to cassandra.bat (CASSANDRA-292)
 * clean up KSMetadata, CFMetadata from unnecessary
   Thrift<->Avro conversion methods (CASSANDRA-3032)
 * Add timeouts to client request schedulers (CASSANDRA-3079, 3096)
 * Cli to use hashes rather than array of hashes for strategy options (CASSANDRA-3081)
 * LeveledCompactionStrategy (CASSANDRA-1608, 3085, 3110, 3087, 3145, 3154, 3182)
 * Improvements of the CLI `describe` command (CASSANDRA-2630)
 * reduce window where dropped CF sstables may not be deleted (CASSANDRA-2942)
 * Expose gossip/FD info to JMX (CASSANDRA-2806)
 * Fix streaming over SSL when compressed SSTable involved (CASSANDRA-3051)
 * Add support for pluggable secondary index implementations (CASSANDRA-3078)
 * remove compaction_thread_priority setting (CASSANDRA-3104)
 * generate hints for replicas that timeout, not just replicas that are known
   to be down before starting (CASSANDRA-2034)
 * Add throttling for internode streaming (CASSANDRA-3080)
 * make the repair of a range repair all replica (CASSANDRA-2610, 3194)
 * expose the ability to repair the first range (as returned by the
   partitioner) of a node (CASSANDRA-2606)
 * Streams Compression (CASSANDRA-3015)
 * add ability to use multiple threads during a single compaction
   (CASSANDRA-2901)
 * make AbstractBounds.normalize support overlapping ranges (CASSANDRA-2641)
 * fix of the CQL count() behavior (CASSANDRA-3068)
 * use TreeMap backed column families for the SSTable simple writers
   (CASSANDRA-3148)
 * fix inconsistency of the CLI syntax when {} should be used instead of [{}]
   (CASSANDRA-3119)
 * rename CQL type names to match expected SQL behavior (CASSANDRA-3149, 3031)
 * Arena-based allocation for memtables (CASSANDRA-2252, 3162, 3163, 3168)
 * Default RR chance to 0.1 (CASSANDRA-3169)
 * Add RowLevel support to secondary index API (CASSANDRA-3147)
 * Make SerializingCacheProvider the default if JNA is available (CASSANDRA-3183)
 * Fix backwards compatibilty for CQL memtable properties (CASSANDRA-3190)
 * Add five-minute delay before starting compactions on a restarted server
   (CASSANDRA-3181)
 * Reduce copies done for intra-host messages (CASSANDRA-1788, 3144)
 * support of compaction strategy option for stress.java (CASSANDRA-3204)
 * make memtable throughput and column count thresholds no-ops (CASSANDRA-2449)
 * Return schema information along with the resultSet in CQL (CASSANDRA-2734)
 * Add new DecimalType (CASSANDRA-2883)
 * Fix assertion error in RowRepairResolver (CASSANDRA-3156)
 * Reduce unnecessary high buffer sizes (CASSANDRA-3171)
 * Pluggable compaction strategy (CASSANDRA-1610)
 * Add new broadcast_address config option (CASSANDRA-2491)


0.8.7
 * Kill server on wrapped OOME such as from FileChannel.map (CASSANDRA-3201)
 * Allow using quotes in "USE <keyspace>;" CLI command (CASSANDRA-3208)
 * Log message when a full repair operation completes (CASSANDRA-3207)
 * Don't allow any cache loading exceptions to halt startup (CASSANDRA-3218)
 * Fix sstableloader --ignores option (CASSANDRA-3247)
 * File descriptor limit increased in packaging (CASSANDRA-3206)
 * Log a meaningfull warning when a node receive a message for a repair session
   that doesn't exist anymore (CASSANDRA-3256)
 * Fix FD leak when internode encryption is enabled (CASSANDRA-3257)
 * FBUtilities.hexToBytes(String) to throw NumberFormatException when string
   contains non-hex characters (CASSANDRA-3231)
 * Keep SimpleSnitch proximity ordering unchanged from what the Strategy
   generates, as intended (CASSANDRA-3262)
 * remove Scrub from compactionstats when finished (CASSANDRA-3255)
 * Fix tool .bat files when CASSANDRA_HOME contains spaces (CASSANDRA-3258)
 * Force flush of status table when removing/updating token (CASSANDRA-3243)
 * Evict gossip state immediately when a token is taken over by a new IP (CASSANDRA-3259)
 * Fix bug where the failure detector can take too long to mark a host
   down (CASSANDRA-3273)
 * (Hadoop) allow wrapping ranges in queries (CASSANDRA-3137)
 * (Hadoop) check all interfaces for a match with split location
   before falling back to random replica (CASSANDRA-3211)
 * (Hadoop) Make Pig storage handle implements LoadMetadata (CASSANDRA-2777)
 * (Hadoop) Fix exception during PIG 'dump' (CASSANDRA-2810)
 * Fix stress COUNTER_GET option (CASSANDRA-3301)
 * Fix missing fields in CLI `show schema` output (CASSANDRA-3304)
 * Nodetool no longer leaks threads and closes JMX connections (CASSANDRA-3309)
 * fix truncate allowing data to be replayed post-restart (CASSANDRA-3297)
 * Move SimpleAuthority and SimpleAuthenticator to examples (CASSANDRA-2922)
 * Fix handling of tombstone by SSTableExport/Import (CASSANDRA-3357)
 * Fix transposition in cfHistograms (CASSANDRA-3222)
 * Allow using number as DC name when creating keyspace in CQL (CASSANDRA-3239)
 * Force flush of system table after updating/removing a token (CASSANDRA-3243)


0.8.6
 * revert CASSANDRA-2388
 * change TokenRange.endpoints back to listen/broadcast address to match
   pre-1777 behavior, and add TokenRange.rpc_endpoints instead (CASSANDRA-3187)
 * avoid trying to watch cassandra-topology.properties when loaded from jar
   (CASSANDRA-3138)
 * prevent users from creating keyspaces with LocalStrategy replication
   (CASSANDRA-3139)
 * fix CLI `show schema;` to output correct keyspace definition statement
   (CASSANDRA-3129)
 * CustomTThreadPoolServer to log TTransportException at DEBUG level
   (CASSANDRA-3142)
 * allow topology sort to work with non-unique rack names between
   datacenters (CASSANDRA-3152)
 * Improve caching of same-version Messages on digest and repair paths
   (CASSANDRA-3158)
 * Randomize choice of first replica for counter increment (CASSANDRA-2890)
 * Fix using read_repair_chance instead of merge_shard_change (CASSANDRA-3202)
 * Avoid streaming data to nodes that already have it, on move as well as
   decommission (CASSANDRA-3041)
 * Fix divide by zero error in GCInspector (CASSANDRA-3164)
 * allow quoting of the ColumnFamily name in CLI `create column family`
   statement (CASSANDRA-3195)
 * Fix rolling upgrade from 0.7 to 0.8 problem (CASSANDRA-3166)
 * Accomodate missing encryption_options in IncomingTcpConnection.stream
   (CASSANDRA-3212)


0.8.5
 * fix NPE when encryption_options is unspecified (CASSANDRA-3007)
 * include column name in validation failure exceptions (CASSANDRA-2849)
 * make sure truncate clears out the commitlog so replay won't re-
   populate with truncated data (CASSANDRA-2950)
 * fix NPE when debug logging is enabled and dropped CF is present
   in a commitlog segment (CASSANDRA-3021)
 * fix cassandra.bat when CASSANDRA_HOME contains spaces (CASSANDRA-2952)
 * fix to SSTableSimpleUnsortedWriter bufferSize calculation (CASSANDRA-3027)
 * make cleanup and normal compaction able to skip empty rows
   (rows containing nothing but expired tombstones) (CASSANDRA-3039)
 * work around native memory leak in com.sun.management.GarbageCollectorMXBean
   (CASSANDRA-2868)
 * validate that column names in column_metadata are not equal to key_alias
   on create/update of the ColumnFamily and CQL 'ALTER' statement (CASSANDRA-3036)
 * return an InvalidRequestException if an indexed column is assigned
   a value larger than 64KB (CASSANDRA-3057)
 * fix of numeric-only and string column names handling in CLI "drop index"
   (CASSANDRA-3054)
 * prune index scan resultset back to original request for lazy
   resultset expansion case (CASSANDRA-2964)
 * (Hadoop) fail jobs when Cassandra node has failed but TaskTracker
   has not (CASSANDRA-2388)
 * fix dynamic snitch ignoring nodes when read_repair_chance is zero
   (CASSANDRA-2662)
 * avoid retaining references to dropped CFS objects in
   CompactionManager.estimatedCompactions (CASSANDRA-2708)
 * expose rpc timeouts per host in MessagingServiceMBean (CASSANDRA-2941)
 * avoid including cwd in classpath for deb and rpm packages (CASSANDRA-2881)
 * remove gossip state when a new IP takes over a token (CASSANDRA-3071)
 * allow sstable2json to work on index sstable files (CASSANDRA-3059)
 * always hint counters (CASSANDRA-3099)
 * fix log4j initialization in EmbeddedCassandraService (CASSANDRA-2857)
 * remove gossip state when a new IP takes over a token (CASSANDRA-3071)
 * work around native memory leak in com.sun.management.GarbageCollectorMXBean
    (CASSANDRA-2868)
 * fix UnavailableException with writes at CL.EACH_QUORM (CASSANDRA-3084)
 * fix parsing of the Keyspace and ColumnFamily names in numeric
   and string representations in CLI (CASSANDRA-3075)
 * fix corner cases in Range.differenceToFetch (CASSANDRA-3084)
 * fix ip address String representation in the ring cache (CASSANDRA-3044)
 * fix ring cache compatibility when mixing pre-0.8.4 nodes with post-
   in the same cluster (CASSANDRA-3023)
 * make repair report failure when a node participating dies (instead of
   hanging forever) (CASSANDRA-2433)
 * fix handling of the empty byte buffer by ReversedType (CASSANDRA-3111)
 * Add validation that Keyspace names are case-insensitively unique (CASSANDRA-3066)
 * catch invalid key_validation_class before instantiating UpdateColumnFamily (CASSANDRA-3102)
 * make Range and Bounds objects client-safe (CASSANDRA-3108)
 * optionally skip log4j configuration (CASSANDRA-3061)
 * bundle sstableloader with the debian package (CASSANDRA-3113)
 * don't try to build secondary indexes when there is none (CASSANDRA-3123)
 * improve SSTableSimpleUnsortedWriter speed for large rows (CASSANDRA-3122)
 * handle keyspace arguments correctly in nodetool snapshot (CASSANDRA-3038)
 * Fix SSTableImportTest on windows (CASSANDRA-3043)
 * expose compactionThroughputMbPerSec through JMX (CASSANDRA-3117)
 * log keyspace and CF of large rows being compacted


0.8.4
 * change TokenRing.endpoints to be a list of rpc addresses instead of
   listen/broadcast addresses (CASSANDRA-1777)
 * include files-to-be-streamed in StreamInSession.getSources (CASSANDRA-2972)
 * use JAVA env var in cassandra-env.sh (CASSANDRA-2785, 2992)
 * avoid doing read for no-op replicate-on-write at CL=1 (CASSANDRA-2892)
 * refuse counter write for CL.ANY (CASSANDRA-2990)
 * switch back to only logging recent dropped messages (CASSANDRA-3004)
 * always deserialize RowMutation for counters (CASSANDRA-3006)
 * ignore saved replication_factor strategy_option for NTS (CASSANDRA-3011)
 * make sure pre-truncate CL segments are discarded (CASSANDRA-2950)


0.8.3
 * add ability to drop local reads/writes that are going to timeout
   (CASSANDRA-2943)
 * revamp token removal process, keep gossip states for 3 days (CASSANDRA-2496)
 * don't accept extra args for 0-arg nodetool commands (CASSANDRA-2740)
 * log unavailableexception details at debug level (CASSANDRA-2856)
 * expose data_dir though jmx (CASSANDRA-2770)
 * don't include tmp files as sstable when create cfs (CASSANDRA-2929)
 * log Java classpath on startup (CASSANDRA-2895)
 * keep gossipped version in sync with actual on migration coordinator
   (CASSANDRA-2946)
 * use lazy initialization instead of class initialization in NodeId
   (CASSANDRA-2953)
 * check column family validity in nodetool repair (CASSANDRA-2933)
 * speedup bytes to hex conversions dramatically (CASSANDRA-2850)
 * Flush memtables on shutdown when durable writes are disabled
   (CASSANDRA-2958)
 * improved POSIX compatibility of start scripts (CASsANDRA-2965)
 * add counter support to Hadoop InputFormat (CASSANDRA-2981)
 * fix bug where dirty commitlog segments were removed (and avoid keeping
   segments with no post-flush activity permanently dirty) (CASSANDRA-2829)
 * fix throwing exception with batch mutation of counter super columns
   (CASSANDRA-2949)
 * ignore system tables during repair (CASSANDRA-2979)
 * throw exception when NTS is given replication_factor as an option
   (CASSANDRA-2960)
 * fix assertion error during compaction of counter CFs (CASSANDRA-2968)
 * avoid trying to create index names, when no index exists (CASSANDRA-2867)
 * don't sample the system table when choosing a bootstrap token
   (CASSANDRA-2825)
 * gossiper notifies of local state changes (CASSANDRA-2948)
 * add asynchronous and half-sync/half-async (hsha) thrift servers
   (CASSANDRA-1405)
 * fix potential use of free'd native memory in SerializingCache
   (CASSANDRA-2951)
 * prune index scan resultset back to original request for lazy
   resultset expansion case (CASSANDRA-2964)
 * (Hadoop) fail jobs when Cassandra node has failed but TaskTracker
    has not (CASSANDRA-2388)


0.8.2
 * CQL:
   - include only one row per unique key for IN queries (CASSANDRA-2717)
   - respect client timestamp on full row deletions (CASSANDRA-2912)
 * improve thread-safety in StreamOutSession (CASSANDRA-2792)
 * allow deleting a row and updating indexed columns in it in the
   same mutation (CASSANDRA-2773)
 * Expose number of threads blocked on submitting memtable to flush
   in JMX (CASSANDRA-2817)
 * add ability to return "endpoints" to nodetool (CASSANDRA-2776)
 * Add support for multiple (comma-delimited) coordinator addresses
   to ColumnFamilyInputFormat (CASSANDRA-2807)
 * fix potential NPE while scheduling read repair for range slice
   (CASSANDRA-2823)
 * Fix race in SystemTable.getCurrentLocalNodeId (CASSANDRA-2824)
 * Correctly set default for replicate_on_write (CASSANDRA-2835)
 * improve nodetool compactionstats formatting (CASSANDRA-2844)
 * fix index-building status display (CASSANDRA-2853)
 * fix CLI perpetuating obsolete KsDef.replication_factor (CASSANDRA-2846)
 * improve cli treatment of multiline comments (CASSANDRA-2852)
 * handle row tombstones correctly in EchoedRow (CASSANDRA-2786)
 * add MessagingService.get[Recently]DroppedMessages and
   StorageService.getExceptionCount (CASSANDRA-2804)
 * fix possibility of spurious UnavailableException for LOCAL_QUORUM
   reads with dynamic snitch + read repair disabled (CASSANDRA-2870)
 * add ant-optional as dependence for the debian package (CASSANDRA-2164)
 * add option to specify limit for get_slice in the CLI (CASSANDRA-2646)
 * decrease HH page size (CASSANDRA-2832)
 * reset cli keyspace after dropping the current one (CASSANDRA-2763)
 * add KeyRange option to Hadoop inputformat (CASSANDRA-1125)
 * fix protocol versioning (CASSANDRA-2818, 2860)
 * support spaces in path to log4j configuration (CASSANDRA-2383)
 * avoid including inferred types in CF update (CASSANDRA-2809)
 * fix JMX bulkload call (CASSANDRA-2908)
 * fix updating KS with durable_writes=false (CASSANDRA-2907)
 * add simplified facade to SSTableWriter for bulk loading use
   (CASSANDRA-2911)
 * fix re-using index CF sstable names after drop/recreate (CASSANDRA-2872)
 * prepend CF to default index names (CASSANDRA-2903)
 * fix hint replay (CASSANDRA-2928)
 * Properly synchronize repair's merkle tree computation (CASSANDRA-2816)


0.8.1
 * CQL:
   - support for insert, delete in BATCH (CASSANDRA-2537)
   - support for IN to SELECT, UPDATE (CASSANDRA-2553)
   - timestamp support for INSERT, UPDATE, and BATCH (CASSANDRA-2555)
   - TTL support (CASSANDRA-2476)
   - counter support (CASSANDRA-2473)
   - ALTER COLUMNFAMILY (CASSANDRA-1709)
   - DROP INDEX (CASSANDRA-2617)
   - add SCHEMA/TABLE as aliases for KS/CF (CASSANDRA-2743)
   - server handles wait-for-schema-agreement (CASSANDRA-2756)
   - key alias support (CASSANDRA-2480)
 * add support for comparator parameters and a generic ReverseType
   (CASSANDRA-2355)
 * add CompositeType and DynamicCompositeType (CASSANDRA-2231)
 * optimize batches containing multiple updates to the same row
   (CASSANDRA-2583)
 * adjust hinted handoff page size to avoid OOM with large columns
   (CASSANDRA-2652)
 * mark BRAF buffer invalid post-flush so we don't re-flush partial
   buffers again, especially on CL writes (CASSANDRA-2660)
 * add DROP INDEX support to CLI (CASSANDRA-2616)
 * don't perform HH to client-mode [storageproxy] nodes (CASSANDRA-2668)
 * Improve forceDeserialize/getCompactedRow encapsulation (CASSANDRA-2659)
 * Don't write CounterUpdateColumn to disk in tests (CASSANDRA-2650)
 * Add sstable bulk loading utility (CASSANDRA-1278)
 * avoid replaying hints to dropped columnfamilies (CASSANDRA-2685)
 * add placeholders for missing rows in range query pseudo-RR (CASSANDRA-2680)
 * remove no-op HHOM.renameHints (CASSANDRA-2693)
 * clone super columns to avoid modifying them during flush (CASSANDRA-2675)
 * allow writes to bypass the commitlog for certain keyspaces (CASSANDRA-2683)
 * avoid NPE when bypassing commitlog during memtable flush (CASSANDRA-2781)
 * Added support for making bootstrap retry if nodes flap (CASSANDRA-2644)
 * Added statusthrift to nodetool to report if thrift server is running (CASSANDRA-2722)
 * Fixed rows being cached if they do not exist (CASSANDRA-2723)
 * Support passing tableName and cfName to RowCacheProviders (CASSANDRA-2702)
 * close scrub file handles (CASSANDRA-2669)
 * throttle migration replay (CASSANDRA-2714)
 * optimize column serializer creation (CASSANDRA-2716)
 * Added support for making bootstrap retry if nodes flap (CASSANDRA-2644)
 * Added statusthrift to nodetool to report if thrift server is running
   (CASSANDRA-2722)
 * Fixed rows being cached if they do not exist (CASSANDRA-2723)
 * fix truncate/compaction race (CASSANDRA-2673)
 * workaround large resultsets causing large allocation retention
   by nio sockets (CASSANDRA-2654)
 * fix nodetool ring use with Ec2Snitch (CASSANDRA-2733)
 * fix removing columns and subcolumns that are supressed by a row or
   supercolumn tombstone during replica resolution (CASSANDRA-2590)
 * support sstable2json against snapshot sstables (CASSANDRA-2386)
 * remove active-pull schema requests (CASSANDRA-2715)
 * avoid marking entire list of sstables as actively being compacted
   in multithreaded compaction (CASSANDRA-2765)
 * seek back after deserializing a row to update cache with (CASSANDRA-2752)
 * avoid skipping rows in scrub for counter column family (CASSANDRA-2759)
 * fix ConcurrentModificationException in repair when dealing with 0.7 node
   (CASSANDRA-2767)
 * use threadsafe collections for StreamInSession (CASSANDRA-2766)
 * avoid infinite loop when creating merkle tree (CASSANDRA-2758)
 * avoids unmarking compacting sstable prematurely in cleanup (CASSANDRA-2769)
 * fix NPE when the commit log is bypassed (CASSANDRA-2718)
 * don't throw an exception in SS.isRPCServerRunning (CASSANDRA-2721)
 * make stress.jar executable (CASSANDRA-2744)
 * add daemon mode to java stress (CASSANDRA-2267)
 * expose the DC and rack of a node through JMX and nodetool ring (CASSANDRA-2531)
 * fix cache mbean getSize (CASSANDRA-2781)
 * Add Date, Float, Double, and Boolean types (CASSANDRA-2530)
 * Add startup flag to renew counter node id (CASSANDRA-2788)
 * add jamm agent to cassandra.bat (CASSANDRA-2787)
 * fix repair hanging if a neighbor has nothing to send (CASSANDRA-2797)
 * purge tombstone even if row is in only one sstable (CASSANDRA-2801)
 * Fix wrong purge of deleted cf during compaction (CASSANDRA-2786)
 * fix race that could result in Hadoop writer failing to throw an
   exception encountered after close() (CASSANDRA-2755)
 * fix scan wrongly throwing assertion error (CASSANDRA-2653)
 * Always use even distribution for merkle tree with RandomPartitionner
   (CASSANDRA-2841)
 * fix describeOwnership for OPP (CASSANDRA-2800)
 * ensure that string tokens do not contain commas (CASSANDRA-2762)


0.8.0-final
 * fix CQL grammar warning and cqlsh regression from CASSANDRA-2622
 * add ant generate-cql-html target (CASSANDRA-2526)
 * update CQL consistency levels (CASSANDRA-2566)
 * debian packaging fixes (CASSANDRA-2481, 2647)
 * fix UUIDType, IntegerType for direct buffers (CASSANDRA-2682, 2684)
 * switch to native Thrift for Hadoop map/reduce (CASSANDRA-2667)
 * fix StackOverflowError when building from eclipse (CASSANDRA-2687)
 * only provide replication_factor to strategy_options "help" for
   SimpleStrategy, OldNetworkTopologyStrategy (CASSANDRA-2678, 2713)
 * fix exception adding validators to non-string columns (CASSANDRA-2696)
 * avoid instantiating DatabaseDescriptor in JDBC (CASSANDRA-2694)
 * fix potential stack overflow during compaction (CASSANDRA-2626)
 * clone super columns to avoid modifying them during flush (CASSANDRA-2675)
 * reset underlying iterator in EchoedRow constructor (CASSANDRA-2653)


0.8.0-rc1
 * faster flushes and compaction from fixing excessively pessimistic
   rebuffering in BRAF (CASSANDRA-2581)
 * fix returning null column values in the python cql driver (CASSANDRA-2593)
 * fix merkle tree splitting exiting early (CASSANDRA-2605)
 * snapshot_before_compaction directory name fix (CASSANDRA-2598)
 * Disable compaction throttling during bootstrap (CASSANDRA-2612)
 * fix CQL treatment of > and < operators in range slices (CASSANDRA-2592)
 * fix potential double-application of counter updates on commitlog replay
   by moving replay position from header to sstable metadata (CASSANDRA-2419)
 * JDBC CQL driver exposes getColumn for access to timestamp
 * JDBC ResultSetMetadata properties added to AbstractType
 * r/m clustertool (CASSANDRA-2607)
 * add support for presenting row key as a column in CQL result sets
   (CASSANDRA-2622)
 * Don't allow {LOCAL|EACH}_QUORUM unless strategy is NTS (CASSANDRA-2627)
 * validate keyspace strategy_options during CQL create (CASSANDRA-2624)
 * fix empty Result with secondary index when limit=1 (CASSANDRA-2628)
 * Fix regression where bootstrapping a node with no schema fails
   (CASSANDRA-2625)
 * Allow removing LocationInfo sstables (CASSANDRA-2632)
 * avoid attempting to replay mutations from dropped keyspaces (CASSANDRA-2631)
 * avoid using cached position of a key when GT is requested (CASSANDRA-2633)
 * fix counting bloom filter true positives (CASSANDRA-2637)
 * initialize local ep state prior to gossip startup if needed (CASSANDRA-2638)
 * fix counter increment lost after restart (CASSANDRA-2642)
 * add quote-escaping via backslash to CLI (CASSANDRA-2623)
 * fix pig example script (CASSANDRA-2487)
 * fix dynamic snitch race in adding latencies (CASSANDRA-2618)
 * Start/stop cassandra after more important services such as mdadm in
   debian packaging (CASSANDRA-2481)


0.8.0-beta2
 * fix NPE compacting index CFs (CASSANDRA-2528)
 * Remove checking all column families on startup for compaction candidates
   (CASSANDRA-2444)
 * validate CQL create keyspace options (CASSANDRA-2525)
 * fix nodetool setcompactionthroughput (CASSANDRA-2550)
 * move	gossip heartbeat back to its own thread (CASSANDRA-2554)
 * validate cql TRUNCATE columnfamily before truncating (CASSANDRA-2570)
 * fix batch_mutate for mixed standard-counter mutations (CASSANDRA-2457)
 * disallow making schema changes to system keyspace (CASSANDRA-2563)
 * fix sending mutation messages multiple times (CASSANDRA-2557)
 * fix incorrect use of NBHM.size in ReadCallback that could cause
   reads to time out even when responses were received (CASSANDRA-2552)
 * trigger read repair correctly for LOCAL_QUORUM reads (CASSANDRA-2556)
 * Allow configuring the number of compaction thread (CASSANDRA-2558)
 * forceUserDefinedCompaction will attempt to compact what it is given
   even if the pessimistic estimate is that there is not enough disk space;
   automatic compactions will only compact 2 or more sstables (CASSANDRA-2575)
 * refuse to apply migrations with older timestamps than the current
   schema (CASSANDRA-2536)
 * remove unframed Thrift transport option
 * include indexes in snapshots (CASSANDRA-2596)
 * improve ignoring of obsolete mutations in index maintenance (CASSANDRA-2401)
 * recognize attempt to drop just the index while leaving the column
   definition alone (CASSANDRA-2619)


0.8.0-beta1
 * remove Avro RPC support (CASSANDRA-926)
 * support for columns that act as incr/decr counters
   (CASSANDRA-1072, 1937, 1944, 1936, 2101, 2093, 2288, 2105, 2384, 2236, 2342,
   2454)
 * CQL (CASSANDRA-1703, 1704, 1705, 1706, 1707, 1708, 1710, 1711, 1940,
   2124, 2302, 2277, 2493)
 * avoid double RowMutation serialization on write path (CASSANDRA-1800)
 * make NetworkTopologyStrategy the default (CASSANDRA-1960)
 * configurable internode encryption (CASSANDRA-1567, 2152)
 * human readable column names in sstable2json output (CASSANDRA-1933)
 * change default JMX port to 7199 (CASSANDRA-2027)
 * backwards compatible internal messaging (CASSANDRA-1015)
 * atomic switch of memtables and sstables (CASSANDRA-2284)
 * add pluggable SeedProvider (CASSANDRA-1669)
 * Fix clustertool to not throw exception when calling get_endpoints (CASSANDRA-2437)
 * upgrade to thrift 0.6 (CASSANDRA-2412)
 * repair works on a token range instead of full ring (CASSANDRA-2324)
 * purge tombstones from row cache (CASSANDRA-2305)
 * push replication_factor into strategy_options (CASSANDRA-1263)
 * give snapshots the same name on each node (CASSANDRA-1791)
 * remove "nodetool loadbalance" (CASSANDRA-2448)
 * multithreaded compaction (CASSANDRA-2191)
 * compaction throttling (CASSANDRA-2156)
 * add key type information and alias (CASSANDRA-2311, 2396)
 * cli no longer divides read_repair_chance by 100 (CASSANDRA-2458)
 * made CompactionInfo.getTaskType return an enum (CASSANDRA-2482)
 * add a server-wide cap on measured memtable memory usage and aggressively
   flush to keep under that threshold (CASSANDRA-2006)
 * add unified UUIDType (CASSANDRA-2233)
 * add off-heap row cache support (CASSANDRA-1969)


0.7.5
 * improvements/fixes to PIG driver (CASSANDRA-1618, CASSANDRA-2387,
   CASSANDRA-2465, CASSANDRA-2484)
 * validate index names (CASSANDRA-1761)
 * reduce contention on Table.flusherLock (CASSANDRA-1954)
 * try harder to detect failures during streaming, cleaning up temporary
   files more reliably (CASSANDRA-2088)
 * shut down server for OOM on a Thrift thread (CASSANDRA-2269)
 * fix tombstone handling in repair and sstable2json (CASSANDRA-2279)
 * preserve version when streaming data from old sstables (CASSANDRA-2283)
 * don't start repair if a neighboring node is marked as dead (CASSANDRA-2290)
 * purge tombstones from row cache (CASSANDRA-2305)
 * Avoid seeking when sstable2json exports the entire file (CASSANDRA-2318)
 * clear Built flag in system table when dropping an index (CASSANDRA-2320)
 * don't allow arbitrary argument for stress.java (CASSANDRA-2323)
 * validate values for index predicates in get_indexed_slice (CASSANDRA-2328)
 * queue secondary indexes for flush before the parent (CASSANDRA-2330)
 * allow job configuration to set the CL used in Hadoop jobs (CASSANDRA-2331)
 * add memtable_flush_queue_size defaulting to 4 (CASSANDRA-2333)
 * Allow overriding of initial_token, storage_port and rpc_port from system
   properties (CASSANDRA-2343)
 * fix comparator used for non-indexed secondary expressions in index scan
   (CASSANDRA-2347)
 * ensure size calculation and write phase of large-row compaction use
   the same threshold for TTL expiration (CASSANDRA-2349)
 * fix race when iterating CFs during add/drop (CASSANDRA-2350)
 * add ConsistencyLevel command to CLI (CASSANDRA-2354)
 * allow negative numbers in the cli (CASSANDRA-2358)
 * hard code serialVersionUID for tokens class (CASSANDRA-2361)
 * fix potential infinite loop in ByteBufferUtil.inputStream (CASSANDRA-2365)
 * fix encoding bugs in HintedHandoffManager, SystemTable when default
   charset is not UTF8 (CASSANDRA-2367)
 * avoids having removed node reappearing in Gossip (CASSANDRA-2371)
 * fix incorrect truncation of long to int when reading columns via block
   index (CASSANDRA-2376)
 * fix NPE during stream session (CASSANDRA-2377)
 * fix race condition that could leave orphaned data files when dropping CF or
   KS (CASSANDRA-2381)
 * fsync statistics component on write (CASSANDRA-2382)
 * fix duplicate results from CFS.scan (CASSANDRA-2406)
 * add IntegerType to CLI help (CASSANDRA-2414)
 * avoid caching token-only decoratedkeys (CASSANDRA-2416)
 * convert mmap assertion to if/throw so scrub can catch it (CASSANDRA-2417)
 * don't overwrite gc log (CASSANDR-2418)
 * invalidate row cache for streamed row to avoid inconsitencies
   (CASSANDRA-2420)
 * avoid copies in range/index scans (CASSANDRA-2425)
 * make sure we don't wipe data during cleanup if the node has not join
   the ring (CASSANDRA-2428)
 * Try harder to close files after compaction (CASSANDRA-2431)
 * re-set bootstrapped flag after move finishes (CASSANDRA-2435)
 * display validation_class in CLI 'describe keyspace' (CASSANDRA-2442)
 * make cleanup compactions cleanup the row cache (CASSANDRA-2451)
 * add column fields validation to scrub (CASSANDRA-2460)
 * use 64KB flush buffer instead of in_memory_compaction_limit (CASSANDRA-2463)
 * fix backslash substitutions in CLI (CASSANDRA-2492)
 * disable cache saving for system CFS (CASSANDRA-2502)
 * fixes for verifying destination availability under hinted conditions
   so UE can be thrown intead of timing out (CASSANDRA-2514)
 * fix update of validation class in column metadata (CASSANDRA-2512)
 * support LOCAL_QUORUM, EACH_QUORUM CLs outside of NTS (CASSANDRA-2516)
 * preserve version when streaming data from old sstables (CASSANDRA-2283)
 * fix backslash substitutions in CLI (CASSANDRA-2492)
 * count a row deletion as one operation towards memtable threshold
   (CASSANDRA-2519)
 * support LOCAL_QUORUM, EACH_QUORUM CLs outside of NTS (CASSANDRA-2516)


0.7.4
 * add nodetool join command (CASSANDRA-2160)
 * fix secondary indexes on pre-existing or streamed data (CASSANDRA-2244)
 * initialize endpoint in gossiper earlier (CASSANDRA-2228)
 * add ability to write to Cassandra from Pig (CASSANDRA-1828)
 * add rpc_[min|max]_threads (CASSANDRA-2176)
 * add CL.TWO, CL.THREE (CASSANDRA-2013)
 * avoid exporting an un-requested row in sstable2json, when exporting
   a key that does not exist (CASSANDRA-2168)
 * add incremental_backups option (CASSANDRA-1872)
 * add configurable row limit to Pig loadfunc (CASSANDRA-2276)
 * validate column values in batches as well as single-Column inserts
   (CASSANDRA-2259)
 * move sample schema from cassandra.yaml to schema-sample.txt,
   a cli scripts (CASSANDRA-2007)
 * avoid writing empty rows when scrubbing tombstoned rows (CASSANDRA-2296)
 * fix assertion error in range and index scans for CL < ALL
   (CASSANDRA-2282)
 * fix commitlog replay when flush position refers to data that didn't
   get synced before server died (CASSANDRA-2285)
 * fix fd leak in sstable2json with non-mmap'd i/o (CASSANDRA-2304)
 * reduce memory use during streaming of multiple sstables (CASSANDRA-2301)
 * purge tombstoned rows from cache after GCGraceSeconds (CASSANDRA-2305)
 * allow zero replicas in a NTS datacenter (CASSANDRA-1924)
 * make range queries respect snitch for local replicas (CASSANDRA-2286)
 * fix HH delivery when column index is larger than 2GB (CASSANDRA-2297)
 * make 2ary indexes use parent CF flush thresholds during initial build
   (CASSANDRA-2294)
 * update memtable_throughput to be a long (CASSANDRA-2158)


0.7.3
 * Keep endpoint state until aVeryLongTime (CASSANDRA-2115)
 * lower-latency read repair (CASSANDRA-2069)
 * add hinted_handoff_throttle_delay_in_ms option (CASSANDRA-2161)
 * fixes for cache save/load (CASSANDRA-2172, -2174)
 * Handle whole-row deletions in CFOutputFormat (CASSANDRA-2014)
 * Make memtable_flush_writers flush in parallel (CASSANDRA-2178)
 * Add compaction_preheat_key_cache option (CASSANDRA-2175)
 * refactor stress.py to have only one copy of the format string
   used for creating row keys (CASSANDRA-2108)
 * validate index names for \w+ (CASSANDRA-2196)
 * Fix Cassandra cli to respect timeout if schema does not settle
   (CASSANDRA-2187)
 * fix for compaction and cleanup writing old-format data into new-version
   sstable (CASSANDRA-2211, -2216)
 * add nodetool scrub (CASSANDRA-2217, -2240)
 * fix sstable2json large-row pagination (CASSANDRA-2188)
 * fix EOFing on requests for the last bytes in a file (CASSANDRA-2213)
 * fix BufferedRandomAccessFile bugs (CASSANDRA-2218, -2241)
 * check for memtable flush_after_mins exceeded every 10s (CASSANDRA-2183)
 * fix cache saving on Windows (CASSANDRA-2207)
 * add validateSchemaAgreement call + synchronization to schema
   modification operations (CASSANDRA-2222)
 * fix for reversed slice queries on large rows (CASSANDRA-2212)
 * fat clients were writing local data (CASSANDRA-2223)
 * set DEFAULT_MEMTABLE_LIFETIME_IN_MINS to 24h
 * improve detection and cleanup of partially-written sstables
   (CASSANDRA-2206)
 * fix supercolumn de/serialization when subcolumn comparator is different
   from supercolumn's (CASSANDRA-2104)
 * fix starting up on Windows when CASSANDRA_HOME contains whitespace
   (CASSANDRA-2237)
 * add [get|set][row|key]cacheSavePeriod to JMX (CASSANDRA-2100)
 * fix Hadoop ColumnFamilyOutputFormat dropping of mutations
   when batch fills up (CASSANDRA-2255)
 * move file deletions off of scheduledtasks executor (CASSANDRA-2253)


0.7.2
 * copy DecoratedKey.key when inserting into caches to avoid retaining
   a reference to the underlying buffer (CASSANDRA-2102)
 * format subcolumn names with subcomparator (CASSANDRA-2136)
 * fix column bloom filter deserialization (CASSANDRA-2165)


0.7.1
 * refactor MessageDigest creation code. (CASSANDRA-2107)
 * buffer network stack to avoid inefficient small TCP messages while avoiding
   the nagle/delayed ack problem (CASSANDRA-1896)
 * check log4j configuration for changes every 10s (CASSANDRA-1525, 1907)
 * more-efficient cross-DC replication (CASSANDRA-1530, -2051, -2138)
 * avoid polluting page cache with commitlog or sstable writes
   and seq scan operations (CASSANDRA-1470)
 * add RMI authentication options to nodetool (CASSANDRA-1921)
 * make snitches configurable at runtime (CASSANDRA-1374)
 * retry hadoop split requests on connection failure (CASSANDRA-1927)
 * implement describeOwnership for BOP, COPP (CASSANDRA-1928)
 * make read repair behave as expected for ConsistencyLevel > ONE
   (CASSANDRA-982, 2038)
 * distributed test harness (CASSANDRA-1859, 1964)
 * reduce flush lock contention (CASSANDRA-1930)
 * optimize supercolumn deserialization (CASSANDRA-1891)
 * fix CFMetaData.apply to only compare objects of the same class
   (CASSANDRA-1962)
 * allow specifying specific SSTables to compact from JMX (CASSANDRA-1963)
 * fix race condition in MessagingService.targets (CASSANDRA-1959, 2094, 2081)
 * refuse to open sstables from a future version (CASSANDRA-1935)
 * zero-copy reads (CASSANDRA-1714)
 * fix copy bounds for word Text in wordcount demo (CASSANDRA-1993)
 * fixes for contrib/javautils (CASSANDRA-1979)
 * check more frequently for memtable expiration (CASSANDRA-2000)
 * fix writing SSTable column count statistics (CASSANDRA-1976)
 * fix streaming of multiple CFs during bootstrap (CASSANDRA-1992)
 * explicitly set JVM GC new generation size with -Xmn (CASSANDRA-1968)
 * add short options for CLI flags (CASSANDRA-1565)
 * make keyspace argument to "describe keyspace" in CLI optional
   when authenticated to keyspace already (CASSANDRA-2029)
 * added option to specify -Dcassandra.join_ring=false on startup
   to allow "warm spare" nodes or performing JMX maintenance before
   joining the ring (CASSANDRA-526)
 * log migrations at INFO (CASSANDRA-2028)
 * add CLI verbose option in file mode (CASSANDRA-2030)
 * add single-line "--" comments to CLI (CASSANDRA-2032)
 * message serialization tests (CASSANDRA-1923)
 * switch from ivy to maven-ant-tasks (CASSANDRA-2017)
 * CLI attempts to block for new schema to propagate (CASSANDRA-2044)
 * fix potential overflow in nodetool cfstats (CASSANDRA-2057)
 * add JVM shutdownhook to sync commitlog (CASSANDRA-1919)
 * allow nodes to be up without being part of  normal traffic (CASSANDRA-1951)
 * fix CLI "show keyspaces" with null options on NTS (CASSANDRA-2049)
 * fix possible ByteBuffer race conditions (CASSANDRA-2066)
 * reduce garbage generated by MessagingService to prevent load spikes
   (CASSANDRA-2058)
 * fix math in RandomPartitioner.describeOwnership (CASSANDRA-2071)
 * fix deletion of sstable non-data components (CASSANDRA-2059)
 * avoid blocking gossip while deleting handoff hints (CASSANDRA-2073)
 * ignore messages from newer versions, keep track of nodes in gossip
   regardless of version (CASSANDRA-1970)
 * cache writing moved to CompactionManager to reduce i/o contention and
   updated to use non-cache-polluting writes (CASSANDRA-2053)
 * page through large rows when exporting to JSON (CASSANDRA-2041)
 * add flush_largest_memtables_at and reduce_cache_sizes_at options
   (CASSANDRA-2142)
 * add cli 'describe cluster' command (CASSANDRA-2127)
 * add cli support for setting username/password at 'connect' command
   (CASSANDRA-2111)
 * add -D option to Stress.java to allow reading hosts from a file
   (CASSANDRA-2149)
 * bound hints CF throughput between 32M and 256M (CASSANDRA-2148)
 * continue starting when invalid saved cache entries are encountered
   (CASSANDRA-2076)
 * add max_hint_window_in_ms option (CASSANDRA-1459)


0.7.0-final
 * fix offsets to ByteBuffer.get (CASSANDRA-1939)


0.7.0-rc4
 * fix cli crash after backgrounding (CASSANDRA-1875)
 * count timeouts in storageproxy latencies, and include latency
   histograms in StorageProxyMBean (CASSANDRA-1893)
 * fix CLI get recognition of supercolumns (CASSANDRA-1899)
 * enable keepalive on intra-cluster sockets (CASSANDRA-1766)
 * count timeouts towards dynamicsnitch latencies (CASSANDRA-1905)
 * Expose index-building status in JMX + cli schema description
   (CASSANDRA-1871)
 * allow [LOCAL|EACH]_QUORUM to be used with non-NetworkTopology
   replication Strategies
 * increased amount of index locks for faster commitlog replay
 * collect secondary index tombstones immediately (CASSANDRA-1914)
 * revert commitlog changes from #1780 (CASSANDRA-1917)
 * change RandomPartitioner min token to -1 to avoid collision w/
   tokens on actual nodes (CASSANDRA-1901)
 * examine the right nibble when validating TimeUUID (CASSANDRA-1910)
 * include secondary indexes in cleanup (CASSANDRA-1916)
 * CFS.scrubDataDirectories should also cleanup invalid secondary indexes
   (CASSANDRA-1904)
 * ability to disable/enable gossip on nodes to force them down
   (CASSANDRA-1108)


0.7.0-rc3
 * expose getNaturalEndpoints in StorageServiceMBean taking byte[]
   key; RMI cannot serialize ByteBuffer (CASSANDRA-1833)
 * infer org.apache.cassandra.locator for replication strategy classes
   when not otherwise specified
 * validation that generates less garbage (CASSANDRA-1814)
 * add TTL support to CLI (CASSANDRA-1838)
 * cli defaults to bytestype for subcomparator when creating
   column families (CASSANDRA-1835)
 * unregister index MBeans when index is dropped (CASSANDRA-1843)
 * make ByteBufferUtil.clone thread-safe (CASSANDRA-1847)
 * change exception for read requests during bootstrap from
   InvalidRequest to Unavailable (CASSANDRA-1862)
 * respect row-level tombstones post-flush in range scans
   (CASSANDRA-1837)
 * ReadResponseResolver check digests against each other (CASSANDRA-1830)
 * return InvalidRequest when remove of subcolumn without supercolumn
   is requested (CASSANDRA-1866)
 * flush before repair (CASSANDRA-1748)
 * SSTableExport validates key order (CASSANDRA-1884)
 * large row support for SSTableExport (CASSANDRA-1867)
 * Re-cache hot keys post-compaction without hitting disk (CASSANDRA-1878)
 * manage read repair in coordinator instead of data source, to
   provide latency information to dynamic snitch (CASSANDRA-1873)


0.7.0-rc2
 * fix live-column-count of slice ranges including tombstoned supercolumn
   with live subcolumn (CASSANDRA-1591)
 * rename o.a.c.internal.AntientropyStage -> AntiEntropyStage,
   o.a.c.request.Request_responseStage -> RequestResponseStage,
   o.a.c.internal.Internal_responseStage -> InternalResponseStage
 * add AbstractType.fromString (CASSANDRA-1767)
 * require index_type to be present when specifying index_name
   on ColumnDef (CASSANDRA-1759)
 * fix add/remove index bugs in CFMetadata (CASSANDRA-1768)
 * rebuild Strategy during system_update_keyspace (CASSANDRA-1762)
 * cli updates prompt to ... in continuation lines (CASSANDRA-1770)
 * support multiple Mutations per key in hadoop ColumnFamilyOutputFormat
   (CASSANDRA-1774)
 * improvements to Debian init script (CASSANDRA-1772)
 * use local classloader to check for version.properties (CASSANDRA-1778)
 * Validate that column names in column_metadata are valid for the
   defined comparator, and decode properly in cli (CASSANDRA-1773)
 * use cross-platform newlines in cli (CASSANDRA-1786)
 * add ExpiringColumn support to sstable import/export (CASSANDRA-1754)
 * add flush for each append to periodic commitlog mode; added
   periodic_without_flush option to disable this (CASSANDRA-1780)
 * close file handle used for post-flush truncate (CASSANDRA-1790)
 * various code cleanup (CASSANDRA-1793, -1794, -1795)
 * fix range queries against wrapped range (CASSANDRA-1781)
 * fix consistencylevel calculations for NetworkTopologyStrategy
   (CASSANDRA-1804)
 * cli support index type enum names (CASSANDRA-1810)
 * improved validation of column_metadata (CASSANDRA-1813)
 * reads at ConsistencyLevel > 1 throw UnavailableException
   immediately if insufficient live nodes exist (CASSANDRA-1803)
 * copy bytebuffers for local writes to avoid retaining the entire
   Thrift frame (CASSANDRA-1801)
 * fix NPE adding index to column w/o prior metadata (CASSANDRA-1764)
 * reduce fat client timeout (CASSANDRA-1730)
 * fix botched merge of CASSANDRA-1316


0.7.0-rc1
 * fix compaction and flush races with schema updates (CASSANDRA-1715)
 * add clustertool, config-converter, sstablekeys, and schematool
   Windows .bat files (CASSANDRA-1723)
 * reject range queries received during bootstrap (CASSANDRA-1739)
 * fix wrapping-range queries on non-minimum token (CASSANDRA-1700)
 * add nodetool cfhistogram (CASSANDRA-1698)
 * limit repaired ranges to what the nodes have in common (CASSANDRA-1674)
 * index scan treats missing columns as not matching secondary
   expressions (CASSANDRA-1745)
 * Fix misuse of DataOutputBuffer.getData in AntiEntropyService
   (CASSANDRA-1729)
 * detect and warn when obsolete version of JNA is present (CASSANDRA-1760)
 * reduce fat client timeout (CASSANDRA-1730)
 * cleanup smallest CFs first to increase free temp space for larger ones
   (CASSANDRA-1811)
 * Update windows .bat files to work outside of main Cassandra
   directory (CASSANDRA-1713)
 * fix read repair regression from 0.6.7 (CASSANDRA-1727)
 * more-efficient read repair (CASSANDRA-1719)
 * fix hinted handoff replay (CASSANDRA-1656)
 * log type of dropped messages (CASSANDRA-1677)
 * upgrade to SLF4J 1.6.1
 * fix ByteBuffer bug in ExpiringColumn.updateDigest (CASSANDRA-1679)
 * fix IntegerType.getString (CASSANDRA-1681)
 * make -Djava.net.preferIPv4Stack=true the default (CASSANDRA-628)
 * add INTERNAL_RESPONSE verb to differentiate from responses related
   to client requests (CASSANDRA-1685)
 * log tpstats when dropping messages (CASSANDRA-1660)
 * include unreachable nodes in describeSchemaVersions (CASSANDRA-1678)
 * Avoid dropping messages off the client request path (CASSANDRA-1676)
 * fix jna errno reporting (CASSANDRA-1694)
 * add friendlier error for UnknownHostException on startup (CASSANDRA-1697)
 * include jna dependency in RPM package (CASSANDRA-1690)
 * add --skip-keys option to stress.py (CASSANDRA-1696)
 * improve cli handling of non-string keys and column names
   (CASSANDRA-1701, -1693)
 * r/m extra subcomparator line in cli keyspaces output (CASSANDRA-1712)
 * add read repair chance to cli "show keyspaces"
 * upgrade to ConcurrentLinkedHashMap 1.1 (CASSANDRA-975)
 * fix index scan routing (CASSANDRA-1722)
 * fix tombstoning of supercolumns in range queries (CASSANDRA-1734)
 * clear endpoint cache after updating keyspace metadata (CASSANDRA-1741)
 * fix wrapping-range queries on non-minimum token (CASSANDRA-1700)
 * truncate includes secondary indexes (CASSANDRA-1747)
 * retain reference to PendingFile sstables (CASSANDRA-1749)
 * fix sstableimport regression (CASSANDRA-1753)
 * fix for bootstrap when no non-system tables are defined (CASSANDRA-1732)
 * handle replica unavailability in index scan (CASSANDRA-1755)
 * fix service initialization order deadlock (CASSANDRA-1756)
 * multi-line cli commands (CASSANDRA-1742)
 * fix race between snapshot and compaction (CASSANDRA-1736)
 * add listEndpointsPendingHints, deleteHintsForEndpoint JMX methods
   (CASSANDRA-1551)


0.7.0-beta3
 * add strategy options to describe_keyspace output (CASSANDRA-1560)
 * log warning when using randomly generated token (CASSANDRA-1552)
 * re-organize JMX into .db, .net, .internal, .request (CASSANDRA-1217)
 * allow nodes to change IPs between restarts (CASSANDRA-1518)
 * remember ring state between restarts by default (CASSANDRA-1518)
 * flush index built flag so we can read it before log replay (CASSANDRA-1541)
 * lock row cache updates to prevent race condition (CASSANDRA-1293)
 * remove assertion causing rare (and harmless) error messages in
   commitlog (CASSANDRA-1330)
 * fix moving nodes with no keyspaces defined (CASSANDRA-1574)
 * fix unbootstrap when no data is present in a transfer range (CASSANDRA-1573)
 * take advantage of AVRO-495 to simplify our avro IDL (CASSANDRA-1436)
 * extend authorization hierarchy to column family (CASSANDRA-1554)
 * deletion support in secondary indexes (CASSANDRA-1571)
 * meaningful error message for invalid replication strategy class
   (CASSANDRA-1566)
 * allow keyspace creation with RF > N (CASSANDRA-1428)
 * improve cli error handling (CASSANDRA-1580)
 * add cache save/load ability (CASSANDRA-1417, 1606, 1647)
 * add StorageService.getDrainProgress (CASSANDRA-1588)
 * Disallow bootstrap to an in-use token (CASSANDRA-1561)
 * Allow dynamic secondary index creation and destruction (CASSANDRA-1532)
 * log auto-guessed memtable thresholds (CASSANDRA-1595)
 * add ColumnDef support to cli (CASSANDRA-1583)
 * reduce index sample time by 75% (CASSANDRA-1572)
 * add cli support for column, strategy metadata (CASSANDRA-1578, 1612)
 * add cli support for schema modification (CASSANDRA-1584)
 * delete temp files on failed compactions (CASSANDRA-1596)
 * avoid blocking for dead nodes during removetoken (CASSANDRA-1605)
 * remove ConsistencyLevel.ZERO (CASSANDRA-1607)
 * expose in-progress compaction type in jmx (CASSANDRA-1586)
 * removed IClock & related classes from internals (CASSANDRA-1502)
 * fix removing tokens from SystemTable on decommission and removetoken
   (CASSANDRA-1609)
 * include CF metadata in cli 'show keyspaces' (CASSANDRA-1613)
 * switch from Properties to HashMap in PropertyFileSnitch to
   avoid synchronization bottleneck (CASSANDRA-1481)
 * PropertyFileSnitch configuration file renamed to
   cassandra-topology.properties
 * add cli support for get_range_slices (CASSANDRA-1088, CASSANDRA-1619)
 * Make memtable flush thresholds per-CF instead of global
   (CASSANDRA-1007, 1637)
 * add cli support for binary data without CfDef hints (CASSANDRA-1603)
 * fix building SSTable statistics post-stream (CASSANDRA-1620)
 * fix potential infinite loop in 2ary index queries (CASSANDRA-1623)
 * allow creating NTS keyspaces with no replicas configured (CASSANDRA-1626)
 * add jmx histogram of sstables accessed per read (CASSANDRA-1624)
 * remove system_rename_column_family and system_rename_keyspace from the
   client API until races can be fixed (CASSANDRA-1630, CASSANDRA-1585)
 * add cli sanity tests (CASSANDRA-1582)
 * update GC settings in cassandra.bat (CASSANDRA-1636)
 * cli support for index queries (CASSANDRA-1635)
 * cli support for updating schema memtable settings (CASSANDRA-1634)
 * cli --file option (CASSANDRA-1616)
 * reduce automatically chosen memtable sizes by 50% (CASSANDRA-1641)
 * move endpoint cache from snitch to strategy (CASSANDRA-1643)
 * fix commitlog recovery deleting the newly-created segment as well as
   the old ones (CASSANDRA-1644)
 * upgrade to Thrift 0.5 (CASSANDRA-1367)
 * renamed CL.DCQUORUM to LOCAL_QUORUM and DCQUORUMSYNC to EACH_QUORUM
 * cli truncate support (CASSANDRA-1653)
 * update GC settings in cassandra.bat (CASSANDRA-1636)
 * avoid logging when a node's ip/token is gossipped back to it (CASSANDRA-1666)


0.7-beta2
 * always use UTF-8 for hint keys (CASSANDRA-1439)
 * remove cassandra.yaml dependency from Hadoop and Pig (CASSADRA-1322)
 * expose CfDef metadata in describe_keyspaces (CASSANDRA-1363)
 * restore use of mmap_index_only option (CASSANDRA-1241)
 * dropping a keyspace with no column families generated an error
   (CASSANDRA-1378)
 * rename RackAwareStrategy to OldNetworkTopologyStrategy, RackUnawareStrategy
   to SimpleStrategy, DatacenterShardStrategy to NetworkTopologyStrategy,
   AbstractRackAwareSnitch to AbstractNetworkTopologySnitch (CASSANDRA-1392)
 * merge StorageProxy.mutate, mutateBlocking (CASSANDRA-1396)
 * faster UUIDType, LongType comparisons (CASSANDRA-1386, 1393)
 * fix setting read_repair_chance from CLI addColumnFamily (CASSANDRA-1399)
 * fix updates to indexed columns (CASSANDRA-1373)
 * fix race condition leaving to FileNotFoundException (CASSANDRA-1382)
 * fix sharded lock hash on index write path (CASSANDRA-1402)
 * add support for GT/E, LT/E in subordinate index clauses (CASSANDRA-1401)
 * cfId counter got out of sync when CFs were added (CASSANDRA-1403)
 * less chatty schema updates (CASSANDRA-1389)
 * rename column family mbeans. 'type' will now include either
   'IndexColumnFamilies' or 'ColumnFamilies' depending on the CFS type.
   (CASSANDRA-1385)
 * disallow invalid keyspace and column family names. This includes name that
   matches a '^\w+' regex. (CASSANDRA-1377)
 * use JNA, if present, to take snapshots (CASSANDRA-1371)
 * truncate hints if starting 0.7 for the first time (CASSANDRA-1414)
 * fix FD leak in single-row slicepredicate queries (CASSANDRA-1416)
 * allow index expressions against columns that are not part of the
   SlicePredicate (CASSANDRA-1410)
 * config-converter properly handles snitches and framed support
   (CASSANDRA-1420)
 * remove keyspace argument from multiget_count (CASSANDRA-1422)
 * allow specifying cassandra.yaml location as (local or remote) URL
   (CASSANDRA-1126)
 * fix using DynamicEndpointSnitch with NetworkTopologyStrategy
   (CASSANDRA-1429)
 * Add CfDef.default_validation_class (CASSANDRA-891)
 * fix EstimatedHistogram.max (CASSANDRA-1413)
 * quorum read optimization (CASSANDRA-1622)
 * handle zero-length (or missing) rows during HH paging (CASSANDRA-1432)
 * include secondary indexes during schema migrations (CASSANDRA-1406)
 * fix commitlog header race during schema change (CASSANDRA-1435)
 * fix ColumnFamilyStoreMBeanIterator to use new type name (CASSANDRA-1433)
 * correct filename generated by xml->yaml converter (CASSANDRA-1419)
 * add CMSInitiatingOccupancyFraction=75 and UseCMSInitiatingOccupancyOnly
   to default JVM options
 * decrease jvm heap for cassandra-cli (CASSANDRA-1446)
 * ability to modify keyspaces and column family definitions on a live cluster
   (CASSANDRA-1285)
 * support for Hadoop Streaming [non-jvm map/reduce via stdin/out]
   (CASSANDRA-1368)
 * Move persistent sstable stats from the system table to an sstable component
   (CASSANDRA-1430)
 * remove failed bootstrap attempt from pending ranges when gossip times
   it out after 1h (CASSANDRA-1463)
 * eager-create tcp connections to other cluster members (CASSANDRA-1465)
 * enumerate stages and derive stage from message type instead of
   transmitting separately (CASSANDRA-1465)
 * apply reversed flag during collation from different data sources
   (CASSANDRA-1450)
 * make failure to remove commitlog segment non-fatal (CASSANDRA-1348)
 * correct ordering of drain operations so CL.recover is no longer
   necessary (CASSANDRA-1408)
 * removed keyspace from describe_splits method (CASSANDRA-1425)
 * rename check_schema_agreement to describe_schema_versions
   (CASSANDRA-1478)
 * fix QUORUM calculation for RF > 3 (CASSANDRA-1487)
 * remove tombstones during non-major compactions when bloom filter
   verifies that row does not exist in other sstables (CASSANDRA-1074)
 * nodes that coordinated a loadbalance in the past could not be seen by
   newly added nodes (CASSANDRA-1467)
 * exposed endpoint states (gossip details) via jmx (CASSANDRA-1467)
 * ensure that compacted sstables are not included when new readers are
   instantiated (CASSANDRA-1477)
 * by default, calculate heap size and memtable thresholds at runtime (CASSANDRA-1469)
 * fix races dealing with adding/dropping keyspaces and column families in
   rapid succession (CASSANDRA-1477)
 * clean up of Streaming system (CASSANDRA-1503, 1504, 1506)
 * add options to configure Thrift socket keepalive and buffer sizes (CASSANDRA-1426)
 * make contrib CassandraServiceDataCleaner recursive (CASSANDRA-1509)
 * min, max compaction threshold are configurable and persistent
   per-ColumnFamily (CASSANDRA-1468)
 * fix replaying the last mutation in a commitlog unnecessarily
   (CASSANDRA-1512)
 * invoke getDefaultUncaughtExceptionHandler from DTPE with the original
   exception rather than the ExecutionException wrapper (CASSANDRA-1226)
 * remove Clock from the Thrift (and Avro) API (CASSANDRA-1501)
 * Close intra-node sockets when connection is broken (CASSANDRA-1528)
 * RPM packaging spec file (CASSANDRA-786)
 * weighted request scheduler (CASSANDRA-1485)
 * treat expired columns as deleted (CASSANDRA-1539)
 * make IndexInterval configurable (CASSANDRA-1488)
 * add describe_snitch to Thrift API (CASSANDRA-1490)
 * MD5 authenticator compares plain text submitted password with MD5'd
   saved property, instead of vice versa (CASSANDRA-1447)
 * JMX MessagingService pending and completed counts (CASSANDRA-1533)
 * fix race condition processing repair responses (CASSANDRA-1511)
 * make repair blocking (CASSANDRA-1511)
 * create EndpointSnitchInfo and MBean to expose rack and DC (CASSANDRA-1491)
 * added option to contrib/word_count to output results back to Cassandra
   (CASSANDRA-1342)
 * rewrite Hadoop ColumnFamilyRecordWriter to pool connections, retry to
   multiple Cassandra nodes, and smooth impact on the Cassandra cluster
   by using smaller batch sizes (CASSANDRA-1434)
 * fix setting gc_grace_seconds via CLI (CASSANDRA-1549)
 * support TTL'd index values (CASSANDRA-1536)
 * make removetoken work like decommission (CASSANDRA-1216)
 * make cli comparator-aware and improve quote rules (CASSANDRA-1523,-1524)
 * make nodetool compact and cleanup blocking (CASSANDRA-1449)
 * add memtable, cache information to GCInspector logs (CASSANDRA-1558)
 * enable/disable HintedHandoff via JMX (CASSANDRA-1550)
 * Ignore stray files in the commit log directory (CASSANDRA-1547)
 * Disallow bootstrap to an in-use token (CASSANDRA-1561)


0.7-beta1
 * sstable versioning (CASSANDRA-389)
 * switched to slf4j logging (CASSANDRA-625)
 * add (optional) expiration time for column (CASSANDRA-699)
 * access levels for authentication/authorization (CASSANDRA-900)
 * add ReadRepairChance to CF definition (CASSANDRA-930)
 * fix heisenbug in system tests, especially common on OS X (CASSANDRA-944)
 * convert to byte[] keys internally and all public APIs (CASSANDRA-767)
 * ability to alter schema definitions on a live cluster (CASSANDRA-44)
 * renamed configuration file to cassandra.xml, and log4j.properties to
   log4j-server.properties, which must now be loaded from
   the classpath (which is how our scripts in bin/ have always done it)
   (CASSANDRA-971)
 * change get_count to require a SlicePredicate. create multi_get_count
   (CASSANDRA-744)
 * re-organized endpointsnitch implementations and added SimpleSnitch
   (CASSANDRA-994)
 * Added preload_row_cache option (CASSANDRA-946)
 * add CRC to commitlog header (CASSANDRA-999)
 * removed deprecated batch_insert and get_range_slice methods (CASSANDRA-1065)
 * add truncate thrift method (CASSANDRA-531)
 * http mini-interface using mx4j (CASSANDRA-1068)
 * optimize away copy of sliced row on memtable read path (CASSANDRA-1046)
 * replace constant-size 2GB mmaped segments and special casing for index
   entries spanning segment boundaries, with SegmentedFile that computes
   segments that always contain entire entries/rows (CASSANDRA-1117)
 * avoid reading large rows into memory during compaction (CASSANDRA-16)
 * added hadoop OutputFormat (CASSANDRA-1101)
 * efficient Streaming (no more anticompaction) (CASSANDRA-579)
 * split commitlog header into separate file and add size checksum to
   mutations (CASSANDRA-1179)
 * avoid allocating a new byte[] for each mutation on replay (CASSANDRA-1219)
 * revise HH schema to be per-endpoint (CASSANDRA-1142)
 * add joining/leaving status to nodetool ring (CASSANDRA-1115)
 * allow multiple repair sessions per node (CASSANDRA-1190)
 * optimize away MessagingService for local range queries (CASSANDRA-1261)
 * make framed transport the default so malformed requests can't OOM the
   server (CASSANDRA-475)
 * significantly faster reads from row cache (CASSANDRA-1267)
 * take advantage of row cache during range queries (CASSANDRA-1302)
 * make GCGraceSeconds a per-ColumnFamily value (CASSANDRA-1276)
 * keep persistent row size and column count statistics (CASSANDRA-1155)
 * add IntegerType (CASSANDRA-1282)
 * page within a single row during hinted handoff (CASSANDRA-1327)
 * push DatacenterShardStrategy configuration into keyspace definition,
   eliminating datacenter.properties. (CASSANDRA-1066)
 * optimize forward slices starting with '' and single-index-block name
   queries by skipping the column index (CASSANDRA-1338)
 * streaming refactor (CASSANDRA-1189)
 * faster comparison for UUID types (CASSANDRA-1043)
 * secondary index support (CASSANDRA-749 and subtasks)
 * make compaction buckets deterministic (CASSANDRA-1265)


0.6.6
 * Allow using DynamicEndpointSnitch with RackAwareStrategy (CASSANDRA-1429)
 * remove the remaining vestiges of the unfinished DatacenterShardStrategy
   (replaced by NetworkTopologyStrategy in 0.7)


0.6.5
 * fix key ordering in range query results with RandomPartitioner
   and ConsistencyLevel > ONE (CASSANDRA-1145)
 * fix for range query starting with the wrong token range (CASSANDRA-1042)
 * page within a single row during hinted handoff (CASSANDRA-1327)
 * fix compilation on non-sun JDKs (CASSANDRA-1061)
 * remove String.trim() call on row keys in batch mutations (CASSANDRA-1235)
 * Log summary of dropped messages instead of spamming log (CASSANDRA-1284)
 * add dynamic endpoint snitch (CASSANDRA-981)
 * fix streaming for keyspaces with hyphens in their name (CASSANDRA-1377)
 * fix errors in hard-coded bloom filter optKPerBucket by computing it
   algorithmically (CASSANDRA-1220
 * remove message deserialization stage, and uncap read/write stages
   so slow reads/writes don't block gossip processing (CASSANDRA-1358)
 * add jmx port configuration to Debian package (CASSANDRA-1202)
 * use mlockall via JNA, if present, to prevent Linux from swapping
   out parts of the JVM (CASSANDRA-1214)


0.6.4
 * avoid queuing multiple hint deliveries for the same endpoint
   (CASSANDRA-1229)
 * better performance for and stricter checking of UTF8 column names
   (CASSANDRA-1232)
 * extend option to lower compaction priority to hinted handoff
   as well (CASSANDRA-1260)
 * log errors in gossip instead of re-throwing (CASSANDRA-1289)
 * avoid aborting commitlog replay prematurely if a flushed-but-
   not-removed commitlog segment is encountered (CASSANDRA-1297)
 * fix duplicate rows being read during mapreduce (CASSANDRA-1142)
 * failure detection wasn't closing command sockets (CASSANDRA-1221)
 * cassandra-cli.bat works on windows (CASSANDRA-1236)
 * pre-emptively drop requests that cannot be processed within RPCTimeout
   (CASSANDRA-685)
 * add ack to Binary write verb and update CassandraBulkLoader
   to wait for acks for each row (CASSANDRA-1093)
 * added describe_partitioner Thrift method (CASSANDRA-1047)
 * Hadoop jobs no longer require the Cassandra storage-conf.xml
   (CASSANDRA-1280, CASSANDRA-1047)
 * log thread pool stats when GC is excessive (CASSANDRA-1275)
 * remove gossip message size limit (CASSANDRA-1138)
 * parallelize local and remote reads during multiget, and respect snitch
   when determining whether to do local read for CL.ONE (CASSANDRA-1317)
 * fix read repair to use requested consistency level on digest mismatch,
   rather than assuming QUORUM (CASSANDRA-1316)
 * process digest mismatch re-reads in parallel (CASSANDRA-1323)
 * switch hints CF comparator to BytesType (CASSANDRA-1274)


0.6.3
 * retry to make streaming connections up to 8 times. (CASSANDRA-1019)
 * reject describe_ring() calls on invalid keyspaces (CASSANDRA-1111)
 * fix cache size calculation for size of 100% (CASSANDRA-1129)
 * fix cache capacity only being recalculated once (CASSANDRA-1129)
 * remove hourly scan of all hints on the off chance that the gossiper
   missed a status change; instead, expose deliverHintsToEndpoint to JMX
   so it can be done manually, if necessary (CASSANDRA-1141)
 * don't reject reads at CL.ALL (CASSANDRA-1152)
 * reject deletions to supercolumns in CFs containing only standard
   columns (CASSANDRA-1139)
 * avoid preserving login information after client disconnects
   (CASSANDRA-1057)
 * prefer sun jdk to openjdk in debian init script (CASSANDRA-1174)
 * detect partioner config changes between restarts and fail fast
   (CASSANDRA-1146)
 * use generation time to resolve node token reassignment disagreements
   (CASSANDRA-1118)
 * restructure the startup ordering of Gossiper and MessageService to avoid
   timing anomalies (CASSANDRA-1160)
 * detect incomplete commit log hearders (CASSANDRA-1119)
 * force anti-entropy service to stream files on the stream stage to avoid
   sending streams out of order (CASSANDRA-1169)
 * remove inactive stream managers after AES streams files (CASSANDRA-1169)
 * allow removing entire row through batch_mutate Deletion (CASSANDRA-1027)
 * add JMX metrics for row-level bloom filter false positives (CASSANDRA-1212)
 * added a redhat init script to contrib (CASSANDRA-1201)
 * use midpoint when bootstrapping a new machine into range with not
   much data yet instead of random token (CASSANDRA-1112)
 * kill server on OOM in executor stage as well as Thrift (CASSANDRA-1226)
 * remove opportunistic repairs, when two machines with overlapping replica
   responsibilities happen to finish major compactions of the same CF near
   the same time.  repairs are now fully manual (CASSANDRA-1190)
 * add ability to lower compaction priority (default is no change from 0.6.2)
   (CASSANDRA-1181)


0.6.2
 * fix contrib/word_count build. (CASSANDRA-992)
 * split CommitLogExecutorService into BatchCommitLogExecutorService and
   PeriodicCommitLogExecutorService (CASSANDRA-1014)
 * add latency histograms to CFSMBean (CASSANDRA-1024)
 * make resolving timestamp ties deterministic by using value bytes
   as a tiebreaker (CASSANDRA-1039)
 * Add option to turn off Hinted Handoff (CASSANDRA-894)
 * fix windows startup (CASSANDRA-948)
 * make concurrent_reads, concurrent_writes configurable at runtime via JMX
   (CASSANDRA-1060)
 * disable GCInspector on non-Sun JVMs (CASSANDRA-1061)
 * fix tombstone handling in sstable rows with no other data (CASSANDRA-1063)
 * fix size of row in spanned index entries (CASSANDRA-1056)
 * install json2sstable, sstable2json, and sstablekeys to Debian package
 * StreamingService.StreamDestinations wouldn't empty itself after streaming
   finished (CASSANDRA-1076)
 * added Collections.shuffle(splits) before returning the splits in
   ColumnFamilyInputFormat (CASSANDRA-1096)
 * do not recalculate cache capacity post-compaction if it's been manually
   modified (CASSANDRA-1079)
 * better defaults for flush sorter + writer executor queue sizes
   (CASSANDRA-1100)
 * windows scripts for SSTableImport/Export (CASSANDRA-1051)
 * windows script for nodetool (CASSANDRA-1113)
 * expose PhiConvictThreshold (CASSANDRA-1053)
 * make repair of RF==1 a no-op (CASSANDRA-1090)
 * improve default JVM GC options (CASSANDRA-1014)
 * fix SlicePredicate serialization inside Hadoop jobs (CASSANDRA-1049)
 * close Thrift sockets in Hadoop ColumnFamilyRecordReader (CASSANDRA-1081)


0.6.1
 * fix NPE in sstable2json when no excluded keys are given (CASSANDRA-934)
 * keep the replica set constant throughout the read repair process
   (CASSANDRA-937)
 * allow querying getAllRanges with empty token list (CASSANDRA-933)
 * fix command line arguments inversion in clustertool (CASSANDRA-942)
 * fix race condition that could trigger a false-positive assertion
   during post-flush discard of old commitlog segments (CASSANDRA-936)
 * fix neighbor calculation for anti-entropy repair (CASSANDRA-924)
 * perform repair even for small entropy differences (CASSANDRA-924)
 * Use hostnames in CFInputFormat to allow Hadoop's naive string-based
   locality comparisons to work (CASSANDRA-955)
 * cache read-only BufferedRandomAccessFile length to avoid
   3 system calls per invocation (CASSANDRA-950)
 * nodes with IPv6 (and no IPv4) addresses could not join cluster
   (CASSANDRA-969)
 * Retrieve the correct number of undeleted columns, if any, from
   a supercolumn in a row that had been deleted previously (CASSANDRA-920)
 * fix index scans that cross the 2GB mmap boundaries for both mmap
   and standard i/o modes (CASSANDRA-866)
 * expose drain via nodetool (CASSANDRA-978)


0.6.0-RC1
 * JMX drain to flush memtables and run through commit log (CASSANDRA-880)
 * Bootstrapping can skip ranges under the right conditions (CASSANDRA-902)
 * fix merging row versions in range_slice for CL > ONE (CASSANDRA-884)
 * default write ConsistencyLeven chaned from ZERO to ONE
 * fix for index entries spanning mmap buffer boundaries (CASSANDRA-857)
 * use lexical comparison if time part of TimeUUIDs are the same
   (CASSANDRA-907)
 * bound read, mutation, and response stages to fix possible OOM
   during log replay (CASSANDRA-885)
 * Use microseconds-since-epoch (UTC) in cli, instead of milliseconds
 * Treat batch_mutate Deletion with null supercolumn as "apply this predicate
   to top level supercolumns" (CASSANDRA-834)
 * Streaming destination nodes do not update their JMX status (CASSANDRA-916)
 * Fix internal RPC timeout calculation (CASSANDRA-911)
 * Added Pig loadfunc to contrib/pig (CASSANDRA-910)


0.6.0-beta3
 * fix compaction bucketing bug (CASSANDRA-814)
 * update windows batch file (CASSANDRA-824)
 * deprecate KeysCachedFraction configuration directive in favor
   of KeysCached; move to unified-per-CF key cache (CASSANDRA-801)
 * add invalidateRowCache to ColumnFamilyStoreMBean (CASSANDRA-761)
 * send Handoff hints to natural locations to reduce load on
   remaining nodes in a failure scenario (CASSANDRA-822)
 * Add RowWarningThresholdInMB configuration option to warn before very
   large rows get big enough to threaten node stability, and -x option to
   be able to remove them with sstable2json if the warning is unheeded
   until it's too late (CASSANDRA-843)
 * Add logging of GC activity (CASSANDRA-813)
 * fix ConcurrentModificationException in commitlog discard (CASSANDRA-853)
 * Fix hardcoded row count in Hadoop RecordReader (CASSANDRA-837)
 * Add a jmx status to the streaming service and change several DEBUG
   messages to INFO (CASSANDRA-845)
 * fix classpath in cassandra-cli.bat for Windows (CASSANDRA-858)
 * allow re-specifying host, port to cassandra-cli if invalid ones
   are first tried (CASSANDRA-867)
 * fix race condition handling rpc timeout in the coordinator
   (CASSANDRA-864)
 * Remove CalloutLocation and StagingFileDirectory from storage-conf files
   since those settings are no longer used (CASSANDRA-878)
 * Parse a long from RowWarningThresholdInMB instead of an int (CASSANDRA-882)
 * Remove obsolete ControlPort code from DatabaseDescriptor (CASSANDRA-886)
 * move skipBytes side effect out of assert (CASSANDRA-899)
 * add "double getLoad" to StorageServiceMBean (CASSANDRA-898)
 * track row stats per CF at compaction time (CASSANDRA-870)
 * disallow CommitLogDirectory matching a DataFileDirectory (CASSANDRA-888)
 * default key cache size is 200k entries, changed from 10% (CASSANDRA-863)
 * add -Dcassandra-foreground=yes to cassandra.bat
 * exit if cluster name is changed unexpectedly (CASSANDRA-769)


0.6.0-beta1/beta2
 * add batch_mutate thrift command, deprecating batch_insert (CASSANDRA-336)
 * remove get_key_range Thrift API, deprecated in 0.5 (CASSANDRA-710)
 * add optional login() Thrift call for authentication (CASSANDRA-547)
 * support fat clients using gossiper and StorageProxy to perform
   replication in-process [jvm-only] (CASSANDRA-535)
 * support mmapped I/O for reads, on by default on 64bit JVMs
   (CASSANDRA-408, CASSANDRA-669)
 * improve insert concurrency, particularly during Hinted Handoff
   (CASSANDRA-658)
 * faster network code (CASSANDRA-675)
 * stress.py moved to contrib (CASSANDRA-635)
 * row caching [must be explicitly enabled per-CF in config] (CASSANDRA-678)
 * present a useful measure of compaction progress in JMX (CASSANDRA-599)
 * add bin/sstablekeys (CASSNADRA-679)
 * add ConsistencyLevel.ANY (CASSANDRA-687)
 * make removetoken remove nodes from gossip entirely (CASSANDRA-644)
 * add ability to set cache sizes at runtime (CASSANDRA-708)
 * report latency and cache hit rate statistics with lifetime totals
   instead of average over the last minute (CASSANDRA-702)
 * support get_range_slice for RandomPartitioner (CASSANDRA-745)
 * per-keyspace replication factory and replication strategy (CASSANDRA-620)
 * track latency in microseconds (CASSANDRA-733)
 * add describe_ Thrift methods, deprecating get_string_property and
   get_string_list_property
 * jmx interface for tracking operation mode and streams in general.
   (CASSANDRA-709)
 * keep memtables in sorted order to improve range query performance
   (CASSANDRA-799)
 * use while loop instead of recursion when trimming sstables compaction list
   to avoid blowing stack in pathological cases (CASSANDRA-804)
 * basic Hadoop map/reduce support (CASSANDRA-342)


0.5.1
 * ensure all files for an sstable are streamed to the same directory.
   (CASSANDRA-716)
 * more accurate load estimate for bootstrapping (CASSANDRA-762)
 * tolerate dead or unavailable bootstrap target on write (CASSANDRA-731)
 * allow larger numbers of keys (> 140M) in a sstable bloom filter
   (CASSANDRA-790)
 * include jvm argument improvements from CASSANDRA-504 in debian package
 * change streaming chunk size to 32MB to accomodate Windows XP limitations
   (was 64MB) (CASSANDRA-795)
 * fix get_range_slice returning results in the wrong order (CASSANDRA-781)


0.5.0 final
 * avoid attempting to delete temporary bootstrap files twice (CASSANDRA-681)
 * fix bogus NaN in nodeprobe cfstats output (CASSANDRA-646)
 * provide a policy for dealing with single thread executors w/ a full queue
   (CASSANDRA-694)
 * optimize inner read in MessagingService, vastly improving multiple-node
   performance (CASSANDRA-675)
 * wait for table flush before streaming data back to a bootstrapping node.
   (CASSANDRA-696)
 * keep track of bootstrapping sources by table so that bootstrapping doesn't
   give the indication of finishing early (CASSANDRA-673)


0.5.0 RC3
 * commit the correct version of the patch for CASSANDRA-663


0.5.0 RC2 (unreleased)
 * fix bugs in converting get_range_slice results to Thrift
   (CASSANDRA-647, CASSANDRA-649)
 * expose java.util.concurrent.TimeoutException in StorageProxy methods
   (CASSANDRA-600)
 * TcpConnectionManager was holding on to disconnected connections,
   giving the false indication they were being used. (CASSANDRA-651)
 * Remove duplicated write. (CASSANDRA-662)
 * Abort bootstrap if IP is already in the token ring (CASSANDRA-663)
 * increase default commitlog sync period, and wait for last sync to
   finish before submitting another (CASSANDRA-668)


0.5.0 RC1
 * Fix potential NPE in get_range_slice (CASSANDRA-623)
 * add CRC32 to commitlog entries (CASSANDRA-605)
 * fix data streaming on windows (CASSANDRA-630)
 * GC compacted sstables after cleanup and compaction (CASSANDRA-621)
 * Speed up anti-entropy validation (CASSANDRA-629)
 * Fix anti-entropy assertion error (CASSANDRA-639)
 * Fix pending range conflicts when bootstapping or moving
   multiple nodes at once (CASSANDRA-603)
 * Handle obsolete gossip related to node movement in the case where
   one or more nodes is down when the movement occurs (CASSANDRA-572)
 * Include dead nodes in gossip to avoid a variety of problems
   and fix HH to removed nodes (CASSANDRA-634)
 * return an InvalidRequestException for mal-formed SlicePredicates
   (CASSANDRA-643)
 * fix bug determining closest neighbor for use in multiple datacenters
   (CASSANDRA-648)
 * Vast improvements in anticompaction speed (CASSANDRA-607)
 * Speed up log replay and writes by avoiding redundant serializations
   (CASSANDRA-652)


0.5.0 beta 2
 * Bootstrap improvements (several tickets)
 * add nodeprobe repair anti-entropy feature (CASSANDRA-193, CASSANDRA-520)
 * fix possibility of partition when many nodes restart at once
   in clusters with multiple seeds (CASSANDRA-150)
 * fix NPE in get_range_slice when no data is found (CASSANDRA-578)
 * fix potential NPE in hinted handoff (CASSANDRA-585)
 * fix cleanup of local "system" keyspace (CASSANDRA-576)
 * improve computation of cluster load balance (CASSANDRA-554)
 * added super column read/write, column count, and column/row delete to
   cassandra-cli (CASSANDRA-567, CASSANDRA-594)
 * fix returning live subcolumns of deleted supercolumns (CASSANDRA-583)
 * respect JAVA_HOME in bin/ scripts (several tickets)
 * add StorageService.initClient for fat clients on the JVM (CASSANDRA-535)
   (see contrib/client_only for an example of use)
 * make consistency_level functional in get_range_slice (CASSANDRA-568)
 * optimize key deserialization for RandomPartitioner (CASSANDRA-581)
 * avoid GCing tombstones except on major compaction (CASSANDRA-604)
 * increase failure conviction threshold, resulting in less nodes
   incorrectly (and temporarily) marked as down (CASSANDRA-610)
 * respect memtable thresholds during log replay (CASSANDRA-609)
 * support ConsistencyLevel.ALL on read (CASSANDRA-584)
 * add nodeprobe removetoken command (CASSANDRA-564)


0.5.0 beta
 * Allow multiple simultaneous flushes, improving flush throughput
   on multicore systems (CASSANDRA-401)
 * Split up locks to improve write and read throughput on multicore systems
   (CASSANDRA-444, CASSANDRA-414)
 * More efficient use of memory during compaction (CASSANDRA-436)
 * autobootstrap option: when enabled, all non-seed nodes will attempt
   to bootstrap when started, until bootstrap successfully
   completes. -b option is removed.  (CASSANDRA-438)
 * Unless a token is manually specified in the configuration xml,
   a bootstraping node will use a token that gives it half the
   keys from the most-heavily-loaded node in the cluster,
   instead of generating a random token.
   (CASSANDRA-385, CASSANDRA-517)
 * Miscellaneous bootstrap fixes (several tickets)
 * Ability to change a node's token even after it has data on it
   (CASSANDRA-541)
 * Ability to decommission a live node from the ring (CASSANDRA-435)
 * Semi-automatic loadbalancing via nodeprobe (CASSANDRA-192)
 * Add ability to set compaction thresholds at runtime via
   JMX / nodeprobe.  (CASSANDRA-465)
 * Add "comment" field to ColumnFamily definition. (CASSANDRA-481)
 * Additional JMX metrics (CASSANDRA-482)
 * JSON based export and import tools (several tickets)
 * Hinted Handoff fixes (several tickets)
 * Add key cache to improve read performance (CASSANDRA-423)
 * Simplified construction of custom ReplicationStrategy classes
   (CASSANDRA-497)
 * Graphical application (Swing) for ring integrity verification and
   visualization was added to contrib (CASSANDRA-252)
 * Add DCQUORUM, DCQUORUMSYNC consistency levels and corresponding
   ReplicationStrategy / EndpointSnitch classes.  Experimental.
   (CASSANDRA-492)
 * Web client interface added to contrib (CASSANDRA-457)
 * More-efficient flush for Random, CollatedOPP partitioners
   for normal writes (CASSANDRA-446) and bulk load (CASSANDRA-420)
 * Add MemtableFlushAfterMinutes, a global replacement for the old
   per-CF FlushPeriodInMinutes setting (CASSANDRA-463)
 * optimizations to slice reading (CASSANDRA-350) and supercolumn
   queries (CASSANDRA-510)
 * force binding to given listenaddress for nodes with multiple
   interfaces (CASSANDRA-546)
 * stress.py benchmarking tool improvements (several tickets)
 * optimized replica placement code (CASSANDRA-525)
 * faster log replay on restart (CASSANDRA-539, CASSANDRA-540)
 * optimized local-node writes (CASSANDRA-558)
 * added get_range_slice, deprecating get_key_range (CASSANDRA-344)
 * expose TimedOutException to thrift (CASSANDRA-563)


0.4.2
 * Add validation disallowing null keys (CASSANDRA-486)
 * Fix race conditions in TCPConnectionManager (CASSANDRA-487)
 * Fix using non-utf8-aware comparison as a sanity check.
   (CASSANDRA-493)
 * Improve default garbage collector options (CASSANDRA-504)
 * Add "nodeprobe flush" (CASSANDRA-505)
 * remove NotFoundException from get_slice throws list (CASSANDRA-518)
 * fix get (not get_slice) of entire supercolumn (CASSANDRA-508)
 * fix null token during bootstrap (CASSANDRA-501)


0.4.1
 * Fix FlushPeriod columnfamily configuration regression
   (CASSANDRA-455)
 * Fix long column name support (CASSANDRA-460)
 * Fix for serializing a row that only contains tombstones
   (CASSANDRA-458)
 * Fix for discarding unneeded commitlog segments (CASSANDRA-459)
 * Add SnapshotBeforeCompaction configuration option (CASSANDRA-426)
 * Fix compaction abort under insufficient disk space (CASSANDRA-473)
 * Fix reading subcolumn slice from tombstoned CF (CASSANDRA-484)
 * Fix race condition in RVH causing occasional NPE (CASSANDRA-478)


0.4.0
 * fix get_key_range problems when a node is down (CASSANDRA-440)
   and add UnavailableException to more Thrift methods
 * Add example EndPointSnitch contrib code (several tickets)


0.4.0 RC2
 * fix SSTable generation clash during compaction (CASSANDRA-418)
 * reject method calls with null parameters (CASSANDRA-308)
 * properly order ranges in nodeprobe output (CASSANDRA-421)
 * fix logging of certain errors on executor threads (CASSANDRA-425)


0.4.0 RC1
 * Bootstrap feature is live; use -b on startup (several tickets)
 * Added multiget api (CASSANDRA-70)
 * fix Deadlock with SelectorManager.doProcess and TcpConnection.write
   (CASSANDRA-392)
 * remove key cache b/c of concurrency bugs in third-party
   CLHM library (CASSANDRA-405)
 * update non-major compaction logic to use two threshold values
   (CASSANDRA-407)
 * add periodic / batch commitlog sync modes (several tickets)
 * inline BatchMutation into batch_insert params (CASSANDRA-403)
 * allow setting the logging level at runtime via mbean (CASSANDRA-402)
 * change default comparator to BytesType (CASSANDRA-400)
 * add forwards-compatible ConsistencyLevel parameter to get_key_range
   (CASSANDRA-322)
 * r/m special case of blocking for local destination when writing with
   ConsistencyLevel.ZERO (CASSANDRA-399)
 * Fixes to make BinaryMemtable [bulk load interface] useful (CASSANDRA-337);
   see contrib/bmt_example for an example of using it.
 * More JMX properties added (several tickets)
 * Thrift changes (several tickets)
    - Merged _super get methods with the normal ones; return values
      are now of ColumnOrSuperColumn.
    - Similarly, merged batch_insert_super into batch_insert.



0.4.0 beta
 * On-disk data format has changed to allow billions of keys/rows per
   node instead of only millions
 * Multi-keyspace support
 * Scan all sstables for all queries to avoid situations where
   different types of operation on the same ColumnFamily could
   disagree on what data was present
 * Snapshot support via JMX
 * Thrift API has changed a _lot_:
    - removed time-sorted CFs; instead, user-defined comparators
      may be defined on the column names, which are now byte arrays.
      Default comparators are provided for UTF8, Bytes, Ascii, Long (i64),
      and UUID types.
    - removed colon-delimited strings in thrift api in favor of explicit
      structs such as ColumnPath, ColumnParent, etc.  Also normalized
      thrift struct and argument naming.
    - Added columnFamily argument to get_key_range.
    - Change signature of get_slice to accept starting and ending
      columns as well as an offset.  (This allows use of indexes.)
      Added "ascending" flag to allow reasonably-efficient reverse
      scans as well.  Removed get_slice_by_range as redundant.
    - get_key_range operates on one CF at a time
    - changed `block` boolean on insert methods to ConsistencyLevel enum,
      with options of NONE, ONE, QUORUM, and ALL.
    - added similar consistency_level parameter to read methods
    - column-name-set slice with no names given now returns zero columns
      instead of all of them.  ("all" can run your server out of memory.
      use a range-based slice with a high max column count instead.)
 * Removed the web interface. Node information can now be obtained by
   using the newly introduced nodeprobe utility.
 * More JMX stats
 * Remove magic values from internals (e.g. special key to indicate
   when to flush memtables)
 * Rename configuration "table" to "keyspace"
 * Moved to crash-only design; no more shutdown (just kill the process)
 * Lots of bug fixes

Full list of issues resolved in 0.4 is at https://issues.apache.org/jira/secure/IssueNavigator.jspa?reset=true&&pid=12310865&fixfor=12313862&resolution=1&sorter/field=issuekey&sorter/order=DESC


0.3.0 RC3
 * Fix potential deadlock under load in TCPConnection.
   (CASSANDRA-220)


0.3.0 RC2
 * Fix possible data loss when server is stopped after replaying
   log but before new inserts force memtable flush.
   (CASSANDRA-204)
 * Added BUGS file


0.3.0 RC1
 * Range queries on keys, including user-defined key collation
 * Remove support
 * Workarounds for a weird bug in JDK select/register that seems
   particularly common on VM environments. Cassandra should deploy
   fine on EC2 now
 * Much improved infrastructure: the beginnings of a decent test suite
   ("ant test" for unit tests; "nosetests" for system tests), code
   coverage reporting, etc.
 * Expanded node status reporting via JMX
 * Improved error reporting/logging on both server and client
 * Reduced memory footprint in default configuration
 * Combined blocking and non-blocking versions of insert APIs
 * Added FlushPeriodInMinutes configuration parameter to force
   flushing of infrequently-updated ColumnFamilies<|MERGE_RESOLUTION|>--- conflicted
+++ resolved
@@ -373,11 +373,7 @@
  * sstableloader should use discovered broadcast address to connect intra-cluster (CASSANDRA-14522)
  * Fix reading columns with non-UTF names from schema (CASSANDRA-14468)
  Merged from 2.2:
-<<<<<<< HEAD
-=======
  * CircleCI docker image should bake in more dependencies (CASSANDRA-14985)
- * Don't enable client transports when bootstrap is pending (CASSANDRA-14525)
->>>>>>> b51d3c98
  * MigrationManager attempts to pull schema from different major version nodes (CASSANDRA-14928)
  * Returns null instead of NaN or Infinity in JSON strings (CASSANDRA-14377)
 Merged from 2.1:
